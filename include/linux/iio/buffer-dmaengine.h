/* SPDX-License-Identifier: GPL-2.0-or-later */
/*
 * Copyright 2014-2015 Analog Devices Inc.
 *  Author: Lars-Peter Clausen <lars@metafoo.de>
 */

#ifndef __IIO_DMAENGINE_H__
#define __IIO_DMAENGINE_H__

<<<<<<< HEAD
=======
struct iio_dev;
>>>>>>> e2662117
struct device;
struct iio_buffer;
struct iio_dma_buffer_ops;
struct iio_dma_buffer_block;
struct iio_dma_buffer_queue;

int iio_dmaengine_buffer_submit_block(struct iio_dma_buffer_queue *queue,
	struct iio_dma_buffer_block *block, int direction);
void iio_dmaengine_buffer_abort(struct iio_dma_buffer_queue *queue);

<<<<<<< HEAD
struct iio_buffer *devm_iio_dmaengine_buffer_alloc(struct device *dev,
						   const char *channel,
						   const struct iio_dma_buffer_ops *ops,
						   void *data);
=======
int devm_iio_dmaengine_buffer_setup(struct device *dev,
				    struct iio_dev *indio_dev,
				    const char *channel);
>>>>>>> e2662117

#endif<|MERGE_RESOLUTION|>--- conflicted
+++ resolved
@@ -7,10 +7,7 @@
 #ifndef __IIO_DMAENGINE_H__
 #define __IIO_DMAENGINE_H__
 
-<<<<<<< HEAD
-=======
 struct iio_dev;
->>>>>>> e2662117
 struct device;
 struct iio_buffer;
 struct iio_dma_buffer_ops;
@@ -21,15 +18,13 @@
 	struct iio_dma_buffer_block *block, int direction);
 void iio_dmaengine_buffer_abort(struct iio_dma_buffer_queue *queue);
 
-<<<<<<< HEAD
 struct iio_buffer *devm_iio_dmaengine_buffer_alloc(struct device *dev,
 						   const char *channel,
 						   const struct iio_dma_buffer_ops *ops,
 						   void *data);
-=======
+
 int devm_iio_dmaengine_buffer_setup(struct device *dev,
 				    struct iio_dev *indio_dev,
 				    const char *channel);
->>>>>>> e2662117
 
 #endif