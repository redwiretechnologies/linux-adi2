--- conflicted
+++ resolved
@@ -113,7 +113,6 @@
 
 	  If you are unsure how to answer this question, answer N.
 
-<<<<<<< HEAD
 config INTEL_TXT
 	bool "Enable Intel(R) Trusted Execution Technology (Intel(R) TXT)"
 	depends on HAVE_INTEL_TXT
@@ -143,7 +142,7 @@
 	  Intel TXT support in a kernel boot.
 
 	  If you are unsure as to whether this is required, answer N.
-=======
+
 config LSM_MMAP_MIN_ADDR
 	int "Low address space for LSM to protect from user allocation"
 	depends on SECURITY && SECURITY_SELINUX
@@ -159,7 +158,6 @@
 	  Programs which use vm86 functionality or have some need to map
 	  this low address space will need the permission specific to the
 	  systems running LSM.
->>>>>>> 326ba501
 
 source security/selinux/Kconfig
 source security/smack/Kconfig
