--- conflicted
+++ resolved
@@ -842,7 +842,6 @@
 					goto out_state;
 				}
 
-<<<<<<< HEAD
 				/*
 				 * If TID is 0, then either the dying owner
 				 * has not yet executed exit_pi_state_list()
@@ -860,25 +859,6 @@
 				 * then the pi_state must have an
 				 * owner. [7]
 				 */
-=======
-				/*
-				 * If TID is 0, then either the dying owner
-				 * has not yet executed exit_pi_state_list()
-				 * or some waiter acquired the rtmutex in the
-				 * pi state, but did not yet fixup the TID in
-				 * user space.
-				 *
-				 * Take a ref on the state and return. [6]
-				 */
-				if (!pid)
-					goto out_state;
-			} else {
-				/*
-				 * If the owner died bit is not set,
-				 * then the pi_state must have an
-				 * owner. [7]
-				 */
->>>>>>> 40dde7e2
 				if (!pi_state->owner)
 					return -EINVAL;
 			}
