--- conflicted
+++ resolved
@@ -539,16 +539,10 @@
 	  switching between the dual-role USB-C port and the USB-A host ports
 	  using only one USB controller.
 
-<<<<<<< HEAD
-config TMR_MANAGER
-	bool "Select TMR Manager"
-	depends on MICROBLAZE && MB_MANAGER
-=======
 config OPEN_DICE
 	tristate "Open Profile for DICE driver"
 	depends on OF_RESERVED_MEM
 	depends on HAS_IOMEM
->>>>>>> 46608a88
 	help
 	  This option enables the driver developed for TMR Manager. The Triple
 	  Modular Redundancy(TMR) manager provides support for fault detection
