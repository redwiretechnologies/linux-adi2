/*
 * BCM2835 master mode driver
 *
 * This software is licensed under the terms of the GNU General Public
 * License version 2, as published by the Free Software Foundation, and
 * may be copied, distributed, and modified under those terms.
 *
 * This program is distributed in the hope that it will be useful,
 * but WITHOUT ANY WARRANTY; without even the implied warranty of
 * MERCHANTABILITY or FITNESS FOR A PARTICULAR PURPOSE.  See the
 * GNU General Public License for more details.
 */

#include <linux/clk.h>
#include <linux/completion.h>
#include <linux/err.h>
#include <linux/i2c.h>
#include <linux/interrupt.h>
#include <linux/io.h>
#include <linux/module.h>
#include <linux/platform_device.h>
#include <linux/slab.h>

#define BCM2835_I2C_C		0x0
#define BCM2835_I2C_S		0x4
#define BCM2835_I2C_DLEN	0x8
#define BCM2835_I2C_A		0xc
#define BCM2835_I2C_FIFO	0x10
#define BCM2835_I2C_DIV		0x14
#define BCM2835_I2C_DEL		0x18
#define BCM2835_I2C_CLKT	0x1c

#define BCM2835_I2C_C_READ	BIT(0)
#define BCM2835_I2C_C_CLEAR	BIT(4) /* bits 4 and 5 both clear */
#define BCM2835_I2C_C_ST	BIT(7)
#define BCM2835_I2C_C_INTD	BIT(8)
#define BCM2835_I2C_C_INTT	BIT(9)
#define BCM2835_I2C_C_INTR	BIT(10)
#define BCM2835_I2C_C_I2CEN	BIT(15)

#define BCM2835_I2C_S_TA	BIT(0)
#define BCM2835_I2C_S_DONE	BIT(1)
#define BCM2835_I2C_S_TXW	BIT(2)
#define BCM2835_I2C_S_RXR	BIT(3)
#define BCM2835_I2C_S_TXD	BIT(4)
#define BCM2835_I2C_S_RXD	BIT(5)
#define BCM2835_I2C_S_TXE	BIT(6)
#define BCM2835_I2C_S_RXF	BIT(7)
#define BCM2835_I2C_S_ERR	BIT(8)
#define BCM2835_I2C_S_CLKT	BIT(9)
#define BCM2835_I2C_S_LEN	BIT(10) /* Fake bit for SW error reporting */

#define BCM2835_I2C_FEDL_SHIFT	16
#define BCM2835_I2C_REDL_SHIFT	0

#define BCM2835_I2C_CDIV_MIN	0x0002
#define BCM2835_I2C_CDIV_MAX	0xFFFE

static unsigned int debug;
module_param(debug, uint, 0644);
MODULE_PARM_DESC(debug, "1=err, 2=isr, 3=xfer");

#define BCM2835_DEBUG_MAX	512
struct bcm2835_debug {
	struct i2c_msg *msg;
	int msg_idx;
	size_t remain;
	u32 status;
};

struct bcm2835_i2c_dev {
	struct device *dev;
	void __iomem *regs;
	struct clk *clk;
	int irq;
	u32 bus_clk_rate;
	struct i2c_adapter adapter;
	struct completion completion;
	struct i2c_msg *curr_msg;
	int num_msgs;
	u32 msg_err;
	u8 *msg_buf;
	size_t msg_buf_remaining;
	struct bcm2835_debug debug[BCM2835_DEBUG_MAX];
	unsigned int debug_num;
	unsigned int debug_num_msgs;
};

static inline void bcm2835_debug_add(struct bcm2835_i2c_dev *i2c_dev, u32 s)
{
	if (!i2c_dev->debug_num_msgs || i2c_dev->debug_num >= BCM2835_DEBUG_MAX)
		return;

	i2c_dev->debug[i2c_dev->debug_num].msg = i2c_dev->curr_msg;
	i2c_dev->debug[i2c_dev->debug_num].msg_idx =
				i2c_dev->debug_num_msgs - i2c_dev->num_msgs;
	i2c_dev->debug[i2c_dev->debug_num].remain = i2c_dev->msg_buf_remaining;
	i2c_dev->debug[i2c_dev->debug_num].status = s;
	i2c_dev->debug_num++;
}

static void bcm2835_debug_print_status(struct bcm2835_i2c_dev *i2c_dev,
				       struct bcm2835_debug *d)
{
	u32 s = d->status;

	pr_info("isr: remain=%zu, status=0x%x : %s%s%s%s%s%s%s%s%s%s [i2c%d]\n",
		d->remain, s,
		s & BCM2835_I2C_S_TA ? "TA " : "",
		s & BCM2835_I2C_S_DONE ? "DONE " : "",
		s & BCM2835_I2C_S_TXW ? "TXW " : "",
		s & BCM2835_I2C_S_RXR ? "RXR " : "",
		s & BCM2835_I2C_S_TXD ? "TXD " : "",
		s & BCM2835_I2C_S_RXD ? "RXD " : "",
		s & BCM2835_I2C_S_TXE ? "TXE " : "",
		s & BCM2835_I2C_S_RXF ? "RXF " : "",
		s & BCM2835_I2C_S_ERR ? "ERR " : "",
		s & BCM2835_I2C_S_CLKT ? "CLKT " : "",
		i2c_dev->adapter.nr);
}

static void bcm2835_debug_print_msg(struct bcm2835_i2c_dev *i2c_dev,
				    struct i2c_msg *msg, int i, int total,
				    const char *fname)
{
	pr_info("%s: msg(%d/%d) %s addr=0x%02x, len=%u flags=%s%s%s%s%s%s%s [i2c%d]\n",
		fname, i, total,
		msg->flags & I2C_M_RD ? "read" : "write", msg->addr, msg->len,
		msg->flags & I2C_M_TEN ? "TEN" : "",
		msg->flags & I2C_M_RECV_LEN ? "RECV_LEN" : "",
		msg->flags & I2C_M_NO_RD_ACK ? "NO_RD_ACK" : "",
		msg->flags & I2C_M_IGNORE_NAK ? "IGNORE_NAK" : "",
		msg->flags & I2C_M_REV_DIR_ADDR ? "REV_DIR_ADDR" : "",
		msg->flags & I2C_M_NOSTART ? "NOSTART" : "",
		msg->flags & I2C_M_STOP ? "STOP" : "",
		i2c_dev->adapter.nr);
}

static void bcm2835_debug_print(struct bcm2835_i2c_dev *i2c_dev)
{
	struct bcm2835_debug *d;
	unsigned int i;

	for (i = 0; i < i2c_dev->debug_num; i++) {
		d = &i2c_dev->debug[i];
		if (d->status == ~0)
			bcm2835_debug_print_msg(i2c_dev, d->msg, d->msg_idx,
				i2c_dev->debug_num_msgs, "start_transfer");
		else
			bcm2835_debug_print_status(i2c_dev, d);
	}
	if (i2c_dev->debug_num >= BCM2835_DEBUG_MAX)
		pr_info("BCM2835_DEBUG_MAX reached\n");
}

static inline void bcm2835_i2c_writel(struct bcm2835_i2c_dev *i2c_dev,
				      u32 reg, u32 val)
{
	writel(val, i2c_dev->regs + reg);
}

static inline u32 bcm2835_i2c_readl(struct bcm2835_i2c_dev *i2c_dev, u32 reg)
{
	return readl(i2c_dev->regs + reg);
}

static int bcm2835_i2c_set_divider(struct bcm2835_i2c_dev *i2c_dev)
{
	u32 divider, redl, fedl;

	divider = DIV_ROUND_UP(clk_get_rate(i2c_dev->clk),
			       i2c_dev->bus_clk_rate);
	/*
	 * Per the datasheet, the register is always interpreted as an even
	 * number, by rounding down. In other words, the LSB is ignored. So,
	 * if the LSB is set, increment the divider to avoid any issue.
	 */
	if (divider & 1)
		divider++;
	if ((divider < BCM2835_I2C_CDIV_MIN) ||
	    (divider > BCM2835_I2C_CDIV_MAX)) {
		dev_err_ratelimited(i2c_dev->dev, "Invalid clock-frequency\n");
		return -EINVAL;
	}

	bcm2835_i2c_writel(i2c_dev, BCM2835_I2C_DIV, divider);

	/*
	 * Number of core clocks to wait after falling edge before
	 * outputting the next data bit.  Note that both FEDL and REDL
	 * can't be greater than CDIV/2.
	 */
	fedl = max(divider / 16, 1u);

	/*
	 * Number of core clocks to wait after rising edge before
	 * sampling the next incoming data bit.
	 */
	redl = max(divider / 4, 1u);

	bcm2835_i2c_writel(i2c_dev, BCM2835_I2C_DEL,
			   (fedl << BCM2835_I2C_FEDL_SHIFT) |
			   (redl << BCM2835_I2C_REDL_SHIFT));
	return 0;
}

static void bcm2835_fill_txfifo(struct bcm2835_i2c_dev *i2c_dev)
{
	u32 val;

	while (i2c_dev->msg_buf_remaining) {
		val = bcm2835_i2c_readl(i2c_dev, BCM2835_I2C_S);
		if (!(val & BCM2835_I2C_S_TXD))
			break;
		bcm2835_i2c_writel(i2c_dev, BCM2835_I2C_FIFO,
				   *i2c_dev->msg_buf);
		i2c_dev->msg_buf++;
		i2c_dev->msg_buf_remaining--;
	}
}

static void bcm2835_drain_rxfifo(struct bcm2835_i2c_dev *i2c_dev)
{
	u32 val;

	while (i2c_dev->msg_buf_remaining) {
		val = bcm2835_i2c_readl(i2c_dev, BCM2835_I2C_S);
		if (!(val & BCM2835_I2C_S_RXD))
			break;
		*i2c_dev->msg_buf = bcm2835_i2c_readl(i2c_dev,
						      BCM2835_I2C_FIFO);
		i2c_dev->msg_buf++;
		i2c_dev->msg_buf_remaining--;
	}
}

/*
 * Repeated Start Condition (Sr)
 * The BCM2835 ARM Peripherals datasheet mentions a way to trigger a Sr when it
 * talks about reading from a slave with 10 bit address. This is achieved by
 * issuing a write, poll the I2CS.TA flag and wait for it to be set, and then
 * issue a read.
 * A comment in https://github.com/raspberrypi/linux/issues/254 shows how the
 * firmware actually does it using polling and says that it's a workaround for
 * a problem in the state machine.
 * It turns out that it is possible to use the TXW interrupt to know when the
 * transfer is active, provided the FIFO has not been prefilled.
 */

static void bcm2835_i2c_start_transfer(struct bcm2835_i2c_dev *i2c_dev)
{
	u32 c = BCM2835_I2C_C_ST | BCM2835_I2C_C_I2CEN;
	struct i2c_msg *msg = i2c_dev->curr_msg;
	bool last_msg = (i2c_dev->num_msgs == 1);

	if (!i2c_dev->num_msgs)
		return;

	i2c_dev->num_msgs--;
	i2c_dev->msg_buf = msg->buf;
	i2c_dev->msg_buf_remaining = msg->len;

	if (msg->flags & I2C_M_RD)
		c |= BCM2835_I2C_C_READ | BCM2835_I2C_C_INTR;
	else
		c |= BCM2835_I2C_C_INTT;

	if (last_msg)
		c |= BCM2835_I2C_C_INTD;

	bcm2835_i2c_writel(i2c_dev, BCM2835_I2C_A, msg->addr);
	bcm2835_i2c_writel(i2c_dev, BCM2835_I2C_DLEN, msg->len);
	bcm2835_i2c_writel(i2c_dev, BCM2835_I2C_C, c);
	bcm2835_debug_add(i2c_dev, ~0);
}

static void bcm2835_i2c_finish_transfer(struct bcm2835_i2c_dev *i2c_dev)
{
	i2c_dev->curr_msg = NULL;
	i2c_dev->num_msgs = 0;

	i2c_dev->msg_buf = NULL;
	i2c_dev->msg_buf_remaining = 0;
}

/*
 * Note about I2C_C_CLEAR on error:
 * The I2C_C_CLEAR on errors will take some time to resolve -- if you were in
 * non-idle state and I2C_C_READ, it sets an abort_rx flag and runs through
 * the state machine to send a NACK and a STOP. Since we're setting CLEAR
 * without I2CEN, that NACK will be hanging around queued up for next time
 * we start the engine.
 */

static irqreturn_t bcm2835_i2c_isr(int this_irq, void *data)
{
	struct bcm2835_i2c_dev *i2c_dev = data;
	u32 val, err;

	val = bcm2835_i2c_readl(i2c_dev, BCM2835_I2C_S);
	bcm2835_debug_add(i2c_dev, val);

	err = val & (BCM2835_I2C_S_CLKT | BCM2835_I2C_S_ERR);
	if (err) {
		i2c_dev->msg_err = err;
		goto complete;
	}

	if (val & BCM2835_I2C_S_DONE) {
		if (!i2c_dev->curr_msg) {
			dev_err(i2c_dev->dev, "Got unexpected interrupt (from firmware?)\n");
		} else if (i2c_dev->curr_msg->flags & I2C_M_RD) {
			bcm2835_drain_rxfifo(i2c_dev);
			val = bcm2835_i2c_readl(i2c_dev, BCM2835_I2C_S);
		}

		if ((val & BCM2835_I2C_S_RXD) || i2c_dev->msg_buf_remaining)
			i2c_dev->msg_err = BCM2835_I2C_S_LEN;
		else
			i2c_dev->msg_err = 0;
		goto complete;
	}

	if (val & BCM2835_I2C_S_TXW) {
		if (!i2c_dev->msg_buf_remaining) {
			i2c_dev->msg_err = val | BCM2835_I2C_S_LEN;
			goto complete;
		}

		bcm2835_fill_txfifo(i2c_dev);

		if (i2c_dev->num_msgs && !i2c_dev->msg_buf_remaining) {
			i2c_dev->curr_msg++;
			bcm2835_i2c_start_transfer(i2c_dev);
		}

		return IRQ_HANDLED;
	}

	if (val & BCM2835_I2C_S_RXR) {
		if (!i2c_dev->msg_buf_remaining) {
			i2c_dev->msg_err = val | BCM2835_I2C_S_LEN;
			goto complete;
		}

		bcm2835_drain_rxfifo(i2c_dev);
		return IRQ_HANDLED;
	}

	return IRQ_NONE;

complete:
	bcm2835_i2c_writel(i2c_dev, BCM2835_I2C_C, BCM2835_I2C_C_CLEAR);
	bcm2835_i2c_writel(i2c_dev, BCM2835_I2C_S, BCM2835_I2C_S_CLKT |
			   BCM2835_I2C_S_ERR | BCM2835_I2C_S_DONE);
	complete(&i2c_dev->completion);

	return IRQ_HANDLED;
}

static int bcm2835_i2c_xfer(struct i2c_adapter *adap, struct i2c_msg msgs[],
			    int num)
{
	struct bcm2835_i2c_dev *i2c_dev = i2c_get_adapdata(adap);
	unsigned long time_left;
	int i, ret;

	if (debug)
		i2c_dev->debug_num_msgs = num;

	if (debug > 2)
		for (i = 0; i < num; i++)
			bcm2835_debug_print_msg(i2c_dev, &msgs[i], i + 1, num, __func__);

	for (i = 0; i < (num - 1); i++)
		if (msgs[i].flags & I2C_M_RD) {
			dev_warn_once(i2c_dev->dev,
				      "only one read message supported, has to be last\n");
			return -EOPNOTSUPP;
		}

	ret = bcm2835_i2c_set_divider(i2c_dev);
	if (ret)
		return ret;

	i2c_dev->curr_msg = msgs;
	i2c_dev->num_msgs = num;
	reinit_completion(&i2c_dev->completion);

	bcm2835_i2c_start_transfer(i2c_dev);

	time_left = wait_for_completion_timeout(&i2c_dev->completion,
						adap->timeout);
<<<<<<< HEAD
	if (debug > 1 || (debug && (!time_left || i2c_dev->msg_err)))
		bcm2835_debug_print(i2c_dev);
	i2c_dev->debug_num_msgs = 0;
	i2c_dev->debug_num = 0;
=======

	bcm2835_i2c_finish_transfer(i2c_dev);

>>>>>>> 58b454eb
	if (!time_left) {
		bcm2835_i2c_writel(i2c_dev, BCM2835_I2C_C,
				   BCM2835_I2C_C_CLEAR);
		dev_err(i2c_dev->dev, "i2c transfer timed out\n");
		return -ETIMEDOUT;
	}

	if (!i2c_dev->msg_err)
		return num;

	if (debug)
		dev_err(i2c_dev->dev, "i2c transfer failed: %x\n",
			i2c_dev->msg_err);

	if (i2c_dev->msg_err & BCM2835_I2C_S_ERR)
		return -EREMOTEIO;

	return -EIO;
}

static u32 bcm2835_i2c_func(struct i2c_adapter *adap)
{
	return I2C_FUNC_I2C | I2C_FUNC_SMBUS_EMUL;
}

static const struct i2c_algorithm bcm2835_i2c_algo = {
	.master_xfer	= bcm2835_i2c_xfer,
	.functionality	= bcm2835_i2c_func,
};

/*
 * This HW was reported to have problems with clock stretching:
 * http://www.advamation.com/knowhow/raspberrypi/rpi-i2c-bug.html
 * https://www.raspberrypi.org/forums/viewtopic.php?p=146272
 */
static const struct i2c_adapter_quirks bcm2835_i2c_quirks = {
	.flags = I2C_AQ_NO_CLK_STRETCH,
};

static int bcm2835_i2c_probe(struct platform_device *pdev)
{
	struct bcm2835_i2c_dev *i2c_dev;
	struct resource *mem, *irq;
	int ret;
	struct i2c_adapter *adap;

	i2c_dev = devm_kzalloc(&pdev->dev, sizeof(*i2c_dev), GFP_KERNEL);
	if (!i2c_dev)
		return -ENOMEM;
	platform_set_drvdata(pdev, i2c_dev);
	i2c_dev->dev = &pdev->dev;
	init_completion(&i2c_dev->completion);

	mem = platform_get_resource(pdev, IORESOURCE_MEM, 0);
	i2c_dev->regs = devm_ioremap_resource(&pdev->dev, mem);
	if (IS_ERR(i2c_dev->regs))
		return PTR_ERR(i2c_dev->regs);

	i2c_dev->clk = devm_clk_get(&pdev->dev, NULL);
	if (IS_ERR(i2c_dev->clk)) {
		if (PTR_ERR(i2c_dev->clk) != -EPROBE_DEFER)
			dev_err(&pdev->dev, "Could not get clock\n");
		return PTR_ERR(i2c_dev->clk);
	}

	ret = of_property_read_u32(pdev->dev.of_node, "clock-frequency",
				   &i2c_dev->bus_clk_rate);
	if (ret < 0) {
		dev_warn(&pdev->dev,
			 "Could not read clock-frequency property\n");
		i2c_dev->bus_clk_rate = 100000;
	}

	irq = platform_get_resource(pdev, IORESOURCE_IRQ, 0);
	if (!irq) {
		dev_err(&pdev->dev, "No IRQ resource\n");
		return -ENODEV;
	}
	i2c_dev->irq = irq->start;

	ret = request_irq(i2c_dev->irq, bcm2835_i2c_isr, IRQF_SHARED,
			  dev_name(&pdev->dev), i2c_dev);
	if (ret) {
		dev_err(&pdev->dev, "Could not request IRQ\n");
		return -ENODEV;
	}

	adap = &i2c_dev->adapter;
	i2c_set_adapdata(adap, i2c_dev);
	adap->owner = THIS_MODULE;
	adap->class = I2C_CLASS_DEPRECATED;
	strlcpy(adap->name, "bcm2835 I2C adapter", sizeof(adap->name));
	adap->algo = &bcm2835_i2c_algo;
	adap->dev.parent = &pdev->dev;
	adap->dev.of_node = pdev->dev.of_node;
	adap->quirks = &bcm2835_i2c_quirks;

	bcm2835_i2c_writel(i2c_dev, BCM2835_I2C_C, 0);

	ret = i2c_add_adapter(adap);
	if (ret)
		free_irq(i2c_dev->irq, i2c_dev);

	return ret;
}

static int bcm2835_i2c_remove(struct platform_device *pdev)
{
	struct bcm2835_i2c_dev *i2c_dev = platform_get_drvdata(pdev);

	free_irq(i2c_dev->irq, i2c_dev);
	i2c_del_adapter(&i2c_dev->adapter);

	return 0;
}

static const struct of_device_id bcm2835_i2c_of_match[] = {
	{ .compatible = "brcm,bcm2835-i2c" },
	{},
};
MODULE_DEVICE_TABLE(of, bcm2835_i2c_of_match);

static struct platform_driver bcm2835_i2c_driver = {
	.probe		= bcm2835_i2c_probe,
	.remove		= bcm2835_i2c_remove,
	.driver		= {
		.name	= "i2c-bcm2835",
		.of_match_table = bcm2835_i2c_of_match,
	},
};
module_platform_driver(bcm2835_i2c_driver);

MODULE_AUTHOR("Stephen Warren <swarren@wwwdotorg.org>");
MODULE_DESCRIPTION("BCM2835 I2C bus adapter");
MODULE_LICENSE("GPL v2");
MODULE_ALIAS("platform:i2c-bcm2835");<|MERGE_RESOLUTION|>--- conflicted
+++ resolved
@@ -391,16 +391,13 @@
 
 	time_left = wait_for_completion_timeout(&i2c_dev->completion,
 						adap->timeout);
-<<<<<<< HEAD
+
+	bcm2835_i2c_finish_transfer(i2c_dev);
+
 	if (debug > 1 || (debug && (!time_left || i2c_dev->msg_err)))
 		bcm2835_debug_print(i2c_dev);
 	i2c_dev->debug_num_msgs = 0;
 	i2c_dev->debug_num = 0;
-=======
-
-	bcm2835_i2c_finish_transfer(i2c_dev);
-
->>>>>>> 58b454eb
 	if (!time_left) {
 		bcm2835_i2c_writel(i2c_dev, BCM2835_I2C_C,
 				   BCM2835_I2C_C_CLEAR);
