--- conflicted
+++ resolved
@@ -188,16 +188,9 @@
 	gref->notify.flags = 0;
 
 	if (gref->gref_id) {
-<<<<<<< HEAD
-		if (gref->page) {
-			addr = (unsigned long)page_to_virt(gref->page);
-			gnttab_end_foreign_access(gref->gref_id, addr);
-		} else
-=======
 		if (gref->page)
 			gnttab_end_foreign_access(gref->gref_id, gref->page);
 		else
->>>>>>> 88084a3d
 			gnttab_free_grant_reference(gref->gref_id);
 	}
 
