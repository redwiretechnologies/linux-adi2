// SPDX-License-Identifier: GPL-2.0-or-later
/*
 * DMA driver for Xilinx ZynqMP DMA Engine
 *
 * Copyright (C) 2016 Xilinx, Inc. All rights reserved.
 */

#include <linux/bitops.h>
#include <linux/dma-mapping.h>
#include <linux/init.h>
#include <linux/interrupt.h>
#include <linux/io.h>
#include <linux/module.h>
#include <linux/of_dma.h>
#include <linux/of_platform.h>
#include <linux/slab.h>
#include <linux/clk.h>
#include <linux/io-64-nonatomic-lo-hi.h>
#include <linux/pm_runtime.h>

#include "../dmaengine.h"

/* Register Offsets */
#define ZYNQMP_DMA_ISR			0x100
#define ZYNQMP_DMA_IMR			0x104
#define ZYNQMP_DMA_IER			0x108
#define ZYNQMP_DMA_IDS			0x10C
#define ZYNQMP_DMA_CTRL0		0x110
#define ZYNQMP_DMA_CTRL1		0x114
#define ZYNQMP_DMA_DATA_ATTR		0x120
#define ZYNQMP_DMA_DSCR_ATTR		0x124
#define ZYNQMP_DMA_SRC_DSCR_WRD0	0x128
#define ZYNQMP_DMA_SRC_DSCR_WRD1	0x12C
#define ZYNQMP_DMA_SRC_DSCR_WRD2	0x130
#define ZYNQMP_DMA_SRC_DSCR_WRD3	0x134
#define ZYNQMP_DMA_DST_DSCR_WRD0	0x138
#define ZYNQMP_DMA_DST_DSCR_WRD1	0x13C
#define ZYNQMP_DMA_DST_DSCR_WRD2	0x140
#define ZYNQMP_DMA_DST_DSCR_WRD3	0x144
#define ZYNQMP_DMA_SRC_START_LSB	0x158
#define ZYNQMP_DMA_SRC_START_MSB	0x15C
#define ZYNQMP_DMA_DST_START_LSB	0x160
#define ZYNQMP_DMA_DST_START_MSB	0x164
#define ZYNQMP_DMA_TOTAL_BYTE		0x188
#define ZYNQMP_DMA_RATE_CTRL		0x18C
#define ZYNQMP_DMA_IRQ_SRC_ACCT		0x190
#define ZYNQMP_DMA_IRQ_DST_ACCT		0x194
#define ZYNQMP_DMA_CTRL2		0x200

/* Interrupt registers bit field definitions */
#define ZYNQMP_DMA_DONE			BIT(10)
#define ZYNQMP_DMA_AXI_WR_DATA		BIT(9)
#define ZYNQMP_DMA_AXI_RD_DATA		BIT(8)
#define ZYNQMP_DMA_AXI_RD_DST_DSCR	BIT(7)
#define ZYNQMP_DMA_AXI_RD_SRC_DSCR	BIT(6)
#define ZYNQMP_DMA_IRQ_DST_ACCT_ERR	BIT(5)
#define ZYNQMP_DMA_IRQ_SRC_ACCT_ERR	BIT(4)
#define ZYNQMP_DMA_BYTE_CNT_OVRFL	BIT(3)
#define ZYNQMP_DMA_DST_DSCR_DONE	BIT(2)
#define ZYNQMP_DMA_INV_APB		BIT(0)

/* Control 0 register bit field definitions */
#define ZYNQMP_DMA_OVR_FETCH		BIT(7)
#define ZYNQMP_DMA_POINT_TYPE_SG	BIT(6)
#define ZYNQMP_DMA_RATE_CTRL_EN		BIT(3)

/* Control 1 register bit field definitions */
#define ZYNQMP_DMA_SRC_ISSUE		GENMASK(4, 0)

/* Data Attribute register bit field definitions */
#define ZYNQMP_DMA_ARBURST		GENMASK(27, 26)
#define ZYNQMP_DMA_ARCACHE		GENMASK(25, 22)
#define ZYNQMP_DMA_ARCACHE_OFST		22
#define ZYNQMP_DMA_ARQOS		GENMASK(21, 18)
#define ZYNQMP_DMA_ARQOS_OFST		18
#define ZYNQMP_DMA_ARLEN		GENMASK(17, 14)
#define ZYNQMP_DMA_ARLEN_OFST		14
#define ZYNQMP_DMA_AWBURST		GENMASK(13, 12)
#define ZYNQMP_DMA_AWCACHE		GENMASK(11, 8)
#define ZYNQMP_DMA_AWCACHE_OFST		8
#define ZYNQMP_DMA_AWQOS		GENMASK(7, 4)
#define ZYNQMP_DMA_AWQOS_OFST		4
#define ZYNQMP_DMA_AWLEN		GENMASK(3, 0)
#define ZYNQMP_DMA_AWLEN_OFST		0

/* Descriptor Attribute register bit field definitions */
#define ZYNQMP_DMA_AXCOHRNT		BIT(8)
#define ZYNQMP_DMA_AXCACHE		GENMASK(7, 4)
#define ZYNQMP_DMA_AXCACHE_OFST		4
#define ZYNQMP_DMA_AXQOS		GENMASK(3, 0)
#define ZYNQMP_DMA_AXQOS_OFST		0

/* Control register 2 bit field definitions */
#define ZYNQMP_DMA_ENABLE		BIT(0)

/* Buffer Descriptor definitions */
#define ZYNQMP_DMA_DESC_CTRL_STOP	0x10
#define ZYNQMP_DMA_DESC_CTRL_COMP_INT	0x4
#define ZYNQMP_DMA_DESC_CTRL_SIZE_256	0x2
#define ZYNQMP_DMA_DESC_CTRL_COHRNT	0x1

/* Interrupt Mask specific definitions */
#define ZYNQMP_DMA_INT_ERR	(ZYNQMP_DMA_AXI_RD_DATA | \
				ZYNQMP_DMA_AXI_WR_DATA | \
				ZYNQMP_DMA_AXI_RD_DST_DSCR | \
				ZYNQMP_DMA_AXI_RD_SRC_DSCR | \
				ZYNQMP_DMA_INV_APB)
#define ZYNQMP_DMA_INT_OVRFL	(ZYNQMP_DMA_BYTE_CNT_OVRFL | \
				ZYNQMP_DMA_IRQ_SRC_ACCT_ERR | \
				ZYNQMP_DMA_IRQ_DST_ACCT_ERR)
#define ZYNQMP_DMA_INT_DONE	(ZYNQMP_DMA_DONE | ZYNQMP_DMA_DST_DSCR_DONE)
#define ZYNQMP_DMA_INT_EN_DEFAULT_MASK	(ZYNQMP_DMA_INT_DONE | \
					ZYNQMP_DMA_INT_ERR | \
					ZYNQMP_DMA_INT_OVRFL | \
					ZYNQMP_DMA_DST_DSCR_DONE)

/* Max number of descriptors per channel */
#define ZYNQMP_DMA_NUM_DESCS	32

/* Max transfer size per descriptor */
#define ZYNQMP_DMA_MAX_TRANS_LEN	0x40000000

/* Max burst lengths */
#define ZYNQMP_DMA_MAX_DST_BURST_LEN    32768U
#define ZYNQMP_DMA_MAX_SRC_BURST_LEN    32768U

/* Reset values for data attributes */
#define ZYNQMP_DMA_AXCACHE_VAL		0xF

#define ZYNQMP_DMA_SRC_ISSUE_RST_VAL	0x1F

#define ZYNQMP_DMA_IDS_DEFAULT_MASK	0xFFF

/* Bus width in bits */
#define ZYNQMP_DMA_BUS_WIDTH_64		64
#define ZYNQMP_DMA_BUS_WIDTH_128	128

#define ZDMA_PM_TIMEOUT			100

#define ZYNQMP_DMA_DESC_SIZE(chan)	(chan->desc_size)

#define to_chan(chan)		container_of(chan, struct zynqmp_dma_chan, \
					     common)
#define tx_to_desc(tx)		container_of(tx, struct zynqmp_dma_desc_sw, \
					     async_tx)

/**
 * struct zynqmp_dma_desc_ll - Hw linked list descriptor
 * @addr: Buffer address
 * @size: Size of the buffer
 * @ctrl: Control word
 * @nxtdscraddr: Next descriptor base address
 * @rsvd: Reserved field and for Hw internal use.
 */
struct zynqmp_dma_desc_ll {
	u64 addr;
	u32 size;
	u32 ctrl;
	u64 nxtdscraddr;
	u64 rsvd;
};

/**
 * struct zynqmp_dma_desc_sw - Per Transaction structure
 * @src: Source address for simple mode dma
 * @dst: Destination address for simple mode dma
 * @len: Transfer length for simple mode dma
 * @node: Node in the channel descriptor list
 * @tx_list: List head for the current transfer
 * @async_tx: Async transaction descriptor
 * @src_v: Virtual address of the src descriptor
 * @src_p: Physical address of the src descriptor
 * @dst_v: Virtual address of the dst descriptor
 * @dst_p: Physical address of the dst descriptor
 */
struct zynqmp_dma_desc_sw {
	u64 src;
	u64 dst;
	u32 len;
	struct list_head node;
	struct list_head tx_list;
	struct dma_async_tx_descriptor async_tx;
	struct zynqmp_dma_desc_ll *src_v;
	dma_addr_t src_p;
	struct zynqmp_dma_desc_ll *dst_v;
	dma_addr_t dst_p;
};

/**
 * struct zynqmp_dma_chan - Driver specific DMA channel structure
 * @zdev: Driver specific device structure
 * @regs: Control registers offset
 * @lock: Descriptor operation lock
 * @pending_list: Descriptors waiting
 * @free_list: Descriptors free
 * @active_list: Descriptors active
 * @sw_desc_pool: SW descriptor pool
 * @done_list: Complete descriptors
 * @common: DMA common channel
 * @desc_pool_v: Statically allocated descriptor base
 * @desc_pool_p: Physical allocated descriptor base
 * @desc_free_cnt: Descriptor available count
 * @dev: The dma device
 * @irq: Channel IRQ
 * @is_dmacoherent: Tells whether dma operations are coherent or not
 * @tasklet: Cleanup work after irq
 * @idle : Channel status;
 * @desc_size: Size of the low level descriptor
 * @err: Channel has errors
 * @bus_width: Bus width
 * @src_burst_len: Source burst length
 * @dst_burst_len: Dest burst length
 */
struct zynqmp_dma_chan {
	struct zynqmp_dma_device *zdev;
	void __iomem *regs;
	spinlock_t lock;
	struct list_head pending_list;
	struct list_head free_list;
	struct list_head active_list;
	struct zynqmp_dma_desc_sw *sw_desc_pool;
	struct list_head done_list;
	struct dma_chan common;
	void *desc_pool_v;
	dma_addr_t desc_pool_p;
	u32 desc_free_cnt;
	struct device *dev;
	int irq;
	bool is_dmacoherent;
	struct tasklet_struct tasklet;
	bool idle;
	size_t desc_size;
	bool err;
	u32 bus_width;
	u32 src_burst_len;
	u32 dst_burst_len;
};

/**
 * struct zynqmp_dma_device - DMA device structure
 * @dev: Device Structure
 * @common: DMA device structure
 * @chan: Driver specific DMA channel
 * @clk_main: Pointer to main clock
 * @clk_apb: Pointer to apb clock
 */
struct zynqmp_dma_device {
	struct device *dev;
	struct dma_device common;
	struct zynqmp_dma_chan *chan;
	struct clk *clk_main;
	struct clk *clk_apb;
};

static inline void zynqmp_dma_writeq(struct zynqmp_dma_chan *chan, u32 reg,
				     u64 value)
{
	lo_hi_writeq(value, chan->regs + reg);
}

/**
 * zynqmp_dma_update_desc_to_ctrlr - Updates descriptor to the controller
 * @chan: ZynqMP DMA DMA channel pointer
 * @desc: Transaction descriptor pointer
 */
static void zynqmp_dma_update_desc_to_ctrlr(struct zynqmp_dma_chan *chan,
				      struct zynqmp_dma_desc_sw *desc)
{
	dma_addr_t addr;

	addr = desc->src_p;
	zynqmp_dma_writeq(chan, ZYNQMP_DMA_SRC_START_LSB, addr);
	addr = desc->dst_p;
	zynqmp_dma_writeq(chan, ZYNQMP_DMA_DST_START_LSB, addr);
}

/**
 * zynqmp_dma_desc_config_eod - Mark the descriptor as end descriptor
 * @chan: ZynqMP DMA channel pointer
 * @desc: Hw descriptor pointer
 */
static void zynqmp_dma_desc_config_eod(struct zynqmp_dma_chan *chan,
				       void *desc)
{
	struct zynqmp_dma_desc_ll *hw = (struct zynqmp_dma_desc_ll *)desc;

	hw->ctrl |= ZYNQMP_DMA_DESC_CTRL_STOP;
	hw++;
	hw->ctrl |= ZYNQMP_DMA_DESC_CTRL_COMP_INT | ZYNQMP_DMA_DESC_CTRL_STOP;
}

/**
 * zynqmp_dma_config_sg_ll_desc - Configure the linked list descriptor
 * @chan: ZynqMP DMA channel pointer
 * @sdesc: Hw descriptor pointer
 * @src: Source buffer address
 * @dst: Destination buffer address
 * @len: Transfer length
 * @prev: Previous hw descriptor pointer
 */
static void zynqmp_dma_config_sg_ll_desc(struct zynqmp_dma_chan *chan,
				   struct zynqmp_dma_desc_ll *sdesc,
				   dma_addr_t src, dma_addr_t dst, size_t len,
				   struct zynqmp_dma_desc_ll *prev)
{
	struct zynqmp_dma_desc_ll *ddesc = sdesc + 1;

	sdesc->size = ddesc->size = len;
	sdesc->addr = src;
	ddesc->addr = dst;

	sdesc->ctrl = ddesc->ctrl = ZYNQMP_DMA_DESC_CTRL_SIZE_256;
	if (chan->is_dmacoherent) {
		sdesc->ctrl |= ZYNQMP_DMA_DESC_CTRL_COHRNT;
		ddesc->ctrl |= ZYNQMP_DMA_DESC_CTRL_COHRNT;
	}

	if (prev) {
		dma_addr_t addr = chan->desc_pool_p +
			    ((uintptr_t)sdesc - (uintptr_t)chan->desc_pool_v);
		ddesc = prev + 1;
		prev->nxtdscraddr = addr;
		ddesc->nxtdscraddr = addr + ZYNQMP_DMA_DESC_SIZE(chan);
	}
}

/**
 * zynqmp_dma_init - Initialize the channel
 * @chan: ZynqMP DMA channel pointer
 */
static void zynqmp_dma_init(struct zynqmp_dma_chan *chan)
{
	u32 val;

	writel(ZYNQMP_DMA_IDS_DEFAULT_MASK, chan->regs + ZYNQMP_DMA_IDS);
	val = readl(chan->regs + ZYNQMP_DMA_ISR);
	writel(val, chan->regs + ZYNQMP_DMA_ISR);

	if (chan->is_dmacoherent) {
		val = ZYNQMP_DMA_AXCOHRNT;
		val = (val & ~ZYNQMP_DMA_AXCACHE) |
			(ZYNQMP_DMA_AXCACHE_VAL << ZYNQMP_DMA_AXCACHE_OFST);
		writel(val, chan->regs + ZYNQMP_DMA_DSCR_ATTR);
	}

	val = readl(chan->regs + ZYNQMP_DMA_DATA_ATTR);
	if (chan->is_dmacoherent) {
		val = (val & ~ZYNQMP_DMA_ARCACHE) |
			(ZYNQMP_DMA_AXCACHE_VAL << ZYNQMP_DMA_ARCACHE_OFST);
		val = (val & ~ZYNQMP_DMA_AWCACHE) |
			(ZYNQMP_DMA_AXCACHE_VAL << ZYNQMP_DMA_AWCACHE_OFST);
	}
	writel(val, chan->regs + ZYNQMP_DMA_DATA_ATTR);

	/* Clearing the interrupt account rgisters */
	val = readl(chan->regs + ZYNQMP_DMA_IRQ_SRC_ACCT);
	val = readl(chan->regs + ZYNQMP_DMA_IRQ_DST_ACCT);

	chan->idle = true;
}

/**
 * zynqmp_dma_tx_submit - Submit DMA transaction
 * @tx: Async transaction descriptor pointer
 *
 * Return: cookie value
 */
static dma_cookie_t zynqmp_dma_tx_submit(struct dma_async_tx_descriptor *tx)
{
	struct zynqmp_dma_chan *chan = to_chan(tx->chan);
	struct zynqmp_dma_desc_sw *desc, *new;
	dma_cookie_t cookie;
	unsigned long irqflags;

	new = tx_to_desc(tx);
	spin_lock_irqsave(&chan->lock, irqflags);
	cookie = dma_cookie_assign(tx);

	if (!list_empty(&chan->pending_list)) {
		desc = list_last_entry(&chan->pending_list,
				     struct zynqmp_dma_desc_sw, node);
		if (!list_empty(&desc->tx_list))
			desc = list_last_entry(&desc->tx_list,
					       struct zynqmp_dma_desc_sw, node);
		desc->src_v->nxtdscraddr = new->src_p;
		desc->src_v->ctrl &= ~ZYNQMP_DMA_DESC_CTRL_STOP;
		desc->dst_v->nxtdscraddr = new->dst_p;
		desc->dst_v->ctrl &= ~ZYNQMP_DMA_DESC_CTRL_STOP;
	}

	list_add_tail(&new->node, &chan->pending_list);
	spin_unlock_irqrestore(&chan->lock, irqflags);

	return cookie;
}

/**
 * zynqmp_dma_get_descriptor - Get the sw descriptor from the pool
 * @chan: ZynqMP DMA channel pointer
 *
 * Return: The sw descriptor
 */
static struct zynqmp_dma_desc_sw *
zynqmp_dma_get_descriptor(struct zynqmp_dma_chan *chan)
{
	struct zynqmp_dma_desc_sw *desc;
	unsigned long irqflags;

	spin_lock_irqsave(&chan->lock, irqflags);
	desc = list_first_entry(&chan->free_list,
				struct zynqmp_dma_desc_sw, node);
	list_del(&desc->node);
	spin_unlock_irqrestore(&chan->lock, irqflags);

	INIT_LIST_HEAD(&desc->tx_list);
	/* Clear the src and dst descriptor memory */
	memset((void *)desc->src_v, 0, ZYNQMP_DMA_DESC_SIZE(chan));
	memset((void *)desc->dst_v, 0, ZYNQMP_DMA_DESC_SIZE(chan));

	return desc;
}

/**
 * zynqmp_dma_free_descriptor - Issue pending transactions
 * @chan: ZynqMP DMA channel pointer
 * @sdesc: Transaction descriptor pointer
 */
static void zynqmp_dma_free_descriptor(struct zynqmp_dma_chan *chan,
				 struct zynqmp_dma_desc_sw *sdesc)
{
	struct zynqmp_dma_desc_sw *child, *next;

	chan->desc_free_cnt++;
	list_move_tail(&sdesc->node, &chan->free_list);
	list_for_each_entry_safe(child, next, &sdesc->tx_list, node) {
		chan->desc_free_cnt++;
		list_move_tail(&child->node, &chan->free_list);
	}
}

/**
 * zynqmp_dma_free_desc_list - Free descriptors list
 * @chan: ZynqMP DMA channel pointer
 * @list: List to parse and delete the descriptor
 */
static void zynqmp_dma_free_desc_list(struct zynqmp_dma_chan *chan,
				      struct list_head *list)
{
	struct zynqmp_dma_desc_sw *desc, *next;

	list_for_each_entry_safe(desc, next, list, node)
		zynqmp_dma_free_descriptor(chan, desc);
}

/**
 * zynqmp_dma_alloc_chan_resources - Allocate channel resources
 * @dchan: DMA channel
 *
 * Return: Number of descriptors on success and failure value on error
 */
static int zynqmp_dma_alloc_chan_resources(struct dma_chan *dchan)
{
	struct zynqmp_dma_chan *chan = to_chan(dchan);
	struct zynqmp_dma_desc_sw *desc;
	int i, ret;

	ret = pm_runtime_resume_and_get(chan->dev);
	if (ret < 0)
		return ret;

	chan->sw_desc_pool = kcalloc(ZYNQMP_DMA_NUM_DESCS, sizeof(*desc),
				     GFP_KERNEL);
	if (!chan->sw_desc_pool)
		return -ENOMEM;

	chan->idle = true;
	chan->desc_free_cnt = ZYNQMP_DMA_NUM_DESCS;

	INIT_LIST_HEAD(&chan->free_list);

	for (i = 0; i < ZYNQMP_DMA_NUM_DESCS; i++) {
		desc = chan->sw_desc_pool + i;
		dma_async_tx_descriptor_init(&desc->async_tx, &chan->common);
		desc->async_tx.tx_submit = zynqmp_dma_tx_submit;
		list_add_tail(&desc->node, &chan->free_list);
	}

	chan->desc_pool_v = dma_alloc_coherent(chan->dev,
					       (2 * ZYNQMP_DMA_DESC_SIZE(chan) *
					       ZYNQMP_DMA_NUM_DESCS),
					       &chan->desc_pool_p, GFP_KERNEL);
	if (!chan->desc_pool_v)
		return -ENOMEM;

	for (i = 0; i < ZYNQMP_DMA_NUM_DESCS; i++) {
		desc = chan->sw_desc_pool + i;
		desc->src_v = (struct zynqmp_dma_desc_ll *) (chan->desc_pool_v +
					(i * ZYNQMP_DMA_DESC_SIZE(chan) * 2));
		desc->dst_v = (struct zynqmp_dma_desc_ll *) (desc->src_v + 1);
		desc->src_p = chan->desc_pool_p +
				(i * ZYNQMP_DMA_DESC_SIZE(chan) * 2);
		desc->dst_p = desc->src_p + ZYNQMP_DMA_DESC_SIZE(chan);
	}

	return ZYNQMP_DMA_NUM_DESCS;
}

/**
 * zynqmp_dma_start - Start DMA channel
 * @chan: ZynqMP DMA channel pointer
 */
static void zynqmp_dma_start(struct zynqmp_dma_chan *chan)
{
	writel(ZYNQMP_DMA_INT_EN_DEFAULT_MASK, chan->regs + ZYNQMP_DMA_IER);
	writel(0, chan->regs + ZYNQMP_DMA_TOTAL_BYTE);
	chan->idle = false;
	writel(ZYNQMP_DMA_ENABLE, chan->regs + ZYNQMP_DMA_CTRL2);
}

/**
 * zynqmp_dma_handle_ovfl_int - Process the overflow interrupt
 * @chan: ZynqMP DMA channel pointer
 * @status: Interrupt status value
 */
static void zynqmp_dma_handle_ovfl_int(struct zynqmp_dma_chan *chan, u32 status)
{
	if (status & ZYNQMP_DMA_BYTE_CNT_OVRFL)
		writel(0, chan->regs + ZYNQMP_DMA_TOTAL_BYTE);
	if (status & ZYNQMP_DMA_IRQ_DST_ACCT_ERR)
		readl(chan->regs + ZYNQMP_DMA_IRQ_DST_ACCT);
	if (status & ZYNQMP_DMA_IRQ_SRC_ACCT_ERR)
		readl(chan->regs + ZYNQMP_DMA_IRQ_SRC_ACCT);
}

static void zynqmp_dma_config(struct zynqmp_dma_chan *chan)
{
	u32 val, burst_val;

	val = readl(chan->regs + ZYNQMP_DMA_CTRL0);
	val |= ZYNQMP_DMA_POINT_TYPE_SG;
	writel(val, chan->regs + ZYNQMP_DMA_CTRL0);

	val = readl(chan->regs + ZYNQMP_DMA_DATA_ATTR);
	burst_val = __ilog2_u32(chan->src_burst_len);
	val = (val & ~ZYNQMP_DMA_ARLEN) |
		((burst_val << ZYNQMP_DMA_ARLEN_OFST) & ZYNQMP_DMA_ARLEN);
	burst_val = __ilog2_u32(chan->dst_burst_len);
	val = (val & ~ZYNQMP_DMA_AWLEN) |
		((burst_val << ZYNQMP_DMA_AWLEN_OFST) & ZYNQMP_DMA_AWLEN);
	writel(val, chan->regs + ZYNQMP_DMA_DATA_ATTR);
}

/**
 * zynqmp_dma_device_config - Zynqmp dma device configuration
 * @dchan: DMA channel
 * @config: DMA device config
 *
 * Return: 0 always
 */
static int zynqmp_dma_device_config(struct dma_chan *dchan,
				    struct dma_slave_config *config)
{
	struct zynqmp_dma_chan *chan = to_chan(dchan);

	chan->src_burst_len = clamp(config->src_maxburst, 1U,
		ZYNQMP_DMA_MAX_SRC_BURST_LEN);
	chan->dst_burst_len = clamp(config->dst_maxburst, 1U,
		ZYNQMP_DMA_MAX_DST_BURST_LEN);

	return 0;
}

/**
 * zynqmp_dma_start_transfer - Initiate the new transfer
 * @chan: ZynqMP DMA channel pointer
 */
static void zynqmp_dma_start_transfer(struct zynqmp_dma_chan *chan)
{
	struct zynqmp_dma_desc_sw *desc;

	if (!chan->idle)
		return;

	zynqmp_dma_config(chan);

	desc = list_first_entry_or_null(&chan->pending_list,
					struct zynqmp_dma_desc_sw, node);
	if (!desc)
		return;

	list_splice_tail_init(&chan->pending_list, &chan->active_list);
	zynqmp_dma_update_desc_to_ctrlr(chan, desc);
	zynqmp_dma_start(chan);
}


/**
 * zynqmp_dma_chan_desc_cleanup - Cleanup the completed descriptors
 * @chan: ZynqMP DMA channel
 */
static void zynqmp_dma_chan_desc_cleanup(struct zynqmp_dma_chan *chan)
{
	struct zynqmp_dma_desc_sw *desc, *next;
	unsigned long irqflags;

	spin_lock_irqsave(&chan->lock, irqflags);

	list_for_each_entry_safe(desc, next, &chan->done_list, node) {
		struct dmaengine_desc_callback cb;

		dmaengine_desc_get_callback(&desc->async_tx, &cb);
		if (dmaengine_desc_callback_valid(&cb)) {
			spin_unlock_irqrestore(&chan->lock, irqflags);
			dmaengine_desc_callback_invoke(&cb, NULL);
			spin_lock_irqsave(&chan->lock, irqflags);
		}

		/* Run any dependencies, then free the descriptor */
		zynqmp_dma_free_descriptor(chan, desc);
	}

	spin_unlock_irqrestore(&chan->lock, irqflags);
}

/**
 * zynqmp_dma_complete_descriptor - Mark the active descriptor as complete
 * @chan: ZynqMP DMA channel pointer
 */
static void zynqmp_dma_complete_descriptor(struct zynqmp_dma_chan *chan)
{
	struct zynqmp_dma_desc_sw *desc;

	desc = list_first_entry_or_null(&chan->active_list,
					struct zynqmp_dma_desc_sw, node);
	if (!desc)
		return;
	list_del(&desc->node);
	dma_cookie_complete(&desc->async_tx);
	list_add_tail(&desc->node, &chan->done_list);
}

/**
 * zynqmp_dma_issue_pending - Issue pending transactions
 * @dchan: DMA channel pointer
 */
static void zynqmp_dma_issue_pending(struct dma_chan *dchan)
{
	struct zynqmp_dma_chan *chan = to_chan(dchan);
	unsigned long irqflags;

	spin_lock_irqsave(&chan->lock, irqflags);
	zynqmp_dma_start_transfer(chan);
	spin_unlock_irqrestore(&chan->lock, irqflags);
}

/**
 * zynqmp_dma_free_descriptors - Free channel descriptors
 * @chan: ZynqMP DMA channel pointer
 */
static void zynqmp_dma_free_descriptors(struct zynqmp_dma_chan *chan)
{
	unsigned long irqflags;

	spin_lock_irqsave(&chan->lock, irqflags);
	zynqmp_dma_free_desc_list(chan, &chan->active_list);
	zynqmp_dma_free_desc_list(chan, &chan->pending_list);
	zynqmp_dma_free_desc_list(chan, &chan->done_list);
	spin_unlock_irqrestore(&chan->lock, irqflags);
}

/**
 * zynqmp_dma_free_chan_resources - Free channel resources
 * @dchan: DMA channel pointer
 */
static void zynqmp_dma_free_chan_resources(struct dma_chan *dchan)
{
	struct zynqmp_dma_chan *chan = to_chan(dchan);

	zynqmp_dma_free_descriptors(chan);
	dma_free_coherent(chan->dev,
		(2 * ZYNQMP_DMA_DESC_SIZE(chan) * ZYNQMP_DMA_NUM_DESCS),
		chan->desc_pool_v, chan->desc_pool_p);
	kfree(chan->sw_desc_pool);
	pm_runtime_mark_last_busy(chan->dev);
	pm_runtime_put_autosuspend(chan->dev);
}

/**
 * zynqmp_dma_reset - Reset the channel
 * @chan: ZynqMP DMA channel pointer
 */
static void zynqmp_dma_reset(struct zynqmp_dma_chan *chan)
{
	unsigned long irqflags;

	writel(ZYNQMP_DMA_IDS_DEFAULT_MASK, chan->regs + ZYNQMP_DMA_IDS);

	spin_lock_irqsave(&chan->lock, irqflags);
	zynqmp_dma_complete_descriptor(chan);
	spin_unlock_irqrestore(&chan->lock, irqflags);
	zynqmp_dma_chan_desc_cleanup(chan);
	zynqmp_dma_free_descriptors(chan);

	zynqmp_dma_init(chan);
}

/**
 * zynqmp_dma_irq_handler - ZynqMP DMA Interrupt handler
 * @irq: IRQ number
 * @data: Pointer to the ZynqMP DMA channel structure
 *
 * Return: IRQ_HANDLED/IRQ_NONE
 */
static irqreturn_t zynqmp_dma_irq_handler(int irq, void *data)
{
	struct zynqmp_dma_chan *chan = (struct zynqmp_dma_chan *)data;
	u32 isr, imr, status;
	irqreturn_t ret = IRQ_NONE;

	isr = readl(chan->regs + ZYNQMP_DMA_ISR);
	imr = readl(chan->regs + ZYNQMP_DMA_IMR);
	status = isr & ~imr;

	writel(isr, chan->regs + ZYNQMP_DMA_ISR);
	if (status & ZYNQMP_DMA_INT_DONE) {
		tasklet_schedule(&chan->tasklet);
		ret = IRQ_HANDLED;
	}

	if (status & ZYNQMP_DMA_DONE)
		chan->idle = true;

	if (status & ZYNQMP_DMA_INT_ERR) {
		chan->err = true;
		tasklet_schedule(&chan->tasklet);
		dev_err(chan->dev, "Channel %p has errors\n", chan);
		ret = IRQ_HANDLED;
	}

	if (status & ZYNQMP_DMA_INT_OVRFL) {
		zynqmp_dma_handle_ovfl_int(chan, status);
		dev_dbg(chan->dev, "Channel %p overflow interrupt\n", chan);
		ret = IRQ_HANDLED;
	}

	return ret;
}

/**
 * zynqmp_dma_do_tasklet - Schedule completion tasklet
 * @t: Pointer to the ZynqMP DMA channel structure
 */
static void zynqmp_dma_do_tasklet(struct tasklet_struct *t)
{
	struct zynqmp_dma_chan *chan = from_tasklet(chan, t, tasklet);
	u32 count;
	unsigned long irqflags;

	if (chan->err) {
		zynqmp_dma_reset(chan);
		chan->err = false;
		return;
	}

	spin_lock_irqsave(&chan->lock, irqflags);
	count = readl(chan->regs + ZYNQMP_DMA_IRQ_DST_ACCT);
	while (count) {
		zynqmp_dma_complete_descriptor(chan);
		count--;
	}
	spin_unlock_irqrestore(&chan->lock, irqflags);

	zynqmp_dma_chan_desc_cleanup(chan);

	if (chan->idle) {
		spin_lock_irqsave(&chan->lock, irqflags);
		zynqmp_dma_start_transfer(chan);
		spin_unlock_irqrestore(&chan->lock, irqflags);
	}
}

/**
 * zynqmp_dma_device_terminate_all - Aborts all transfers on a channel
 * @dchan: DMA channel pointer
 *
 * Return: Always '0'
 */
static int zynqmp_dma_device_terminate_all(struct dma_chan *dchan)
{
	struct zynqmp_dma_chan *chan = to_chan(dchan);

	writel(ZYNQMP_DMA_IDS_DEFAULT_MASK, chan->regs + ZYNQMP_DMA_IDS);
	zynqmp_dma_free_descriptors(chan);

	return 0;
}

/**
 * zynqmp_dma_synchronize - Synchronizes the termination of a transfers to the current context.
 * @dchan: DMA channel pointer
 */
static void zynqmp_dma_synchronize(struct dma_chan *dchan)
{
	struct zynqmp_dma_chan *chan = to_chan(dchan);

	tasklet_kill(&chan->tasklet);
}

/**
 * zynqmp_dma_prep_memcpy - prepare descriptors for memcpy transaction
 * @dchan: DMA channel
 * @dma_dst: Destination buffer address
 * @dma_src: Source buffer address
 * @len: Transfer length
 * @flags: transfer ack flags
 *
 * Return: Async transaction descriptor on success and NULL on failure
 */
static struct dma_async_tx_descriptor *zynqmp_dma_prep_memcpy(
				struct dma_chan *dchan, dma_addr_t dma_dst,
				dma_addr_t dma_src, size_t len, ulong flags)
{
	struct zynqmp_dma_chan *chan;
	struct zynqmp_dma_desc_sw *new, *first = NULL;
	void *desc = NULL, *prev = NULL;
	size_t copy;
	u32 desc_cnt;
	unsigned long irqflags;

	chan = to_chan(dchan);

	desc_cnt = DIV_ROUND_UP(len, ZYNQMP_DMA_MAX_TRANS_LEN);

	spin_lock_irqsave(&chan->lock, irqflags);
	if (desc_cnt > chan->desc_free_cnt) {
		spin_unlock_irqrestore(&chan->lock, irqflags);
		dev_dbg(chan->dev, "chan %p descs are not available\n", chan);
		return NULL;
	}
	chan->desc_free_cnt = chan->desc_free_cnt - desc_cnt;
	spin_unlock_irqrestore(&chan->lock, irqflags);

	do {
		/* Allocate and populate the descriptor */
		new = zynqmp_dma_get_descriptor(chan);

		copy = min_t(size_t, len, ZYNQMP_DMA_MAX_TRANS_LEN);
		desc = (struct zynqmp_dma_desc_ll *)new->src_v;
		zynqmp_dma_config_sg_ll_desc(chan, desc, dma_src,
					     dma_dst, copy, prev);
		prev = desc;
		len -= copy;
		dma_src += copy;
		dma_dst += copy;
		if (!first)
			first = new;
		else
			list_add_tail(&new->node, &first->tx_list);
	} while (len);

	zynqmp_dma_desc_config_eod(chan, desc);
	async_tx_ack(&first->async_tx);
	first->async_tx.flags = (enum dma_ctrl_flags)flags;
	return &first->async_tx;
}

/**
 * zynqmp_dma_chan_remove - Channel remove function
 * @chan: ZynqMP DMA channel pointer
 */
static void zynqmp_dma_chan_remove(struct zynqmp_dma_chan *chan)
{
	if (!chan)
		return;

	if (chan->irq)
		devm_free_irq(chan->zdev->dev, chan->irq, chan);
	tasklet_kill(&chan->tasklet);
	list_del(&chan->common.device_node);
}

/**
 * zynqmp_dma_chan_probe - Per Channel Probing
 * @zdev: Driver specific device structure
 * @pdev: Pointer to the platform_device structure
 *
 * Return: '0' on success and failure value on error
 */
static int zynqmp_dma_chan_probe(struct zynqmp_dma_device *zdev,
			   struct platform_device *pdev)
{
	struct zynqmp_dma_chan *chan;
	struct resource *res;
	struct device_node *node = pdev->dev.of_node;
	int err;

	chan = devm_kzalloc(zdev->dev, sizeof(*chan), GFP_KERNEL);
	if (!chan)
		return -ENOMEM;
	chan->dev = zdev->dev;
	chan->zdev = zdev;

	res = platform_get_resource(pdev, IORESOURCE_MEM, 0);
	chan->regs = devm_ioremap_resource(&pdev->dev, res);
	if (IS_ERR(chan->regs))
		return PTR_ERR(chan->regs);

	chan->bus_width = ZYNQMP_DMA_BUS_WIDTH_64;
	chan->dst_burst_len = ZYNQMP_DMA_MAX_DST_BURST_LEN;
	chan->src_burst_len = ZYNQMP_DMA_MAX_SRC_BURST_LEN;
	err = of_property_read_u32(node, "xlnx,bus-width", &chan->bus_width);
	if (err < 0) {
		dev_err(&pdev->dev, "missing xlnx,bus-width property\n");
		return err;
	}

	if (chan->bus_width != ZYNQMP_DMA_BUS_WIDTH_64 &&
	    chan->bus_width != ZYNQMP_DMA_BUS_WIDTH_128) {
		dev_err(zdev->dev, "invalid bus-width value");
		return -EINVAL;
	}

	chan->is_dmacoherent =  of_property_read_bool(node, "dma-coherent");
	zdev->chan = chan;
	tasklet_setup(&chan->tasklet, zynqmp_dma_do_tasklet);
	spin_lock_init(&chan->lock);
	INIT_LIST_HEAD(&chan->active_list);
	INIT_LIST_HEAD(&chan->pending_list);
	INIT_LIST_HEAD(&chan->done_list);
	INIT_LIST_HEAD(&chan->free_list);

	dma_cookie_init(&chan->common);
	chan->common.device = &zdev->common;
	list_add_tail(&chan->common.device_node, &zdev->common.channels);

	zynqmp_dma_init(chan);
	chan->irq = platform_get_irq(pdev, 0);
	if (chan->irq < 0)
		return -ENXIO;
	err = devm_request_irq(&pdev->dev, chan->irq, zynqmp_dma_irq_handler, 0,
			       "zynqmp-dma", chan);
	if (err)
		return err;

	chan->desc_size = sizeof(struct zynqmp_dma_desc_ll);
	chan->idle = true;
	return 0;
}

/**
 * of_zynqmp_dma_xlate - Translation function
 * @dma_spec: Pointer to DMA specifier as found in the device tree
 * @ofdma: Pointer to DMA controller data
 *
 * Return: DMA channel pointer on success and NULL on error
 */
static struct dma_chan *of_zynqmp_dma_xlate(struct of_phandle_args *dma_spec,
					    struct of_dma *ofdma)
{
	struct zynqmp_dma_device *zdev = ofdma->of_dma_data;

	return dma_get_slave_channel(&zdev->chan->common);
}

/**
 * zynqmp_dma_suspend - Suspend method for the driver
 * @dev:	Address of the device structure
 *
 * Put the driver into low power mode.
 * Return: 0 on success and failure value on error
 */
static int __maybe_unused zynqmp_dma_suspend(struct device *dev)
{
	if (!device_may_wakeup(dev))
		return pm_runtime_force_suspend(dev);

	return 0;
}

/**
 * zynqmp_dma_resume - Resume from suspend
 * @dev:	Address of the device structure
 *
 * Resume operation after suspend.
 * Return: 0 on success and failure value on error
 */
static int __maybe_unused zynqmp_dma_resume(struct device *dev)
{
	if (!device_may_wakeup(dev))
		return pm_runtime_force_resume(dev);

	return 0;
}

/**
 * zynqmp_dma_runtime_suspend - Runtime suspend method for the driver
 * @dev:	Address of the device structure
 *
 * Put the driver into low power mode.
 * Return: 0 always
 */
static int __maybe_unused zynqmp_dma_runtime_suspend(struct device *dev)
{
	struct zynqmp_dma_device *zdev = dev_get_drvdata(dev);

	clk_disable_unprepare(zdev->clk_main);
	clk_disable_unprepare(zdev->clk_apb);

	return 0;
}

/**
 * zynqmp_dma_runtime_resume - Runtime suspend method for the driver
 * @dev:	Address of the device structure
 *
 * Put the driver into low power mode.
 * Return: 0 always
 */
static int __maybe_unused zynqmp_dma_runtime_resume(struct device *dev)
{
	struct zynqmp_dma_device *zdev = dev_get_drvdata(dev);
	int err;

	err = clk_prepare_enable(zdev->clk_main);
	if (err) {
		dev_err(dev, "Unable to enable main clock.\n");
		return err;
	}

	err = clk_prepare_enable(zdev->clk_apb);
	if (err) {
		dev_err(dev, "Unable to enable apb clock.\n");
		clk_disable_unprepare(zdev->clk_main);
		return err;
	}

	return 0;
}

static const struct dev_pm_ops zynqmp_dma_dev_pm_ops = {
	SET_SYSTEM_SLEEP_PM_OPS(zynqmp_dma_suspend, zynqmp_dma_resume)
	SET_RUNTIME_PM_OPS(zynqmp_dma_runtime_suspend,
			   zynqmp_dma_runtime_resume, NULL)
};

/**
 * zynqmp_dma_probe - Driver probe function
 * @pdev: Pointer to the platform_device structure
 *
 * Return: '0' on success and failure value on error
 */
static int zynqmp_dma_probe(struct platform_device *pdev)
{
	struct zynqmp_dma_device *zdev;
	struct dma_device *p;
	int ret;

	zdev = devm_kzalloc(&pdev->dev, sizeof(*zdev), GFP_KERNEL);
	if (!zdev)
		return -ENOMEM;

	zdev->dev = &pdev->dev;
	INIT_LIST_HEAD(&zdev->common.channels);

	ret = dma_set_mask_and_coherent(&pdev->dev, DMA_BIT_MASK(44));
	if (ret) {
		dev_err(&pdev->dev, "DMA not available for address range\n");
		return ret;
	}
	dma_cap_set(DMA_MEMCPY, zdev->common.cap_mask);

	p = &zdev->common;
	p->device_prep_dma_memcpy = zynqmp_dma_prep_memcpy;
	p->device_terminate_all = zynqmp_dma_device_terminate_all;
	p->device_synchronize = zynqmp_dma_synchronize;
	p->device_issue_pending = zynqmp_dma_issue_pending;
	p->device_alloc_chan_resources = zynqmp_dma_alloc_chan_resources;
	p->device_free_chan_resources = zynqmp_dma_free_chan_resources;
	p->device_tx_status = dma_cookie_status;
	p->device_config = zynqmp_dma_device_config;
	p->dev = &pdev->dev;

	zdev->clk_main = devm_clk_get(&pdev->dev, "clk_main");
	if (IS_ERR(zdev->clk_main))
		return dev_err_probe(&pdev->dev, PTR_ERR(zdev->clk_main),
				     "main clock not found.\n");

	zdev->clk_apb = devm_clk_get(&pdev->dev, "clk_apb");
	if (IS_ERR(zdev->clk_apb))
		return dev_err_probe(&pdev->dev, PTR_ERR(zdev->clk_apb),
				     "apb clock not found.\n");

	platform_set_drvdata(pdev, zdev);
	pm_runtime_set_autosuspend_delay(zdev->dev, ZDMA_PM_TIMEOUT);
	pm_runtime_use_autosuspend(zdev->dev);
	pm_runtime_enable(zdev->dev);
<<<<<<< HEAD
	ret = pm_runtime_get_sync(zdev->dev);
	if (ret < 0) {
		dev_err(zdev->dev, "pm_runtime_get_sync() failed\n");
=======
	ret = pm_runtime_resume_and_get(zdev->dev);
	if (ret < 0) {
		dev_err(&pdev->dev, "device wakeup failed.\n");
>>>>>>> d82b0891
		pm_runtime_disable(zdev->dev);
	}
	if (!pm_runtime_enabled(zdev->dev)) {
		ret = zynqmp_dma_runtime_resume(zdev->dev);
		if (ret)
			return ret;
	}

	ret = zynqmp_dma_chan_probe(zdev, pdev);
	if (ret) {
		dev_err_probe(&pdev->dev, ret, "Probing channel failed\n");
		goto err_disable_pm;
	}

	p->dst_addr_widths = BIT(zdev->chan->bus_width / 8);
	p->src_addr_widths = BIT(zdev->chan->bus_width / 8);

	ret = dma_async_device_register(&zdev->common);
	if (ret) {
		dev_err(zdev->dev, "failed to register the dma device\n");
		goto free_chan_resources;
	}

	ret = of_dma_controller_register(pdev->dev.of_node,
					 of_zynqmp_dma_xlate, zdev);
	if (ret) {
		dev_err_probe(&pdev->dev, ret, "Unable to register DMA to DT\n");
		dma_async_device_unregister(&zdev->common);
		goto free_chan_resources;
	}

	pm_runtime_mark_last_busy(zdev->dev);
	pm_runtime_put_sync_autosuspend(zdev->dev);

	return 0;

free_chan_resources:
	zynqmp_dma_chan_remove(zdev->chan);
err_disable_pm:
	if (!pm_runtime_enabled(zdev->dev))
		zynqmp_dma_runtime_suspend(zdev->dev);
	pm_runtime_disable(zdev->dev);
	return ret;
}

/**
 * zynqmp_dma_remove - Driver remove function
 * @pdev: Pointer to the platform_device structure
 *
 * Return: Always '0'
 */
static int zynqmp_dma_remove(struct platform_device *pdev)
{
	struct zynqmp_dma_device *zdev = platform_get_drvdata(pdev);

	of_dma_controller_free(pdev->dev.of_node);
	dma_async_device_unregister(&zdev->common);

	zynqmp_dma_chan_remove(zdev->chan);
	pm_runtime_disable(zdev->dev);
	if (!pm_runtime_enabled(zdev->dev))
		zynqmp_dma_runtime_suspend(zdev->dev);

	return 0;
}

static const struct of_device_id zynqmp_dma_of_match[] = {
	{ .compatible = "xlnx,zynqmp-dma-1.0", },
	{}
};
MODULE_DEVICE_TABLE(of, zynqmp_dma_of_match);

static struct platform_driver zynqmp_dma_driver = {
	.driver = {
		.name = "xilinx-zynqmp-dma",
		.of_match_table = zynqmp_dma_of_match,
		.pm = &zynqmp_dma_dev_pm_ops,
	},
	.probe = zynqmp_dma_probe,
	.remove = zynqmp_dma_remove,
};

module_platform_driver(zynqmp_dma_driver);

MODULE_LICENSE("GPL");
MODULE_AUTHOR("Xilinx, Inc.");
MODULE_DESCRIPTION("Xilinx ZynqMP DMA driver");<|MERGE_RESOLUTION|>--- conflicted
+++ resolved
@@ -1094,15 +1094,9 @@
 	pm_runtime_set_autosuspend_delay(zdev->dev, ZDMA_PM_TIMEOUT);
 	pm_runtime_use_autosuspend(zdev->dev);
 	pm_runtime_enable(zdev->dev);
-<<<<<<< HEAD
-	ret = pm_runtime_get_sync(zdev->dev);
-	if (ret < 0) {
-		dev_err(zdev->dev, "pm_runtime_get_sync() failed\n");
-=======
 	ret = pm_runtime_resume_and_get(zdev->dev);
 	if (ret < 0) {
 		dev_err(&pdev->dev, "device wakeup failed.\n");
->>>>>>> d82b0891
 		pm_runtime_disable(zdev->dev);
 	}
 	if (!pm_runtime_enabled(zdev->dev)) {
