--- conflicted
+++ resolved
@@ -3955,9 +3955,6 @@
 	if (list_empty(&message->transfers))
 		return -EINVAL;
 
-<<<<<<< HEAD
-	message->spi = spi;
-=======
 	if (spi->cs_index_mask)
 		cs_num = ffs(spi->cs_index_mask) - 1;
 
@@ -3990,7 +3987,6 @@
 			xfer->cs_change = 1;
 		}
 	}
->>>>>>> 46608a88
 
 	/*
 	 * Half-duplex links include original MicroWire, and ones with
@@ -4402,10 +4398,6 @@
 	int status;
 	struct spi_controller *ctlr = spi->controller;
 
-<<<<<<< HEAD
-	status = spi_maybe_optimize_message(spi, message);
-	if (status)
-=======
 	if (__spi_check_suspended(ctlr)) {
 		dev_warn_once(&spi->dev, "Attempted to sync while suspend\n");
 		return -ESHUTDOWN;
@@ -4413,7 +4405,6 @@
 
 	status = __spi_validate(spi, message);
 	if (status != 0)
->>>>>>> 46608a88
 		return status;
 
 	SPI_STATISTICS_INCREMENT_FIELD(ctlr->pcpu_statistics, spi_sync);
