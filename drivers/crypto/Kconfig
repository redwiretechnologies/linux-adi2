--- conflicted
+++ resolved
@@ -782,20 +782,12 @@
 
 config CRYPTO_DEV_ZYNQMP_AES
 	tristate "Support for Xilinx ZynqMP AES hw accelerator"
-<<<<<<< HEAD
-	depends on ARCH_ZYNQMP || COMPILE_TEST
-	select CRYPTO_AES
-	select CRYPTO_BLKCIPHER
-	help
-	  Xilinx processors have AES-GCM engine used for symmetric key
-=======
 	depends on ZYNQMP_FIRMWARE || COMPILE_TEST
 	select CRYPTO_AES
 	select CRYPTO_ENGINE
 	select CRYPTO_AEAD
 	help
 	  Xilinx ZynqMP has AES-GCM engine used for symmetric key
->>>>>>> a4adc2c2
 	  encryption and decryption. This driver interfaces with AES hw
 	  accelerator. Select this if you want to use the ZynqMP module
 	  for AES algorithms.
