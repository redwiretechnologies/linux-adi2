--- conflicted
+++ resolved
@@ -50,11 +50,6 @@
 obj-$(CONFIG_COMMON_CLK_XLNX_CLKWZRD)	+= clocking-wizard/
 obj-$(CONFIG_FPGA)		+= fpga/
 obj-$(CONFIG_FB_TFT)		+= fbtft/
-<<<<<<< HEAD
-obj-$(CONFIG_I2O)		+= i2o/
 obj-$(CONFIG_MALI400)		+= mali/
 obj-$(CONFIG_FSL_MC_BUS)	+= fsl-mc/
-=======
-obj-$(CONFIG_FSL_MC_BUS)	+= fsl-mc/
-obj-$(CONFIG_WILC1000)		+= wilc1000/
->>>>>>> 64291f7d
+obj-$(CONFIG_WILC1000)		+= wilc1000/