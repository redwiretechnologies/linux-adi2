
		Section 1 Overview

The Media Oriented Systems Transport (MOST) driver gives Linux applications
access a MOST network: The Automotive Information Backbone and the de-facto
standard for high-bandwidth automotive multimedia networking.

MOST defines the protocol, hardware and software layers necessary to allow
for the efficient and low-cost transport of control, real-time and packet
data using a single medium (physical layer). Media currently in use are
fiber optics, unshielded twisted pair cables (UTP) and coax cables. MOST
also supports various speed grades up to 150 Mbps.
For more information on MOST, visit the MOST Cooperation website:
www.mostcooperation.com.

Cars continue to evolve into sophisticated consumer electronics platforms,
increasing the demand for reliable and simple solutions to support audio,
video and data communications. MOST can be used to connect multiple
consumer devices via optical or electrical physical layers directly to one
another or in a network configuration. As a synchronous network, MOST
provides excellent Quality of Service and seamless connectivity for
audio/video streaming. Therefore, the driver perfectly fits to the mission
of Automotive Grade Linux to create open source software solutions for
automotive applications.

The MOST driver uses module stacking to divide the associated modules into
three layers. From bottom up these layers are: the adapter layer, the core
layer and the application layer. The core layer implements the MOST
subsystem and consists basically of the module core.c and its API. It
registers the MOST bus with the kernel's device model, handles the data
routing through all three layers, the configuration of the driver, the
representation of the configuration interface in sysfs and the buffer
management.

For each of the other two layers a set of modules is provided. Those can be
arbitrarily combined with the core to meet the connectivity of the desired
system architecture.

A module of the adapter layer is basically a device driver for a different
subsystem. It is registered with the core to connect the MOST subsystem to
the attached network interface controller hardware. Hence, a given module
of this layer is designed to handle exactly one of the peripheral
interfaces (e.g. USB, MediaLB, I2C) the hardware provides.

A module of the application layer is referred to as a core comoponent,
which kind of extends the core by providing connectivity to the user space.
Applications, then, can access a MOST network via character devices, an
ALSA soundcard, a Network adapter or a V4L2 capture device.

To physically access MOST, an Intelligent Network Interface Controller
(INIC) is needed. For more information on available controllers visit:
www.microchip.com



		Section 1.1 Adapter Layer

The adapter layer contains a pool of device drivers. For each peripheral
interface the hardware supports there is one suitable module that handles
the interface. Adapter drivers encapsulate the peripheral interface
specific knowledge of the MOST driver stack and provide an easy way of
extending the number of supported interfaces. Currently the following
interfaces are available:

	1) MediaLB (DIM2)
	   Host wants to communicate with hardware via MediaLB.

	2) I2C
	   Host wants to communicate with the hardware via I2C.

	3) USB
	   Host wants to communicate with the hardware via USB.

Once an adapter driver recognizes a MOST device being attached, it
registers it with the core, which, in turn, assigns the necessary members
of the embedded struct device (e.g. the bus this device belongs to and
attribute groups) and registers it with the kernel's device model.


		Section 1.2 Core Layer

This layer implements the MOST subsystem. It contains the core module and
the header file most.h that exposes the API of the core. When inserted in
the kernel, it registers the MOST bus_type with the kernel's device model
and registers itself as a device driver for this bus. Besides these meta
tasks the core populates the configuration directory for a registered MOST
device (represented by struct most_interface) in sysfs and processes the
configuration of the device's interface. The core layer also handles the
buffer management and the data/message routing.


		Section 1.3 Application Layer

This layer contains a pool of device drivers that are components of the
core designed to make up the userspace experience of the MOST driver stack.
Depending on how an application is meant to interface the driver, one or
more modules of this pool can be registered with the core. Currently the
following components are available

	1) Character Device
	   Userspace can access the driver by means of character devices.

	2) Networking
	   Standard networking applications (e.g. iperf) can by used to access
	   the driver via the networking subsystem.

	3) Video4Linux (v4l2)
	   Standard video applications (e.g. VLC) can by used to access the
	   driver via the V4L subsystem.

	4) Advanced Linux Sound Architecture (ALSA)
	   Standard sound applications (e.g. aplay, arecord, audacity) can by
	   used to access the driver via the ALSA subsystem.


		Section 2 Usage of the MOST Driver

		Section 2.1 Configuration and Data Link

The driver is to be configured via configfs. Each loaded component kernel
object (see section 1.3) registers a subsystem with configfs, which is used to
configure and establish communiction pathways (links) to attached devices on
the bus. To do so, the user has to descend into the component's configuration
directory and create a new directory (child config itmes). The name of this
directory will be used as a reference for the link and it will contain the
following attributes:

	- buffer_size
	  configure the buffer size for this channel
	- subbuffer_size
	  configure the sub-buffer size for this channel (needed for
	  synchronous and isochrnous data)
	- num_buffers
	  configure number of buffers used for this channel
	- datatype
	  configure type of data that will travel over this channel
	- direction
	  configure whether this link will be an input or output
	- dbr_size
	  configure DBR data buffer size (this is used for MediaLB communiction
	  only)
	- packets_per_xact
	  configure the number of packets that will be collected from the
	  network before being transmitted via USB (this is used for USB
	  communiction only)
	- device
	  name of the device the link is to be attached to
	- channel
	  name of the channel the link is to be attached to
	- comp_params
	  pass parameters needed by some components
	- create_link
	  write '1' to this attribute to trigger the creation of the link. In
	  case of speculative configuration, the creation is post-poned until
	  a physical device is being attached to the bus.
	- destroy_link
	  write '1' to this attribute to destroy an already established link


See ABI/sysfs-bus-most.txt and ABI/configfs-most.txt


		Section 2.2 Configure a Sound Card

Setting up synchronous channels to be mapped as an ALSA sound adapter is a two
step process. Firstly, a directory (child config group) has to be created
inside the most_sound's configuration directory. This adapter dir will
represent the sound adapter. The name of the directory is for user reference
only and has no further influence, as all sound adapters will be given a static
name in ALSA. The sound adapter will have the following attribute:

	- create_card
	  write '1' to this attribute to trigger the registration of the card
	  with the ALSA subsystem.
	  In case of speculative configuration, the creation is post-poned
	  until a physical device is being attached to the bus.

Secondly, links will have to be created inside the adapter dir as described in
section 2.1. These links will become the PCM devices of the sound card. The
name of a PCM device will be inherited from the directory name. When all
channels have been configured and created, the sound card itself can be created
by writing '1' to the create_card attribute.

<<<<<<< HEAD
The sound component needs additional parameters to determine the audio
resolution that is going to be used and to trigger the registration of a
sound card with ALSA. The following audio formats are available:
=======
The sound component needs an additional parameter to determine the audio
resolution that is going to be used.
The following audio formats are available:
>>>>>>> 0ecfebd2

	- "1x8" (Mono)
	- "2x16" (16-bit stereo)
	- "2x24" (24-bit stereo)
	- "2x32" (32-bit stereo)
	- "6x16" (16-bit surround 5.1)

<<<<<<< HEAD
To make the sound module create a sound card and register it with ALSA the
string "create" needs to be attached to the module parameter section of the
configuration string. To create a sound card with with two playback devices
(linked to channel ep01 and ep02) and one capture device (linked to channel
ep83) the following is written to the add_link file:

        $ echo "mdev0:ep01:sound:most51_playback.6x16" >$(DRV_DIR)/add_link
        $ echo "mdev0:ep02:sound:most_playback.2x16" >$(DRV_DIR)/add_link
        $ echo "mdev0:ep83:sound:most_capture.2x16.create" >$(DRV_DIR)/add_link

The link names (most51_playback, most_playback and most_capture) will
become the names of the PCM devices of the sound card.
=======
The resolution string has to be written to the link directory's comp_params
attribute.
>>>>>>> 0ecfebd2

		Section 2.3 USB Padding

When transceiving synchronous or isochronous data, the number of packets
per USB transaction and the sub-buffer size need to be configured. These
values are needed for the driver to process buffer padding, as expected by
hardware, which is for performance optimization purposes of the USB
transmission.

When transmitting synchronous data the allocated channel width needs to be
written to 'subbuffer_size'. Additionally, the number of MOST frames that
should travel to the host within one USB transaction need to be written to
'packets_per_xact'.

The driver, then, calculates the synchronous threshold as follows:

	frame_size = subbuffer_size * packets_per_xact

In case 'packets_per_xact' is set to 0xFF the maximum number of packets,
allocated within one MOST frame, is calculated that fit into _one_ 512 byte
USB full packet.

	frame_size = floor(MTU_USB / bandwidth_sync) * bandwidth_sync

This frame_size is the number of synchronous data within an USB
transaction, which renders MTU_USB - frame_size bytes for padding.

When transmitting isochronous AVP data the desired packet size needs to be
written to 'subbuffer_size' and hardware will always expect two isochronous
packets within one USB transaction. This renders

	MTU_USB - (2 * subbuffer_size)

bytes for padding.

Note that at least (2 * subbuffer_size) bytes for isochronous data or
(subbuffer_size * packts_per_xact) bytes for synchronous data need to
be put in the transmission buffer and passed to the driver.

Since adapter drivers are allowed to change a chosen configuration to best
fit its constraints, it is recommended to always double check the
configuration and read back the previously written files.<|MERGE_RESOLUTION|>--- conflicted
+++ resolved
@@ -181,15 +181,9 @@
 channels have been configured and created, the sound card itself can be created
 by writing '1' to the create_card attribute.
 
-<<<<<<< HEAD
-The sound component needs additional parameters to determine the audio
-resolution that is going to be used and to trigger the registration of a
-sound card with ALSA. The following audio formats are available:
-=======
 The sound component needs an additional parameter to determine the audio
 resolution that is going to be used.
 The following audio formats are available:
->>>>>>> 0ecfebd2
 
 	- "1x8" (Mono)
 	- "2x16" (16-bit stereo)
@@ -197,23 +191,8 @@
 	- "2x32" (32-bit stereo)
 	- "6x16" (16-bit surround 5.1)
 
-<<<<<<< HEAD
-To make the sound module create a sound card and register it with ALSA the
-string "create" needs to be attached to the module parameter section of the
-configuration string. To create a sound card with with two playback devices
-(linked to channel ep01 and ep02) and one capture device (linked to channel
-ep83) the following is written to the add_link file:
-
-        $ echo "mdev0:ep01:sound:most51_playback.6x16" >$(DRV_DIR)/add_link
-        $ echo "mdev0:ep02:sound:most_playback.2x16" >$(DRV_DIR)/add_link
-        $ echo "mdev0:ep83:sound:most_capture.2x16.create" >$(DRV_DIR)/add_link
-
-The link names (most51_playback, most_playback and most_capture) will
-become the names of the PCM devices of the sound card.
-=======
 The resolution string has to be written to the link directory's comp_params
 attribute.
->>>>>>> 0ecfebd2
 
 		Section 2.3 USB Padding
 
