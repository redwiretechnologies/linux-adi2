/* SPDX-License-Identifier: GPL-2.0 OR BSD-3-Clause */
/* Copyright(c) 2007 - 2011 Realtek Corporation. */

#ifndef	__RTW_RF_H_
#define __RTW_RF_H_

#include "rtw_cmd.h"

#define NumRates	(13)

/*  slot time for 11g */
#define SHORT_SLOT_TIME			9
#define NON_SHORT_SLOT_TIME		20

#define	MAX_CHANNEL_NUM			14	/* 2.4 GHz only */

#define NUM_REGULATORYS	1

struct	regulatory_class {
	u32	starting_freq;				/* MHz, */
	u8	channel_set[MAX_CHANNEL_NUM];
	u8	channel_cck_power[MAX_CHANNEL_NUM];	/* dbm */
	u8	channel_ofdm_power[MAX_CHANNEL_NUM];	/* dbm */
	u8	txpower_limit;				/* dbm */
	u8	channel_spacing;			/* MHz */
	u8	modem;
};

enum capability {
	cESS		= 0x0001,
	cIBSS		= 0x0002,
	cPollable	= 0x0004,
	cPollReq	= 0x0008,
	cPrivacy	= 0x0010,
	cShortPreamble	= 0x0020,
	cPBCC		= 0x0040,
	cChannelAgility	= 0x0080,
	cSpectrumMgnt	= 0x0100,
	cQos		= 0x0200,	/* For HCCA, use with CF-Pollable
					 * and CF-PollReq */
	cShortSlotTime	= 0x0400,
	cAPSD		= 0x0800,
	cRM		= 0x1000,	/*  RRM (Radio Request Measurement) */
	cDSSS_OFDM	= 0x2000,
	cDelayedBA	= 0x4000,
	cImmediateBA	= 0x8000,
};

enum	_REG_PREAMBLE_MODE {
	PREAMBLE_LONG	= 1,
	PREAMBLE_AUTO	= 2,
	PREAMBLE_SHORT	= 3,
};

<<<<<<< HEAD
enum rf90_radio_path {
	RF90_PATH_A = 0,		/* Radio Path A */
	RF90_PATH_B = 1,		/* Radio Path B */
	RF90_PATH_C = 2,		/* Radio Path C */
	RF90_PATH_D = 3			/* Radio Path D */
};

=======
>>>>>>> 754e0b0e
/*  Bandwidth Offset */
#define HAL_PRIME_CHNL_OFFSET_DONT_CARE	0
#define HAL_PRIME_CHNL_OFFSET_LOWER	1
#define HAL_PRIME_CHNL_OFFSET_UPPER	2

/*  Represent Channel Width in HT Capabilities */
/*  */
enum ht_channel_width {
	HT_CHANNEL_WIDTH_20 = 0,
	HT_CHANNEL_WIDTH_40 = 1,
};

/*  */
/*  Represent Extension Channel Offset in HT Capabilities */
/*  This is available only in 40Mhz mode. */
/*  */
enum ht_extchnl_offset {
	HT_EXTCHNL_OFFSET_NO_EXT = 0,
	HT_EXTCHNL_OFFSET_UPPER = 1,
	HT_EXTCHNL_OFFSET_NO_DEF = 2,
	HT_EXTCHNL_OFFSET_LOWER = 3,
};

u32 rtw_ch2freq(u32 ch);

#endif /* _RTL8711_RF_H_ */<|MERGE_RESOLUTION|>--- conflicted
+++ resolved
@@ -52,16 +52,6 @@
 	PREAMBLE_SHORT	= 3,
 };
 
-<<<<<<< HEAD
-enum rf90_radio_path {
-	RF90_PATH_A = 0,		/* Radio Path A */
-	RF90_PATH_B = 1,		/* Radio Path B */
-	RF90_PATH_C = 2,		/* Radio Path C */
-	RF90_PATH_D = 3			/* Radio Path D */
-};
-
-=======
->>>>>>> 754e0b0e
 /*  Bandwidth Offset */
 #define HAL_PRIME_CHNL_OFFSET_DONT_CARE	0
 #define HAL_PRIME_CHNL_OFFSET_LOWER	1
