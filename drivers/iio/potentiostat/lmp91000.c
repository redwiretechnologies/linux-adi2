--- conflicted
+++ resolved
@@ -291,11 +291,7 @@
 }
 
 static const struct iio_buffer_setup_ops lmp91000_buffer_setup_ops = {
-<<<<<<< HEAD
-	.preenable = lmp91000_buffer_preenable,
-=======
 	.postenable = lmp91000_buffer_postenable,
->>>>>>> 256af411
 	.predisable = lmp91000_buffer_predisable,
 };
 
