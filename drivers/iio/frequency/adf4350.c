--- conflicted
+++ resolved
@@ -688,9 +688,7 @@
 			return ret;
 	}
 
-<<<<<<< HEAD
-	ret = devm_add_action_or_reset(&spi->dev, adf4350_power_down, indio_dev);
-=======
+
 	ret = adf4350_clk_register(st);
 	if (ret)
 		goto error_disable_reg;
@@ -701,7 +699,7 @@
 	}
 
 	ret = iio_device_register(indio_dev);
->>>>>>> e9241f46
+
 	if (ret)
 		return dev_err_probe(&spi->dev, ret,
 				     "Failed to add action to managed power down\n");
