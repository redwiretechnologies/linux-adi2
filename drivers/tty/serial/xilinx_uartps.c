/*
 * Cadence UART driver (found in Xilinx Zynq)
 *
 * 2011 - 2014 (C) Xilinx Inc.
 *
 * This program is free software; you can redistribute it
 * and/or modify it under the terms of the GNU General Public
 * License as published by the Free Software Foundation;
 * either version 2 of the License, or (at your option) any
 * later version.
 *
 * This driver has originally been pushed by Xilinx using a Zynq-branding. This
 * still shows in the naming of this file, the kconfig symbols and some symbols
 * in the code.
 */

#if defined(CONFIG_SERIAL_XILINX_PS_UART_CONSOLE) && defined(CONFIG_MAGIC_SYSRQ)
#define SUPPORT_SYSRQ
#endif

#include <linux/platform_device.h>
#include <linux/serial.h>
#include <linux/console.h>
#include <linux/serial_core.h>
#include <linux/slab.h>
#include <linux/tty.h>
#include <linux/tty_flip.h>
#include <linux/clk.h>
#include <linux/irq.h>
#include <linux/io.h>
#include <linux/of.h>
#include <linux/module.h>

#define CDNS_UART_TTY_NAME	"ttyPS"
#define CDNS_UART_NAME		"xuartps"
#define CDNS_UART_MAJOR		0	/* use dynamic node allocation */
#define CDNS_UART_MINOR		0	/* works best with devtmpfs */
#define CDNS_UART_NR_PORTS	2
#define CDNS_UART_FIFO_SIZE	64	/* FIFO size */
#define CDNS_UART_REGISTER_SPACE	0xFFF

#define cdns_uart_readl(offset)		ioread32(port->membase + offset)
#define cdns_uart_writel(val, offset)	iowrite32(val, port->membase + offset)

/* Rx Trigger level */
static int rx_trigger_level = 56;
module_param(rx_trigger_level, uint, S_IRUGO);
MODULE_PARM_DESC(rx_trigger_level, "Rx trigger level, 1-63 bytes");

/* Rx Timeout */
static int rx_timeout = 10;
module_param(rx_timeout, uint, S_IRUGO);
MODULE_PARM_DESC(rx_timeout, "Rx timeout, 1-255");

/* Register offsets for the UART. */
#define CDNS_UART_CR_OFFSET		0x00  /* Control Register */
#define CDNS_UART_MR_OFFSET		0x04  /* Mode Register */
#define CDNS_UART_IER_OFFSET		0x08  /* Interrupt Enable */
#define CDNS_UART_IDR_OFFSET		0x0C  /* Interrupt Disable */
#define CDNS_UART_IMR_OFFSET		0x10  /* Interrupt Mask */
#define CDNS_UART_ISR_OFFSET		0x14  /* Interrupt Status */
#define CDNS_UART_BAUDGEN_OFFSET	0x18  /* Baud Rate Generator */
#define CDNS_UART_RXTOUT_OFFSET		0x1C  /* RX Timeout */
#define CDNS_UART_RXWM_OFFSET		0x20  /* RX FIFO Trigger Level */
#define CDNS_UART_MODEMCR_OFFSET	0x24  /* Modem Control */
#define CDNS_UART_MODEMSR_OFFSET	0x28  /* Modem Status */
#define CDNS_UART_SR_OFFSET		0x2C  /* Channel Status */
#define CDNS_UART_FIFO_OFFSET		0x30  /* FIFO */
#define CDNS_UART_BAUDDIV_OFFSET	0x34  /* Baud Rate Divider */
#define CDNS_UART_FLOWDEL_OFFSET	0x38  /* Flow Delay */
#define CDNS_UART_IRRX_PWIDTH_OFFSET	0x3C  /* IR Min Received Pulse Width */
#define CDNS_UART_IRTX_PWIDTH_OFFSET	0x40  /* IR Transmitted pulse Width */
#define CDNS_UART_TXWM_OFFSET		0x44  /* TX FIFO Trigger Level */

/* Control Register Bit Definitions */
#define CDNS_UART_CR_STOPBRK	0x00000100  /* Stop TX break */
#define CDNS_UART_CR_STARTBRK	0x00000080  /* Set TX break */
#define CDNS_UART_CR_TX_DIS	0x00000020  /* TX disabled. */
#define CDNS_UART_CR_TX_EN	0x00000010  /* TX enabled */
#define CDNS_UART_CR_RX_DIS	0x00000008  /* RX disabled. */
#define CDNS_UART_CR_RX_EN	0x00000004  /* RX enabled */
#define CDNS_UART_CR_TXRST	0x00000002  /* TX logic reset */
#define CDNS_UART_CR_RXRST	0x00000001  /* RX logic reset */
#define CDNS_UART_CR_RST_TO	0x00000040  /* Restart Timeout Counter */

/*
 * Mode Register:
 * The mode register (MR) defines the mode of transfer as well as the data
 * format. If this register is modified during transmission or reception,
 * data validity cannot be guaranteed.
 */
#define CDNS_UART_MR_CLKSEL		0x00000001  /* Pre-scalar selection */
#define CDNS_UART_MR_CHMODE_L_LOOP	0x00000200  /* Local loop back mode */
#define CDNS_UART_MR_CHMODE_NORM	0x00000000  /* Normal mode */

#define CDNS_UART_MR_STOPMODE_2_BIT	0x00000080  /* 2 stop bits */
#define CDNS_UART_MR_STOPMODE_1_BIT	0x00000000  /* 1 stop bit */

#define CDNS_UART_MR_PARITY_NONE	0x00000020  /* No parity mode */
#define CDNS_UART_MR_PARITY_MARK	0x00000018  /* Mark parity mode */
#define CDNS_UART_MR_PARITY_SPACE	0x00000010  /* Space parity mode */
#define CDNS_UART_MR_PARITY_ODD		0x00000008  /* Odd parity mode */
#define CDNS_UART_MR_PARITY_EVEN	0x00000000  /* Even parity mode */

#define CDNS_UART_MR_CHARLEN_6_BIT	0x00000006  /* 6 bits data */
#define CDNS_UART_MR_CHARLEN_7_BIT	0x00000004  /* 7 bits data */
#define CDNS_UART_MR_CHARLEN_8_BIT	0x00000000  /* 8 bits data */

/*
 * Interrupt Registers:
 * Interrupt control logic uses the interrupt enable register (IER) and the
 * interrupt disable register (IDR) to set the value of the bits in the
 * interrupt mask register (IMR). The IMR determines whether to pass an
 * interrupt to the interrupt status register (ISR).
 * Writing a 1 to IER Enables an interrupt, writing a 1 to IDR disables an
 * interrupt. IMR and ISR are read only, and IER and IDR are write only.
 * Reading either IER or IDR returns 0x00.
 * All four registers have the same bit definitions.
 */
#define CDNS_UART_IXR_TOUT	0x00000100 /* RX Timeout error interrupt */
#define CDNS_UART_IXR_PARITY	0x00000080 /* Parity error interrupt */
#define CDNS_UART_IXR_FRAMING	0x00000040 /* Framing error interrupt */
#define CDNS_UART_IXR_OVERRUN	0x00000020 /* Overrun error interrupt */
#define CDNS_UART_IXR_TXFULL	0x00000010 /* TX FIFO Full interrupt */
#define CDNS_UART_IXR_TXEMPTY	0x00000008 /* TX FIFO empty interrupt */
#define CDNS_UART_ISR_RXEMPTY	0x00000002 /* RX FIFO empty interrupt */
#define CDNS_UART_IXR_RXTRIG	0x00000001 /* RX FIFO trigger interrupt */
#define CDNS_UART_IXR_RXFULL	0x00000004 /* RX FIFO full interrupt. */
#define CDNS_UART_IXR_RXEMPTY	0x00000002 /* RX FIFO empty interrupt. */
#define CDNS_UART_IXR_MASK	0x00001FFF /* Valid bit mask */

/* Goes in read_status_mask for break detection as the HW doesn't do it*/
#define CDNS_UART_IXR_BRK	0x80000000

/*
 * Channel Status Register:
 * The channel status register (CSR) is provided to enable the control logic
 * to monitor the status of bits in the channel interrupt status register,
 * even if these are masked out by the interrupt mask register.
 */
#define CDNS_UART_SR_RXEMPTY	0x00000002 /* RX FIFO empty */
#define CDNS_UART_SR_TXEMPTY	0x00000008 /* TX FIFO empty */
#define CDNS_UART_SR_TXFULL	0x00000010 /* TX FIFO full */
#define CDNS_UART_SR_RXTRIG	0x00000001 /* Rx Trigger */

/* baud dividers min/max values */
#define CDNS_UART_BDIV_MIN	4
#define CDNS_UART_BDIV_MAX	255
#define CDNS_UART_CD_MAX	65535

/**
 * struct cdns_uart - device data
 * @port:		Pointer to the UART port
 * @uartclk:		Reference clock
 * @pclk:		APB clock
 * @baud:		Current baud rate
 * @clk_rate_change_nb:	Notifier block for clock changes
 */
struct cdns_uart {
	struct uart_port	*port;
	struct clk		*uartclk;
	struct clk		*pclk;
	unsigned int		baud;
	struct notifier_block	clk_rate_change_nb;
};
#define to_cdns_uart(_nb) container_of(_nb, struct cdns_uart, \
		clk_rate_change_nb);

/**
 * cdns_uart_isr - Interrupt handler
 * @irq: Irq number
 * @dev_id: Id of the port
 *
 * Return: IRQHANDLED
 */
static irqreturn_t cdns_uart_isr(int irq, void *dev_id)
{
	struct uart_port *port = (struct uart_port *)dev_id;
	unsigned long flags;
	unsigned int isrstatus, numbytes;
	unsigned int data;
	char status = TTY_NORMAL;

	spin_lock_irqsave(&port->lock, flags);

	/* Read the interrupt status register to determine which
	 * interrupt(s) is/are active.
	 */
	isrstatus = cdns_uart_readl(CDNS_UART_ISR_OFFSET);

	/*
	 * There is no hardware break detection, so we interpret framing
	 * error with all-zeros data as a break sequence. Most of the time,
	 * there's another non-zero byte at the end of the sequence.
	 */
	if (isrstatus & CDNS_UART_IXR_FRAMING) {
		while (!(cdns_uart_readl(CDNS_UART_SR_OFFSET) &
					CDNS_UART_SR_RXEMPTY)) {
			if (!cdns_uart_readl(CDNS_UART_FIFO_OFFSET)) {
				port->read_status_mask |= CDNS_UART_IXR_BRK;
				isrstatus &= ~CDNS_UART_IXR_FRAMING;
			}
		}
		cdns_uart_writel(CDNS_UART_IXR_FRAMING, CDNS_UART_ISR_OFFSET);
	}

	/* drop byte with parity error if IGNPAR specified */
	if (isrstatus & port->ignore_status_mask & CDNS_UART_IXR_PARITY)
		isrstatus &= ~(CDNS_UART_IXR_RXTRIG | CDNS_UART_IXR_TOUT);

	isrstatus &= port->read_status_mask;
	isrstatus &= ~port->ignore_status_mask;

	if ((isrstatus & CDNS_UART_IXR_TOUT) ||
		(isrstatus & CDNS_UART_IXR_RXTRIG)) {
		/* Receive Timeout Interrupt */
		while ((cdns_uart_readl(CDNS_UART_SR_OFFSET) &
			CDNS_UART_SR_RXEMPTY) != CDNS_UART_SR_RXEMPTY) {
			data = cdns_uart_readl(CDNS_UART_FIFO_OFFSET);

			/* Non-NULL byte after BREAK is garbage (99%) */
			if (data && (port->read_status_mask &
						CDNS_UART_IXR_BRK)) {
				port->read_status_mask &= ~CDNS_UART_IXR_BRK;
				port->icount.brk++;
				if (uart_handle_break(port))
					continue;
			}

#ifdef SUPPORT_SYSRQ
			/*
			 * uart_handle_sysrq_char() doesn't work if
			 * spinlocked, for some reason
			 */
			 if (port->sysrq) {
				spin_unlock(&port->lock);
				if (uart_handle_sysrq_char(port,
							(unsigned char)data)) {
					spin_lock(&port->lock);
					continue;
				}
				spin_lock(&port->lock);
			}
#endif

			port->icount.rx++;

			if (isrstatus & CDNS_UART_IXR_PARITY) {
				port->icount.parity++;
				status = TTY_PARITY;
			} else if (isrstatus & CDNS_UART_IXR_FRAMING) {
				port->icount.frame++;
				status = TTY_FRAME;
			} else if (isrstatus & CDNS_UART_IXR_OVERRUN) {
				port->icount.overrun++;
			}

			uart_insert_char(port, isrstatus, CDNS_UART_IXR_OVERRUN,
					data, status);
		}
		spin_unlock(&port->lock);
		tty_flip_buffer_push(&port->state->port);
		spin_lock(&port->lock);
	}

	/* Dispatch an appropriate handler */
	if ((isrstatus & CDNS_UART_IXR_TXEMPTY) == CDNS_UART_IXR_TXEMPTY) {
		if (uart_circ_empty(&port->state->xmit)) {
			cdns_uart_writel(CDNS_UART_IXR_TXEMPTY,
						CDNS_UART_IDR_OFFSET);
		} else {
			numbytes = port->fifosize;
			/* Break if no more data available in the UART buffer */
			while (numbytes--) {
				if (uart_circ_empty(&port->state->xmit))
					break;
				/* Get the data from the UART circular buffer
				 * and write it to the cdns_uart's TX_FIFO
				 * register.
				 */
				cdns_uart_writel(
					port->state->xmit.buf[port->state->xmit.
					tail], CDNS_UART_FIFO_OFFSET);

				port->icount.tx++;

				/* Adjust the tail of the UART buffer and wrap
				 * the buffer if it reaches limit.
				 */
				port->state->xmit.tail =
					(port->state->xmit.tail + 1) &
						(UART_XMIT_SIZE - 1);
			}

			if (uart_circ_chars_pending(
					&port->state->xmit) < WAKEUP_CHARS)
				uart_write_wakeup(port);
		}
	}

	cdns_uart_writel(isrstatus, CDNS_UART_ISR_OFFSET);

	/* be sure to release the lock and tty before leaving */
	spin_unlock_irqrestore(&port->lock, flags);

	return IRQ_HANDLED;
}

/**
 * cdns_uart_calc_baud_divs - Calculate baud rate divisors
 * @clk: UART module input clock
 * @baud: Desired baud rate
 * @rbdiv: BDIV value (return value)
 * @rcd: CD value (return value)
 * @div8: Value for clk_sel bit in mod (return value)
 * Return: baud rate, requested baud when possible, or actual baud when there
 *	was too much error, zero if no valid divisors are found.
 *
 * Formula to obtain baud rate is
 *	baud_tx/rx rate = clk/CD * (BDIV + 1)
 *	input_clk = (Uart User Defined Clock or Apb Clock)
 *		depends on UCLKEN in MR Reg
 *	clk = input_clk or input_clk/8;
 *		depends on CLKS in MR reg
 *	CD and BDIV depends on values in
 *			baud rate generate register
 *			baud rate clock divisor register
 */
static unsigned int cdns_uart_calc_baud_divs(unsigned int clk,
		unsigned int baud, u32 *rbdiv, u32 *rcd, int *div8)
{
	u32 cd, bdiv;
	unsigned int calc_baud;
	unsigned int bestbaud = 0;
	unsigned int bauderror;
	unsigned int besterror = ~0;

	if (baud < clk / ((CDNS_UART_BDIV_MAX + 1) * CDNS_UART_CD_MAX)) {
		*div8 = 1;
		clk /= 8;
	} else {
		*div8 = 0;
	}

	for (bdiv = CDNS_UART_BDIV_MIN; bdiv <= CDNS_UART_BDIV_MAX; bdiv++) {
		cd = DIV_ROUND_CLOSEST(clk, baud * (bdiv + 1));
		if (cd < 1 || cd > CDNS_UART_CD_MAX)
			continue;

		calc_baud = clk / (cd * (bdiv + 1));

		if (baud > calc_baud)
			bauderror = baud - calc_baud;
		else
			bauderror = calc_baud - baud;

		if (besterror > bauderror) {
			*rbdiv = bdiv;
			*rcd = cd;
			bestbaud = calc_baud;
			besterror = bauderror;
		}
	}
	/* use the values when percent error is acceptable */
	if (((besterror * 100) / baud) < 3)
		bestbaud = baud;

	return bestbaud;
}

/**
 * cdns_uart_set_baud_rate - Calculate and set the baud rate
 * @port: Handle to the uart port structure
 * @baud: Baud rate to set
 * Return: baud rate, requested baud when possible, or actual baud when there
 *	   was too much error, zero if no valid divisors are found.
 */
static unsigned int cdns_uart_set_baud_rate(struct uart_port *port,
		unsigned int baud)
{
	unsigned int calc_baud;
	u32 cd = 0, bdiv = 0;
	u32 mreg;
	int div8;
	struct cdns_uart *cdns_uart = port->private_data;

	calc_baud = cdns_uart_calc_baud_divs(port->uartclk, baud, &bdiv, &cd,
			&div8);

	/* Write new divisors to hardware */
	mreg = cdns_uart_readl(CDNS_UART_MR_OFFSET);
	if (div8)
		mreg |= CDNS_UART_MR_CLKSEL;
	else
		mreg &= ~CDNS_UART_MR_CLKSEL;
	cdns_uart_writel(mreg, CDNS_UART_MR_OFFSET);
	cdns_uart_writel(cd, CDNS_UART_BAUDGEN_OFFSET);
	cdns_uart_writel(bdiv, CDNS_UART_BAUDDIV_OFFSET);
	cdns_uart->baud = baud;

	return calc_baud;
}

#ifdef CONFIG_COMMON_CLK
/**
 * cdns_uart_clk_notitifer_cb - Clock notifier callback
 * @nb:		Notifier block
 * @event:	Notify event
 * @data:	Notifier data
 * Return:	NOTIFY_OK or NOTIFY_DONE on success, NOTIFY_BAD on error.
 */
static int cdns_uart_clk_notifier_cb(struct notifier_block *nb,
		unsigned long event, void *data)
{
	u32 ctrl_reg;
	struct uart_port *port;
	int locked = 0;
	struct clk_notifier_data *ndata = data;
	unsigned long flags = 0;
	struct cdns_uart *cdns_uart = to_cdns_uart(nb);

	port = cdns_uart->port;
	if (port->suspended)
		return NOTIFY_OK;

	switch (event) {
	case PRE_RATE_CHANGE:
	{
		u32 bdiv, cd;
		int div8;

		/*
		 * Find out if current baud-rate can be achieved with new clock
		 * frequency.
		 */
		if (!cdns_uart_calc_baud_divs(ndata->new_rate, cdns_uart->baud,
					&bdiv, &cd, &div8)) {
			dev_warn(port->dev, "clock rate change rejected\n");
			return NOTIFY_BAD;
		}

		spin_lock_irqsave(&cdns_uart->port->lock, flags);

		/* Disable the TX and RX to set baud rate */
		ctrl_reg = cdns_uart_readl(CDNS_UART_CR_OFFSET);
		ctrl_reg |= CDNS_UART_CR_TX_DIS | CDNS_UART_CR_RX_DIS;
		cdns_uart_writel(ctrl_reg, CDNS_UART_CR_OFFSET);

		spin_unlock_irqrestore(&cdns_uart->port->lock, flags);

		return NOTIFY_OK;
	}
	case POST_RATE_CHANGE:
		/*
		 * Set clk dividers to generate correct baud with new clock
		 * frequency.
		 */

		spin_lock_irqsave(&cdns_uart->port->lock, flags);

		locked = 1;
		port->uartclk = ndata->new_rate;

		cdns_uart->baud = cdns_uart_set_baud_rate(cdns_uart->port,
				cdns_uart->baud);
		/* fall through */
	case ABORT_RATE_CHANGE:
		if (!locked)
			spin_lock_irqsave(&cdns_uart->port->lock, flags);

		/* Set TX/RX Reset */
		ctrl_reg = cdns_uart_readl(CDNS_UART_CR_OFFSET);
		ctrl_reg |= CDNS_UART_CR_TXRST | CDNS_UART_CR_RXRST;
		cdns_uart_writel(ctrl_reg, CDNS_UART_CR_OFFSET);

		while (cdns_uart_readl(CDNS_UART_CR_OFFSET) &
				(CDNS_UART_CR_TXRST | CDNS_UART_CR_RXRST))
			cpu_relax();

		/*
		 * Clear the RX disable and TX disable bits and then set the TX
		 * enable bit and RX enable bit to enable the transmitter and
		 * receiver.
		 */
		cdns_uart_writel(rx_timeout, CDNS_UART_RXTOUT_OFFSET);
		ctrl_reg = cdns_uart_readl(CDNS_UART_CR_OFFSET);
		ctrl_reg &= ~(CDNS_UART_CR_TX_DIS | CDNS_UART_CR_RX_DIS);
		ctrl_reg |= CDNS_UART_CR_TX_EN | CDNS_UART_CR_RX_EN;
		cdns_uart_writel(ctrl_reg, CDNS_UART_CR_OFFSET);

		spin_unlock_irqrestore(&cdns_uart->port->lock, flags);

		return NOTIFY_OK;
	default:
		return NOTIFY_DONE;
	}
}
#endif

/**
 * cdns_uart_start_tx -  Start transmitting bytes
 * @port: Handle to the uart port structure
 */
static void cdns_uart_start_tx(struct uart_port *port)
{
	unsigned int status, numbytes = port->fifosize;

	if (uart_circ_empty(&port->state->xmit) || uart_tx_stopped(port))
		return;

	status = cdns_uart_readl(CDNS_UART_CR_OFFSET);
	/* Set the TX enable bit and clear the TX disable bit to enable the
	 * transmitter.
	 */
	cdns_uart_writel((status & ~CDNS_UART_CR_TX_DIS) | CDNS_UART_CR_TX_EN,
		CDNS_UART_CR_OFFSET);

	while (numbytes-- && ((cdns_uart_readl(CDNS_UART_SR_OFFSET) &
				CDNS_UART_SR_TXFULL)) != CDNS_UART_SR_TXFULL) {
		/* Break if no more data available in the UART buffer */
		if (uart_circ_empty(&port->state->xmit))
			break;

		/* Get the data from the UART circular buffer and
		 * write it to the cdns_uart's TX_FIFO register.
		 */
		cdns_uart_writel(
			port->state->xmit.buf[port->state->xmit.tail],
			CDNS_UART_FIFO_OFFSET);
		port->icount.tx++;

		/* Adjust the tail of the UART buffer and wrap
		 * the buffer if it reaches limit.
		 */
		port->state->xmit.tail = (port->state->xmit.tail + 1) &
					(UART_XMIT_SIZE - 1);
	}
	cdns_uart_writel(CDNS_UART_IXR_TXEMPTY, CDNS_UART_ISR_OFFSET);
	/* Enable the TX Empty interrupt */
	cdns_uart_writel(CDNS_UART_IXR_TXEMPTY, CDNS_UART_IER_OFFSET);

	if (uart_circ_chars_pending(&port->state->xmit) < WAKEUP_CHARS)
		uart_write_wakeup(port);
}

/**
 * cdns_uart_stop_tx - Stop TX
 * @port: Handle to the uart port structure
 */
static void cdns_uart_stop_tx(struct uart_port *port)
{
	unsigned int regval;

	regval = cdns_uart_readl(CDNS_UART_CR_OFFSET);
	regval |= CDNS_UART_CR_TX_DIS;
	/* Disable the transmitter */
	cdns_uart_writel(regval, CDNS_UART_CR_OFFSET);
}

/**
 * cdns_uart_stop_rx - Stop RX
 * @port: Handle to the uart port structure
 */
static void cdns_uart_stop_rx(struct uart_port *port)
{
	unsigned int regval;

	regval = cdns_uart_readl(CDNS_UART_CR_OFFSET);
	regval |= CDNS_UART_CR_RX_DIS;
	/* Disable the receiver */
	cdns_uart_writel(regval, CDNS_UART_CR_OFFSET);
}

/**
 * cdns_uart_tx_empty -  Check whether TX is empty
 * @port: Handle to the uart port structure
 *
 * Return: TIOCSER_TEMT on success, 0 otherwise
 */
static unsigned int cdns_uart_tx_empty(struct uart_port *port)
{
	unsigned int status;

	status = cdns_uart_readl(CDNS_UART_ISR_OFFSET) & CDNS_UART_IXR_TXEMPTY;
	return status ? TIOCSER_TEMT : 0;
}

/**
 * cdns_uart_break_ctl - Based on the input ctl we have to start or stop
 *			transmitting char breaks
 * @port: Handle to the uart port structure
 * @ctl: Value based on which start or stop decision is taken
 */
static void cdns_uart_break_ctl(struct uart_port *port, int ctl)
{
	unsigned int status;
	unsigned long flags;

	spin_lock_irqsave(&port->lock, flags);

	status = cdns_uart_readl(CDNS_UART_CR_OFFSET);

	if (ctl == -1)
		cdns_uart_writel(CDNS_UART_CR_STARTBRK | status,
					CDNS_UART_CR_OFFSET);
	else {
		if ((status & CDNS_UART_CR_STOPBRK) == 0)
			cdns_uart_writel(CDNS_UART_CR_STOPBRK | status,
					 CDNS_UART_CR_OFFSET);
	}
	spin_unlock_irqrestore(&port->lock, flags);
}

/**
 * cdns_uart_set_termios - termios operations, handling data length, parity,
 *				stop bits, flow control, baud rate
 * @port: Handle to the uart port structure
 * @termios: Handle to the input termios structure
 * @old: Values of the previously saved termios structure
 */
static void cdns_uart_set_termios(struct uart_port *port,
				struct ktermios *termios, struct ktermios *old)
{
	unsigned int cval = 0;
	unsigned int baud, minbaud, maxbaud;
	unsigned long flags;
	unsigned int ctrl_reg, mode_reg;

	spin_lock_irqsave(&port->lock, flags);

	/* Empty the receive FIFO 1st before making changes */
	while ((cdns_uart_readl(CDNS_UART_SR_OFFSET) &
		 CDNS_UART_SR_RXEMPTY) != CDNS_UART_SR_RXEMPTY) {
		cdns_uart_readl(CDNS_UART_FIFO_OFFSET);
	}

	/* Disable the TX and RX to set baud rate */
	ctrl_reg = cdns_uart_readl(CDNS_UART_CR_OFFSET);
	ctrl_reg |= CDNS_UART_CR_TX_DIS | CDNS_UART_CR_RX_DIS;
	cdns_uart_writel(ctrl_reg, CDNS_UART_CR_OFFSET);

	/*
	 * Min baud rate = 6bps and Max Baud Rate is 10Mbps for 100Mhz clk
	 * min and max baud should be calculated here based on port->uartclk.
	 * this way we get a valid baud and can safely call set_baud()
	 */
	minbaud = port->uartclk /
			((CDNS_UART_BDIV_MAX + 1) * CDNS_UART_CD_MAX * 8);
	maxbaud = port->uartclk / (CDNS_UART_BDIV_MIN + 1);
	baud = uart_get_baud_rate(port, termios, old, minbaud, maxbaud);
	baud = cdns_uart_set_baud_rate(port, baud);
	if (tty_termios_baud_rate(termios))
		tty_termios_encode_baud_rate(termios, baud, baud);

	/* Update the per-port timeout. */
	uart_update_timeout(port, termios->c_cflag, baud);

	/* Set TX/RX Reset */
	ctrl_reg = cdns_uart_readl(CDNS_UART_CR_OFFSET);
	ctrl_reg |= CDNS_UART_CR_TXRST | CDNS_UART_CR_RXRST;
	cdns_uart_writel(ctrl_reg, CDNS_UART_CR_OFFSET);

	/*
	 * Clear the RX disable and TX disable bits and then set the TX enable
	 * bit and RX enable bit to enable the transmitter and receiver.
	 */
	ctrl_reg = cdns_uart_readl(CDNS_UART_CR_OFFSET);
	ctrl_reg &= ~(CDNS_UART_CR_TX_DIS | CDNS_UART_CR_RX_DIS);
	ctrl_reg |= CDNS_UART_CR_TX_EN | CDNS_UART_CR_RX_EN;
	cdns_uart_writel(ctrl_reg, CDNS_UART_CR_OFFSET);

	cdns_uart_writel(rx_timeout, CDNS_UART_RXTOUT_OFFSET);

	port->read_status_mask = CDNS_UART_IXR_TXEMPTY | CDNS_UART_IXR_RXTRIG |
			CDNS_UART_IXR_OVERRUN | CDNS_UART_IXR_TOUT;
	port->ignore_status_mask = 0;

	if (termios->c_iflag & INPCK)
		port->read_status_mask |= CDNS_UART_IXR_PARITY |
		CDNS_UART_IXR_FRAMING;

	if (termios->c_iflag & IGNPAR)
		port->ignore_status_mask |= CDNS_UART_IXR_PARITY |
			CDNS_UART_IXR_FRAMING | CDNS_UART_IXR_OVERRUN;

	/* ignore all characters if CREAD is not set */
	if ((termios->c_cflag & CREAD) == 0)
		port->ignore_status_mask |= CDNS_UART_IXR_RXTRIG |
			CDNS_UART_IXR_TOUT | CDNS_UART_IXR_PARITY |
			CDNS_UART_IXR_FRAMING | CDNS_UART_IXR_OVERRUN;

	mode_reg = cdns_uart_readl(CDNS_UART_MR_OFFSET);

	/* Handling Data Size */
	switch (termios->c_cflag & CSIZE) {
	case CS6:
		cval |= CDNS_UART_MR_CHARLEN_6_BIT;
		break;
	case CS7:
		cval |= CDNS_UART_MR_CHARLEN_7_BIT;
		break;
	default:
	case CS8:
		cval |= CDNS_UART_MR_CHARLEN_8_BIT;
		termios->c_cflag &= ~CSIZE;
		termios->c_cflag |= CS8;
		break;
	}

	/* Handling Parity and Stop Bits length */
	if (termios->c_cflag & CSTOPB)
		cval |= CDNS_UART_MR_STOPMODE_2_BIT; /* 2 STOP bits */
	else
		cval |= CDNS_UART_MR_STOPMODE_1_BIT; /* 1 STOP bit */

	if (termios->c_cflag & PARENB) {
		/* Mark or Space parity */
		if (termios->c_cflag & CMSPAR) {
			if (termios->c_cflag & PARODD)
				cval |= CDNS_UART_MR_PARITY_MARK;
			else
				cval |= CDNS_UART_MR_PARITY_SPACE;
		} else {
			if (termios->c_cflag & PARODD)
				cval |= CDNS_UART_MR_PARITY_ODD;
			else
				cval |= CDNS_UART_MR_PARITY_EVEN;
		}
	} else {
		cval |= CDNS_UART_MR_PARITY_NONE;
	}
	cval |= mode_reg & 1;
	cdns_uart_writel(cval, CDNS_UART_MR_OFFSET);

	spin_unlock_irqrestore(&port->lock, flags);
}

/**
 * cdns_uart_startup - Called when an application opens a cdns_uart port
 * @port: Handle to the uart port structure
 *
 * Return: 0 on success, negative errno otherwise
 */
static int cdns_uart_startup(struct uart_port *port)
{
	unsigned int retval = 0, status = 0;

	retval = request_irq(port->irq, cdns_uart_isr, 0, CDNS_UART_NAME,
								(void *)port);
	if (retval)
		return retval;

	/* Disable the TX and RX */
	cdns_uart_writel(CDNS_UART_CR_TX_DIS | CDNS_UART_CR_RX_DIS,
						CDNS_UART_CR_OFFSET);

	/* Set the Control Register with TX/RX Enable, TX/RX Reset,
	 * no break chars.
	 */
	cdns_uart_writel(CDNS_UART_CR_TXRST | CDNS_UART_CR_RXRST,
				CDNS_UART_CR_OFFSET);

	status = cdns_uart_readl(CDNS_UART_CR_OFFSET);

	/* Clear the RX disable and TX disable bits and then set the TX enable
	 * bit and RX enable bit to enable the transmitter and receiver.
	 */
	cdns_uart_writel((status & ~(CDNS_UART_CR_TX_DIS | CDNS_UART_CR_RX_DIS))
			| (CDNS_UART_CR_TX_EN | CDNS_UART_CR_RX_EN |
			CDNS_UART_CR_STOPBRK), CDNS_UART_CR_OFFSET);

	/* Set the Mode Register with normal mode,8 data bits,1 stop bit,
	 * no parity.
	 */
	cdns_uart_writel(CDNS_UART_MR_CHMODE_NORM | CDNS_UART_MR_STOPMODE_1_BIT
		| CDNS_UART_MR_PARITY_NONE | CDNS_UART_MR_CHARLEN_8_BIT,
		 CDNS_UART_MR_OFFSET);

	/*
	 * Set the RX FIFO Trigger level to use most of the FIFO, but it
	 * can be tuned with a module parameter
	 */
	cdns_uart_writel(rx_trigger_level, CDNS_UART_RXWM_OFFSET);

	/*
	 * Receive Timeout register is enabled but it
	 * can be tuned with a module parameter
	 */
	cdns_uart_writel(rx_timeout, CDNS_UART_RXTOUT_OFFSET);

	/* Clear out any pending interrupts before enabling them */
	cdns_uart_writel(cdns_uart_readl(CDNS_UART_ISR_OFFSET),
			CDNS_UART_ISR_OFFSET);

	/* Set the Interrupt Registers with desired interrupts */
	cdns_uart_writel(CDNS_UART_IXR_TXEMPTY | CDNS_UART_IXR_PARITY |
		CDNS_UART_IXR_FRAMING | CDNS_UART_IXR_OVERRUN |
		CDNS_UART_IXR_RXTRIG | CDNS_UART_IXR_TOUT,
		CDNS_UART_IER_OFFSET);

	return retval;
}

/**
 * cdns_uart_shutdown - Called when an application closes a cdns_uart port
 * @port: Handle to the uart port structure
 */
static void cdns_uart_shutdown(struct uart_port *port)
{
	int status;

	/* Disable interrupts */
	status = cdns_uart_readl(CDNS_UART_IMR_OFFSET);
	cdns_uart_writel(status, CDNS_UART_IDR_OFFSET);

	/* Disable the TX and RX */
	cdns_uart_writel(CDNS_UART_CR_TX_DIS | CDNS_UART_CR_RX_DIS,
				 CDNS_UART_CR_OFFSET);
	free_irq(port->irq, port);
}

/**
 * cdns_uart_type - Set UART type to cdns_uart port
 * @port: Handle to the uart port structure
 *
 * Return: string on success, NULL otherwise
 */
static const char *cdns_uart_type(struct uart_port *port)
{
	return port->type == PORT_XUARTPS ? CDNS_UART_NAME : NULL;
}

/**
 * cdns_uart_verify_port - Verify the port params
 * @port: Handle to the uart port structure
 * @ser: Handle to the structure whose members are compared
 *
 * Return: 0 on success, negative errno otherwise.
 */
static int cdns_uart_verify_port(struct uart_port *port,
					struct serial_struct *ser)
{
	if (ser->type != PORT_UNKNOWN && ser->type != PORT_XUARTPS)
		return -EINVAL;
	if (port->irq != ser->irq)
		return -EINVAL;
	if (ser->io_type != UPIO_MEM)
		return -EINVAL;
	if (port->iobase != ser->port)
		return -EINVAL;
	if (ser->hub6 != 0)
		return -EINVAL;
	return 0;
}

/**
 * cdns_uart_request_port - Claim the memory region attached to cdns_uart port,
 *				called when the driver adds a cdns_uart port via
 *				uart_add_one_port()
 * @port: Handle to the uart port structure
 *
 * Return: 0 on success, negative errno otherwise.
 */
static int cdns_uart_request_port(struct uart_port *port)
{
	if (!request_mem_region(port->mapbase, CDNS_UART_REGISTER_SPACE,
					 CDNS_UART_NAME)) {
		return -ENOMEM;
	}

	port->membase = ioremap(port->mapbase, CDNS_UART_REGISTER_SPACE);
	if (!port->membase) {
		dev_err(port->dev, "Unable to map registers\n");
		release_mem_region(port->mapbase, CDNS_UART_REGISTER_SPACE);
		return -ENOMEM;
	}
	return 0;
}

/**
 * cdns_uart_release_port - Release UART port
 * @port: Handle to the uart port structure
 *
 * Release the memory region attached to a cdns_uart port. Called when the
 * driver removes a cdns_uart port via uart_remove_one_port().
 */
static void cdns_uart_release_port(struct uart_port *port)
{
	release_mem_region(port->mapbase, CDNS_UART_REGISTER_SPACE);
	iounmap(port->membase);
	port->membase = NULL;
}

/**
 * cdns_uart_config_port - Configure UART port
 * @port: Handle to the uart port structure
 * @flags: If any
 */
static void cdns_uart_config_port(struct uart_port *port, int flags)
{
	if (flags & UART_CONFIG_TYPE && cdns_uart_request_port(port) == 0)
		port->type = PORT_XUARTPS;
}

/**
 * cdns_uart_get_mctrl - Get the modem control state
 * @port: Handle to the uart port structure
 *
 * Return: the modem control state
 */
static unsigned int cdns_uart_get_mctrl(struct uart_port *port)
{
	return TIOCM_CTS | TIOCM_DSR | TIOCM_CAR;
}

static void cdns_uart_set_mctrl(struct uart_port *port, unsigned int mctrl)
<<<<<<< HEAD
=======
{
	/* N/A */
}

static void cdns_uart_enable_ms(struct uart_port *port)
>>>>>>> 19583ca5
{
	/* N/A */
}

#ifdef CONFIG_CONSOLE_POLL
static int cdns_uart_poll_get_char(struct uart_port *port)
{
	u32 imr;
	int c;

	/* Disable all interrupts */
	imr = cdns_uart_readl(CDNS_UART_IMR_OFFSET);
	cdns_uart_writel(imr, CDNS_UART_IDR_OFFSET);

	/* Check if FIFO is empty */
	if (cdns_uart_readl(CDNS_UART_SR_OFFSET) & CDNS_UART_SR_RXEMPTY)
		c = NO_POLL_CHAR;
	else /* Read a character */
		c = (unsigned char) cdns_uart_readl(CDNS_UART_FIFO_OFFSET);

	/* Enable interrupts */
	cdns_uart_writel(imr, CDNS_UART_IER_OFFSET);

	return c;
}

static void cdns_uart_poll_put_char(struct uart_port *port, unsigned char c)
{
	u32 imr;

	/* Disable all interrupts */
	imr = cdns_uart_readl(CDNS_UART_IMR_OFFSET);
	cdns_uart_writel(imr, CDNS_UART_IDR_OFFSET);

	/* Wait until FIFO is empty */
	while (!(cdns_uart_readl(CDNS_UART_SR_OFFSET) & CDNS_UART_SR_TXEMPTY))
		cpu_relax();

	/* Write a character */
	cdns_uart_writel(c, CDNS_UART_FIFO_OFFSET);

	/* Wait until FIFO is empty */
	while (!(cdns_uart_readl(CDNS_UART_SR_OFFSET) & CDNS_UART_SR_TXEMPTY))
		cpu_relax();

	/* Enable interrupts */
	cdns_uart_writel(imr, CDNS_UART_IER_OFFSET);

	return;
}
#endif

static struct uart_ops cdns_uart_ops = {
	.set_mctrl	= cdns_uart_set_mctrl,
	.get_mctrl	= cdns_uart_get_mctrl,
<<<<<<< HEAD
=======
	.enable_ms	= cdns_uart_enable_ms,
>>>>>>> 19583ca5
	.start_tx	= cdns_uart_start_tx,
	.stop_tx	= cdns_uart_stop_tx,
	.stop_rx	= cdns_uart_stop_rx,
	.tx_empty	= cdns_uart_tx_empty,
	.break_ctl	= cdns_uart_break_ctl,
	.set_termios	= cdns_uart_set_termios,
	.startup	= cdns_uart_startup,
	.shutdown	= cdns_uart_shutdown,
	.type		= cdns_uart_type,
	.verify_port	= cdns_uart_verify_port,
	.request_port	= cdns_uart_request_port,
	.release_port	= cdns_uart_release_port,
	.config_port	= cdns_uart_config_port,
#ifdef CONFIG_CONSOLE_POLL
	.poll_get_char	= cdns_uart_poll_get_char,
	.poll_put_char	= cdns_uart_poll_put_char,
#endif
};

static struct uart_port cdns_uart_port[2];

/**
 * cdns_uart_get_port - Configure the port from platform device resource info
 * @id: Port id
 *
 * Return: a pointer to a uart_port or NULL for failure
 */
static struct uart_port *cdns_uart_get_port(int id)
{
	struct uart_port *port;

	/* Try the given port id if failed use default method */
	if (cdns_uart_port[id].mapbase != 0) {
		/* Find the next unused port */
		for (id = 0; id < CDNS_UART_NR_PORTS; id++)
			if (cdns_uart_port[id].mapbase == 0)
				break;
	}

	if (id >= CDNS_UART_NR_PORTS)
		return NULL;

	port = &cdns_uart_port[id];

	/* At this point, we've got an empty uart_port struct, initialize it */
	spin_lock_init(&port->lock);
	port->membase	= NULL;
	port->iobase	= 1; /* mark port in use */
	port->irq	= 0;
	port->type	= PORT_UNKNOWN;
	port->iotype	= UPIO_MEM32;
	port->flags	= UPF_BOOT_AUTOCONF;
	port->ops	= &cdns_uart_ops;
	port->fifosize	= CDNS_UART_FIFO_SIZE;
	port->line	= id;
	port->dev	= NULL;
	return port;
}

#ifdef CONFIG_SERIAL_XILINX_PS_UART_CONSOLE
/**
 * cdns_uart_console_wait_tx - Wait for the TX to be full
 * @port: Handle to the uart port structure
 */
static void cdns_uart_console_wait_tx(struct uart_port *port)
{
	while ((cdns_uart_readl(CDNS_UART_SR_OFFSET) & CDNS_UART_SR_TXEMPTY)
				!= CDNS_UART_SR_TXEMPTY)
		barrier();
}

/**
 * cdns_uart_console_putchar - write the character to the FIFO buffer
 * @port: Handle to the uart port structure
 * @ch: Character to be written
 */
static void cdns_uart_console_putchar(struct uart_port *port, int ch)
{
	cdns_uart_console_wait_tx(port);
	cdns_uart_writel(ch, CDNS_UART_FIFO_OFFSET);
}

/**
 * cdns_uart_console_write - perform write operation
 * @co: Console handle
 * @s: Pointer to character array
 * @count: No of characters
 */
static void cdns_uart_console_write(struct console *co, const char *s,
				unsigned int count)
{
	struct uart_port *port = &cdns_uart_port[co->index];
	unsigned long flags;
	unsigned int imr, ctrl;
	int locked = 1;

	if (oops_in_progress)
		locked = spin_trylock_irqsave(&port->lock, flags);
	else
		spin_lock_irqsave(&port->lock, flags);

	/* save and disable interrupt */
	imr = cdns_uart_readl(CDNS_UART_IMR_OFFSET);
	cdns_uart_writel(imr, CDNS_UART_IDR_OFFSET);

	/*
	 * Make sure that the tx part is enabled. Set the TX enable bit and
	 * clear the TX disable bit to enable the transmitter.
	 */
	ctrl = cdns_uart_readl(CDNS_UART_CR_OFFSET);
	cdns_uart_writel((ctrl & ~CDNS_UART_CR_TX_DIS) | CDNS_UART_CR_TX_EN,
		CDNS_UART_CR_OFFSET);

	uart_console_write(port, s, count, cdns_uart_console_putchar);
	cdns_uart_console_wait_tx(port);

	cdns_uart_writel(ctrl, CDNS_UART_CR_OFFSET);

	/* restore interrupt state */
	cdns_uart_writel(imr, CDNS_UART_IER_OFFSET);

	if (locked)
		spin_unlock_irqrestore(&port->lock, flags);
}

/**
 * cdns_uart_console_setup - Initialize the uart to default config
 * @co: Console handle
 * @options: Initial settings of uart
 *
 * Return: 0 on success, negative errno otherwise.
 */
static int __init cdns_uart_console_setup(struct console *co, char *options)
{
	struct uart_port *port = &cdns_uart_port[co->index];
	int baud = 9600;
	int bits = 8;
	int parity = 'n';
	int flow = 'n';

	if (co->index < 0 || co->index >= CDNS_UART_NR_PORTS)
		return -EINVAL;

	if (!port->mapbase) {
		pr_debug("console on ttyPS%i not present\n", co->index);
		return -ENODEV;
	}

	if (options)
		uart_parse_options(options, &baud, &parity, &bits, &flow);

	return uart_set_options(port, co, baud, parity, bits, flow);
}

static struct uart_driver cdns_uart_uart_driver;

static struct console cdns_uart_console = {
	.name	= CDNS_UART_TTY_NAME,
	.write	= cdns_uart_console_write,
	.device	= uart_console_device,
	.setup	= cdns_uart_console_setup,
	.flags	= CON_PRINTBUFFER,
	.index	= -1, /* Specified on the cmdline (e.g. console=ttyPS ) */
	.data	= &cdns_uart_uart_driver,
};

/**
 * cdns_uart_console_init - Initialization call
 *
 * Return: 0 on success, negative errno otherwise
 */
static int __init cdns_uart_console_init(void)
{
	register_console(&cdns_uart_console);
	return 0;
}

console_initcall(cdns_uart_console_init);

#endif /* CONFIG_SERIAL_XILINX_PS_UART_CONSOLE */

static struct uart_driver cdns_uart_uart_driver = {
	.owner		= THIS_MODULE,
	.driver_name	= CDNS_UART_NAME,
	.dev_name	= CDNS_UART_TTY_NAME,
	.major		= CDNS_UART_MAJOR,
	.minor		= CDNS_UART_MINOR,
	.nr		= CDNS_UART_NR_PORTS,
#ifdef CONFIG_SERIAL_XILINX_PS_UART_CONSOLE
	.cons		= &cdns_uart_console,
#endif
};

#ifdef CONFIG_PM_SLEEP
/**
 * cdns_uart_suspend - suspend event
 * @device: Pointer to the device structure
 *
 * Return: 0
 */
static int cdns_uart_suspend(struct device *device)
{
	struct uart_port *port = dev_get_drvdata(device);
	struct tty_struct *tty;
	struct device *tty_dev;
	int may_wake = 0;

	/* Get the tty which could be NULL so don't assume it's valid */
	tty = tty_port_tty_get(&port->state->port);
	if (tty) {
		tty_dev = tty->dev;
		may_wake = device_may_wakeup(tty_dev);
		tty_kref_put(tty);
	}

	/*
	 * Call the API provided in serial_core.c file which handles
	 * the suspend.
	 */
	uart_suspend_port(&cdns_uart_uart_driver, port);
	if (console_suspend_enabled && !may_wake) {
		struct cdns_uart *cdns_uart = port->private_data;

		clk_disable(cdns_uart->uartclk);
		clk_disable(cdns_uart->pclk);
	} else {
		unsigned long flags = 0;

		spin_lock_irqsave(&port->lock, flags);
		/* Empty the receive FIFO 1st before making changes */
		while (!(cdns_uart_readl(CDNS_UART_SR_OFFSET) &
					CDNS_UART_SR_RXEMPTY))
			cdns_uart_readl(CDNS_UART_FIFO_OFFSET);
		/* set RX trigger level to 1 */
		cdns_uart_writel(1, CDNS_UART_RXWM_OFFSET);
		/* disable RX timeout interrups */
		cdns_uart_writel(CDNS_UART_IXR_TOUT, CDNS_UART_IDR_OFFSET);
		spin_unlock_irqrestore(&port->lock, flags);
	}

	return 0;
}

/**
 * cdns_uart_resume - Resume after a previous suspend
 * @device: Pointer to the device structure
 *
 * Return: 0
 */
static int cdns_uart_resume(struct device *device)
{
	struct uart_port *port = dev_get_drvdata(device);
	unsigned long flags = 0;
	u32 ctrl_reg;
	struct tty_struct *tty;
	struct device *tty_dev;
	int may_wake = 0;

	/* Get the tty which could be NULL so don't assume it's valid */
	tty = tty_port_tty_get(&port->state->port);
	if (tty) {
		tty_dev = tty->dev;
		may_wake = device_may_wakeup(tty_dev);
		tty_kref_put(tty);
	}

	if (console_suspend_enabled && !may_wake) {
		struct cdns_uart *cdns_uart = port->private_data;

		clk_enable(cdns_uart->pclk);
		clk_enable(cdns_uart->uartclk);

		spin_lock_irqsave(&port->lock, flags);

		/* Set TX/RX Reset */
		ctrl_reg = cdns_uart_readl(CDNS_UART_CR_OFFSET);
		ctrl_reg |= CDNS_UART_CR_TXRST | CDNS_UART_CR_RXRST;
		cdns_uart_writel(ctrl_reg, CDNS_UART_CR_OFFSET);
		while (cdns_uart_readl(CDNS_UART_CR_OFFSET) &
				(CDNS_UART_CR_TXRST | CDNS_UART_CR_RXRST))
			cpu_relax();

		/* restore rx timeout value */
		cdns_uart_writel(rx_timeout, CDNS_UART_RXTOUT_OFFSET);
		/* Enable Tx/Rx */
		ctrl_reg = cdns_uart_readl(CDNS_UART_CR_OFFSET);
		ctrl_reg &= ~(CDNS_UART_CR_TX_DIS | CDNS_UART_CR_RX_DIS);
		ctrl_reg |= CDNS_UART_CR_TX_EN | CDNS_UART_CR_RX_EN;
		cdns_uart_writel(ctrl_reg, CDNS_UART_CR_OFFSET);

		spin_unlock_irqrestore(&port->lock, flags);
	} else {
		spin_lock_irqsave(&port->lock, flags);
		/* restore original rx trigger level */
		cdns_uart_writel(rx_trigger_level, CDNS_UART_RXWM_OFFSET);
		/* enable RX timeout interrupt */
		cdns_uart_writel(CDNS_UART_IXR_TOUT, CDNS_UART_IER_OFFSET);
		spin_unlock_irqrestore(&port->lock, flags);
	}

	return uart_resume_port(&cdns_uart_uart_driver, port);
}
#endif /* ! CONFIG_PM_SLEEP */

static SIMPLE_DEV_PM_OPS(cdns_uart_dev_pm_ops, cdns_uart_suspend,
		cdns_uart_resume);

/**
 * cdns_uart_probe - Platform driver probe
 * @pdev: Pointer to the platform device structure
 *
 * Return: 0 on success, negative errno otherwise
 */
static int cdns_uart_probe(struct platform_device *pdev)
{
	int rc, id;
	struct uart_port *port;
	struct resource *res, *res2;
	struct cdns_uart *cdns_uart_data;

	cdns_uart_data = devm_kzalloc(&pdev->dev, sizeof(*cdns_uart_data),
			GFP_KERNEL);
	if (!cdns_uart_data)
		return -ENOMEM;

	cdns_uart_data->pclk = devm_clk_get(&pdev->dev, "pclk");
	if (IS_ERR(cdns_uart_data->pclk)) {
		cdns_uart_data->pclk = devm_clk_get(&pdev->dev, "aper_clk");
		if (!IS_ERR(cdns_uart_data->pclk))
			dev_err(&pdev->dev, "clock name 'aper_clk' is deprecated.\n");
	}
	if (IS_ERR(cdns_uart_data->pclk)) {
		dev_err(&pdev->dev, "pclk clock not found.\n");
		return PTR_ERR(cdns_uart_data->pclk);
	}

	cdns_uart_data->uartclk = devm_clk_get(&pdev->dev, "uart_clk");
	if (IS_ERR(cdns_uart_data->uartclk)) {
		cdns_uart_data->uartclk = devm_clk_get(&pdev->dev, "ref_clk");
		if (!IS_ERR(cdns_uart_data->uartclk))
			dev_err(&pdev->dev, "clock name 'ref_clk' is deprecated.\n");
	}
	if (IS_ERR(cdns_uart_data->uartclk)) {
		dev_err(&pdev->dev, "uart_clk clock not found.\n");
		return PTR_ERR(cdns_uart_data->uartclk);
	}

	rc = clk_prepare_enable(cdns_uart_data->pclk);
	if (rc) {
		dev_err(&pdev->dev, "Unable to enable pclk clock.\n");
		return rc;
	}
	rc = clk_prepare_enable(cdns_uart_data->uartclk);
	if (rc) {
		dev_err(&pdev->dev, "Unable to enable device clock.\n");
		goto err_out_clk_dis_pclk;
	}

	res = platform_get_resource(pdev, IORESOURCE_MEM, 0);
	if (!res) {
		rc = -ENODEV;
		goto err_out_clk_disable;
	}

	res2 = platform_get_resource(pdev, IORESOURCE_IRQ, 0);
	if (!res2) {
		rc = -ENODEV;
		goto err_out_clk_disable;
	}

#ifdef CONFIG_COMMON_CLK
	cdns_uart_data->clk_rate_change_nb.notifier_call =
			cdns_uart_clk_notifier_cb;
	if (clk_notifier_register(cdns_uart_data->uartclk,
				&cdns_uart_data->clk_rate_change_nb))
		dev_warn(&pdev->dev, "Unable to register clock notifier.\n");
#endif
	/* Look for a serialN alias */
	id = of_alias_get_id(pdev->dev.of_node, "serial");
	if (id < 0)
		id = 0;

	/* Initialize the port structure */
	port = cdns_uart_get_port(id);

	if (!port) {
		dev_err(&pdev->dev, "Cannot get uart_port structure\n");
		rc = -ENODEV;
		goto err_out_notif_unreg;
	} else {
		/* Register the port.
		 * This function also registers this device with the tty layer
		 * and triggers invocation of the config_port() entry point.
		 */
		port->mapbase = res->start;
		port->irq = res2->start;
		port->dev = &pdev->dev;
		port->uartclk = clk_get_rate(cdns_uart_data->uartclk);
		port->private_data = cdns_uart_data;
		cdns_uart_data->port = port;
		platform_set_drvdata(pdev, port);
		rc = uart_add_one_port(&cdns_uart_uart_driver, port);
		if (rc) {
			dev_err(&pdev->dev,
				"uart_add_one_port() failed; err=%i\n", rc);
			goto err_out_notif_unreg;
		}
		return 0;
	}

err_out_notif_unreg:
#ifdef CONFIG_COMMON_CLK
	clk_notifier_unregister(cdns_uart_data->uartclk,
			&cdns_uart_data->clk_rate_change_nb);
#endif
err_out_clk_disable:
	clk_disable_unprepare(cdns_uart_data->uartclk);
err_out_clk_dis_pclk:
	clk_disable_unprepare(cdns_uart_data->pclk);

	return rc;
}

/**
 * cdns_uart_remove - called when the platform driver is unregistered
 * @pdev: Pointer to the platform device structure
 *
 * Return: 0 on success, negative errno otherwise
 */
static int cdns_uart_remove(struct platform_device *pdev)
{
	struct uart_port *port = platform_get_drvdata(pdev);
	struct cdns_uart *cdns_uart_data = port->private_data;
	int rc;

	/* Remove the cdns_uart port from the serial core */
#ifdef CONFIG_COMMON_CLK
	clk_notifier_unregister(cdns_uart_data->uartclk,
			&cdns_uart_data->clk_rate_change_nb);
#endif
	rc = uart_remove_one_port(&cdns_uart_uart_driver, port);
	port->mapbase = 0;
	clk_disable_unprepare(cdns_uart_data->uartclk);
	clk_disable_unprepare(cdns_uart_data->pclk);
	return rc;
}

/* Match table for of_platform binding */
static struct of_device_id cdns_uart_of_match[] = {
	{ .compatible = "xlnx,xuartps", },
	{ .compatible = "cdns,uart-r1p8", },
	{}
};
MODULE_DEVICE_TABLE(of, cdns_uart_of_match);

static struct platform_driver cdns_uart_platform_driver = {
	.probe   = cdns_uart_probe,
	.remove  = cdns_uart_remove,
	.driver  = {
<<<<<<< HEAD
=======
		.owner = THIS_MODULE,
>>>>>>> 19583ca5
		.name = CDNS_UART_NAME,
		.of_match_table = cdns_uart_of_match,
		.pm = &cdns_uart_dev_pm_ops,
		},
};

static int __init cdns_uart_init(void)
{
	int retval = 0;

	/* Register the cdns_uart driver with the serial core */
	retval = uart_register_driver(&cdns_uart_uart_driver);
	if (retval)
		return retval;

	/* Register the platform driver */
	retval = platform_driver_register(&cdns_uart_platform_driver);
	if (retval)
		uart_unregister_driver(&cdns_uart_uart_driver);

	return retval;
}

static void __exit cdns_uart_exit(void)
{
	/* Unregister the platform driver */
	platform_driver_unregister(&cdns_uart_platform_driver);

	/* Unregister the cdns_uart driver */
	uart_unregister_driver(&cdns_uart_uart_driver);
}

module_init(cdns_uart_init);
module_exit(cdns_uart_exit);

MODULE_DESCRIPTION("Driver for Cadence UART");
MODULE_AUTHOR("Xilinx Inc.");
MODULE_LICENSE("GPL");<|MERGE_RESOLUTION|>--- conflicted
+++ resolved
@@ -914,14 +914,11 @@
 }
 
 static void cdns_uart_set_mctrl(struct uart_port *port, unsigned int mctrl)
-<<<<<<< HEAD
-=======
 {
 	/* N/A */
 }
 
 static void cdns_uart_enable_ms(struct uart_port *port)
->>>>>>> 19583ca5
 {
 	/* N/A */
 }
@@ -977,10 +974,7 @@
 static struct uart_ops cdns_uart_ops = {
 	.set_mctrl	= cdns_uart_set_mctrl,
 	.get_mctrl	= cdns_uart_get_mctrl,
-<<<<<<< HEAD
-=======
 	.enable_ms	= cdns_uart_enable_ms,
->>>>>>> 19583ca5
 	.start_tx	= cdns_uart_start_tx,
 	.stop_tx	= cdns_uart_stop_tx,
 	.stop_rx	= cdns_uart_stop_rx,
@@ -1440,10 +1434,6 @@
 	.probe   = cdns_uart_probe,
 	.remove  = cdns_uart_remove,
 	.driver  = {
-<<<<<<< HEAD
-=======
-		.owner = THIS_MODULE,
->>>>>>> 19583ca5
 		.name = CDNS_UART_NAME,
 		.of_match_table = cdns_uart_of_match,
 		.pm = &cdns_uart_dev_pm_ops,
