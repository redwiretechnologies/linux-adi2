// SPDX-License-Identifier: GPL-2.0
/*
 * ZynqMP Display Controller Driver
 *
 * Copyright (C) 2017 - 2020 Xilinx, Inc.
 *
 * Authors:
 * - Hyun Woo Kwon <hyun.kwon@xilinx.com>
 * - Laurent Pinchart <laurent.pinchart@ideasonboard.com>
 */

#include <drm/drm_atomic.h>
#include <drm/drm_atomic_helper.h>
#include <drm/drm_atomic_uapi.h>
#include <drm/drm_crtc.h>
#include <drm/drm_crtc_helper.h>
#include <drm/drm_fb_dma_helper.h>
#include <drm/drm_framebuffer.h>
#include <drm/drm_fourcc.h>
#include <drm/drm_plane_helper.h>
#include <drm/drm_vblank.h>

#include <linux/clk.h>
#include <linux/delay.h>
#include <linux/device.h>
#include <linux/dma-mapping.h>
#include <linux/dmaengine.h>
#include <linux/interrupt.h>
#include <linux/irqreturn.h>
#include <linux/list.h>
#include <linux/media-bus-format.h>
#include <linux/module.h>
#include <linux/mutex.h>
#include <linux/of.h>
#include <linux/of_dma.h>
#include <linux/platform_device.h>
#include <linux/pm_runtime.h>
#include <linux/spinlock.h>
#include <linux/uaccess.h>
#include <video/videomode.h>
#include <linux/mfd/syscon.h>
#include <linux/regmap.h>

#include "xlnx_bridge.h"
#include "xlnx_crtc.h"
#include "xlnx_fb.h"
#include "zynqmp_disp.h"
#include "zynqmp_disp_regs.h"
#include "zynqmp_dp.h"
#include "zynqmp_dpsub.h"

/*
 * Overview
 * --------
 *
 * The display part of ZynqMP DP subsystem. Internally, the device
 * is partitioned into 3 blocks: AV buffer manager, Blender, Audio.
 * The driver creates the DRM crtc and plane objectes and maps the DRM
 * interface into those 3 blocks. In high level, the driver is layered
 * in the following way:
 *
 * zynqmp_disp_crtc & zynqmp_disp_plane
 * |->zynqmp_disp
 *	|->zynqmp_disp_aud
 *	|->zynqmp_disp_blend
 *	|->zynqmp_disp_av_buf
 *
 * The driver APIs are used externally by
 * - zynqmp_dpsub: Top level ZynqMP DP subsystem driver
 * - zynqmp_dp: ZynqMP DP driver
 * - xlnx_crtc: Xilinx DRM specific crtc functions
 */

/* The default value is ZYNQMP_DISP_AV_BUF_GFX_FMT_RGB565 */
static uint zynqmp_disp_gfx_init_fmt;
module_param_named(gfx_init_fmt, zynqmp_disp_gfx_init_fmt, uint, 0444);
MODULE_PARM_DESC(gfx_init_fmt, "The initial format of the graphics layer\n"
			       "\t\t0 = rgb565 (default)\n"
			       "\t\t1 = rgb888\n"
			       "\t\t2 = argb8888\n");
/* These value should be mapped to index of av_buf_gfx_fmts[] */
#define ZYNQMP_DISP_AV_BUF_GFX_FMT_RGB565		10
#define ZYNQMP_DISP_AV_BUF_GFX_FMT_RGB888		5
#define ZYNQMP_DISP_AV_BUF_GFX_FMT_ARGB8888		1
static const u32 zynqmp_disp_gfx_init_fmts[] = {
	ZYNQMP_DISP_AV_BUF_GFX_FMT_RGB565,
	ZYNQMP_DISP_AV_BUF_GFX_FMT_RGB888,
	ZYNQMP_DISP_AV_BUF_GFX_FMT_ARGB8888,
};

#define ZYNQMP_DISP_AV_BUF_NUM_VID_GFX_BUFFERS		4
#define ZYNQMP_DISP_AV_BUF_NUM_BUFFERS			6

#define ZYNQMP_DISP_NUM_LAYERS				2
#define ZYNQMP_DISP_MAX_NUM_SUB_PLANES			3
/*
 * 3840x2160 is advertised max resolution, but almost any resolutions under
 * 300Mhz pixel rate would work. Thus put 4096 as maximum width and height.
 */
#define ZYNQMP_DISP_MAX_WIDTH				4096
#define ZYNQMP_DISP_MAX_HEIGHT				4096
/* 44 bit addressing. This is actually DPDMA limitation */
#define ZYNQMP_DISP_MAX_DMA_BIT				44

static struct regmap_config dpaud_regmap_config = {
	.name = "regmap",
	.reg_bits = 32,
	.val_bits = 32,
	.reg_stride = 4,
	.max_register = 0xfff,
	.cache_type = REGCACHE_NONE,
};

/**
 * enum zynqmp_disp_layer_type - Layer type (can be used for hw ID)
 * @ZYNQMP_DISP_LAYER_VID: Video layer
 * @ZYNQMP_DISP_LAYER_GFX: Graphics layer
 */
enum zynqmp_disp_layer_type {
	ZYNQMP_DISP_LAYER_VID,
	ZYNQMP_DISP_LAYER_GFX
};

/**
 * enum zynqmp_disp_layer_mode - Layer mode
 * @ZYNQMP_DISP_LAYER_NONLIVE: non-live (memory) mode
 * @ZYNQMP_DISP_LAYER_LIVE: live (stream) mode
 */
enum zynqmp_disp_layer_mode {
	ZYNQMP_DISP_LAYER_NONLIVE,
	ZYNQMP_DISP_LAYER_LIVE
};

/**
 * struct zynqmp_disp_layer_dma - struct for DMA engine
 * @chan: DMA channel
 * @is_active: flag if the DMA is active
 * @xt: Interleaved desc config container
 * @sgl: Data chunk for dma_interleaved_template
 */
struct zynqmp_disp_layer_dma {
	struct dma_chan *chan;
	bool is_active;
	struct dma_interleaved_template xt;
	struct data_chunk sgl[1];
};

/**
 * struct zynqmp_disp_layer - Display subsystem layer
 * @plane: DRM plane
 * @bridge: Xlnx bridge
 * @dma: struct for DMA engine
 * @num_chan: Number of DMA channel
 * @id: Layer ID
 * @offset: Layer offset in the register space
 * @enabled: flag if enabled
 * @fmt: Current format descriptor
 * @drm_fmts: Array of supported DRM formats
 * @num_fmts: Number of supported DRM formats
 * @bus_fmts: Array of supported bus formats
 * @num_bus_fmts: Number of supported bus formats
 * @w: Width
 * @h: Height
 * @mode: the operation mode
 * @other: other layer
 * @disp: back pointer to struct zynqmp_disp
 */
struct zynqmp_disp_layer {
	struct drm_plane plane;
	struct xlnx_bridge bridge;
	struct zynqmp_disp_layer_dma dma[ZYNQMP_DISP_MAX_NUM_SUB_PLANES];
	unsigned int num_chan;
	enum zynqmp_disp_layer_type id;
	u32 offset;
	u8 enabled;
	const struct zynqmp_disp_fmt *fmt;
	u32 *drm_fmts;
	unsigned int num_fmts;
	u32 *bus_fmts;
	unsigned int num_bus_fmts;
	u32 w;
	u32 h;
	enum zynqmp_disp_layer_mode mode;
	struct zynqmp_disp_layer *other;
	struct zynqmp_disp *disp;
};

/**
 * struct zynqmp_disp_blend - Blender
 * @base: Base address offset
 */
struct zynqmp_disp_blend {
	void __iomem *base;
};

/**
 * struct zynqmp_disp_av_buf - AV buffer manager
 * @base: Base address offset
 */
struct zynqmp_disp_av_buf {
	void __iomem *base;
};

/**
 * struct zynqmp_disp_aud - Audio
 * @base: Base address offset
 */
struct zynqmp_disp_aud {
	struct regmap *base;
};

/**
 * struct zynqmp_disp - Display subsystem
 * @xlnx_crtc: Xilinx DRM crtc
 * @dev: device structure
 * @dpsub: Display subsystem
 * @drm: DRM core
 * @enabled: flag if enabled
 * @blend: Blender block
 * @av_buf: AV buffer manager block
 * @aud:Audio block
 * @layers: layers
 * @g_alpha_prop: global alpha property
 * @alpha: current global alpha value
 * @g_alpha_en_prop: the global alpha enable property
 * @alpha_en: flag if the global alpha is enabled
 * @color_prop: output color format property
 * @color: current output color value
 * @bg_c0_prop: 1st component of background color property
 * @bg_c0: current value of 1st background color component
 * @bg_c1_prop: 2nd component of background color property
 * @bg_c1: current value of 2nd background color component
 * @bg_c2_prop: 3rd component of background color property
 * @bg_c2: current value of 3rd background color component
 * @tpg_prop: Test Pattern Generation mode property
 * @tpg_on: current TPG mode state
 * @event: pending vblank event request
 * @_ps_pclk: Pixel clock from PS
 * @_pl_pclk: Pixel clock from PL
 * @pclk: Pixel clock
 * @pclk_en: Flag if the pixel clock is enabled
 * @_ps_audclk: Audio clock from PS
 * @_pl_audclk: Audio clock from PL
 * @audclk: Audio clock
 * @audclk_en: Flag if the audio clock is enabled
 * @aclk: APB clock
 * @aclk_en: Flag if the APB clock is enabled
 * @vtc_bridge: vtc_bridge structure
 */
struct zynqmp_disp {
	struct xlnx_crtc xlnx_crtc;
	struct device *dev;
	struct zynqmp_dpsub *dpsub;
	struct drm_device *drm;
	bool enabled;
	struct zynqmp_disp_blend blend;
	struct zynqmp_disp_av_buf av_buf;
	struct zynqmp_disp_aud aud;
	struct zynqmp_disp_layer layers[ZYNQMP_DISP_NUM_LAYERS];
	struct drm_property *g_alpha_prop;
	u32 alpha;
	struct drm_property *g_alpha_en_prop;
	bool alpha_en;
	struct drm_property *color_prop;
	unsigned int color;
	struct drm_property *bg_c0_prop;
	u32 bg_c0;
	struct drm_property *bg_c1_prop;
	u32 bg_c1;
	struct drm_property *bg_c2_prop;
	u32 bg_c2;
	struct drm_property *tpg_prop;
	bool tpg_on;
	struct drm_pending_vblank_event *event;
	/* Don't operate directly on _ps_ */
	struct clk *_ps_pclk;
	struct clk *_pl_pclk;
	struct clk *pclk;
	bool pclk_en;
	struct clk *_ps_audclk;
	struct clk *_pl_audclk;
	struct clk *audclk;
	bool audclk_en;
	struct clk *aclk;
	bool aclk_en;
	struct xlnx_bridge *vtc_bridge;
};

/**
 * struct zynqmp_disp_fmt - Display subsystem format mapping
 * @drm_fmt: drm format
 * @disp_fmt: Display subsystem format
 * @bus_fmt: Bus formats (live formats)
 * @rgb: flag for RGB formats
 * @swap: flag to swap r & b for rgb formats, and u & v for yuv formats
 * @chroma_sub: flag for chroma subsampled formats
 * @sf: scaling factors for up to 3 color components
 */
struct zynqmp_disp_fmt {
	u32 drm_fmt;
	u32 disp_fmt;
	u32 bus_fmt;
	bool rgb;
	bool swap;
	bool chroma_sub;
	u32 sf[3];
};

static void zynqmp_disp_write(void __iomem *base, int offset, u32 val)
{
	writel(val, base + offset);
}

static u32 zynqmp_disp_read(void __iomem *base, int offset)
{
	return readl(base + offset);
}

static void zynqmp_disp_clr(void __iomem *base, int offset, u32 clr)
{
	zynqmp_disp_write(base, offset, zynqmp_disp_read(base, offset) & ~clr);
}

static void zynqmp_disp_set(void __iomem *base, int offset, u32 set)
{
	zynqmp_disp_write(base, offset, zynqmp_disp_read(base, offset) | set);
}

/*
 * Clock functions
 */

/**
 * zynqmp_disp_clk_enable - Enable the clock if needed
 * @clk: clk device
 * @flag: flag if the clock is enabled
 *
 * Enable the clock only if it's not enabled @flag.
 *
 * Return: value from clk_prepare_enable().
 */
static int zynqmp_disp_clk_enable(struct clk *clk, bool *flag)
{
	int ret = 0;

	if (!*flag) {
		ret = clk_prepare_enable(clk);
		if (!ret)
			*flag = true;
	}

	return ret;
}

/**
 * zynqmp_disp_clk_disable - Disable the clock if needed
 * @clk: clk device
 * @flag: flag if the clock is enabled
 *
 * Disable the clock only if it's enabled @flag.
 */
static void zynqmp_disp_clk_disable(struct clk *clk, bool *flag)
{
	if (*flag) {
		clk_disable_unprepare(clk);
		*flag = false;
	}
}

/*
 * Blender functions
 */

/**
 * zynqmp_disp_blend_set_output_fmt - Set the output format of the blend
 * @blend: blend object
 * @fmt: output format
 *
 * Set the output format to @fmt.
 */
static void
zynqmp_disp_blend_set_output_fmt(struct zynqmp_disp_blend *blend, u32 fmt)
{
	u16 reset_coeffs[] = { 0x1000, 0x0, 0x0,
			       0x0, 0x1000, 0x0,
			       0x0, 0x0, 0x1000 };
	u32 reset_offsets[] = { 0x0, 0x0, 0x0 };
	u16 sdtv_coeffs[] = { 0x4c9, 0x864, 0x1d3,
			      0x7d4d, 0x7ab3, 0x800,
			      0x800, 0x794d, 0x7eb3 };
	u32 full_range_offsets[] = { 0x0, 0x8000000, 0x8000000 };
	u16 *coeffs;
	u32 *offsets;
	u32 offset, i;

	zynqmp_disp_write(blend->base, ZYNQMP_DISP_V_BLEND_OUTPUT_VID_FMT, fmt);
	if (fmt == ZYNQMP_DISP_V_BLEND_OUTPUT_VID_FMT_RGB) {
		coeffs = reset_coeffs;
		offsets = reset_offsets;
	} else {
		/* Hardcode Full-range SDTV values. Can be runtime config */
		coeffs = sdtv_coeffs;
		offsets = full_range_offsets;
	}

	offset = ZYNQMP_DISP_V_BLEND_RGB2YCBCR_COEFF0;
	for (i = 0; i < ZYNQMP_DISP_V_BLEND_NUM_COEFF; i++)
		zynqmp_disp_write(blend->base, offset + i * 4, coeffs[i]);

	offset = ZYNQMP_DISP_V_BLEND_LUMA_OUTCSC_OFFSET;
	for (i = 0; i < ZYNQMP_DISP_V_BLEND_NUM_OFFSET; i++)
		zynqmp_disp_write(blend->base, offset + i * 4, offsets[i]);
}

/**
 * zynqmp_disp_blend_layer_coeff - Set the coefficients for @layer
 * @blend: blend object
 * @layer: layer to set the coefficients for
 * @on: if layer is on / off
 *
 * Depending on the format (rgb / yuv and swap), and the status (on / off),
 * this function sets the coefficients for the given layer @layer accordingly.
 */
static void zynqmp_disp_blend_layer_coeff(struct zynqmp_disp_blend *blend,
					  struct zynqmp_disp_layer *layer,
					  bool on)
{
	u32 offset, i, s0, s1;
	u16 sdtv_coeffs[] = { 0x1000, 0x166f, 0x0,
			      0x1000, 0x7483, 0x7a7f,
			      0x1000, 0x0, 0x1c5a };
	u16 sdtv_coeffs_yonly[] = { 0x0, 0x0, 0x1000,
				    0x0, 0x0, 0x1000,
				    0x0, 0x0, 0x1000 };
	u16 swap_coeffs[] = { 0x1000, 0x0, 0x0,
			      0x0, 0x1000, 0x0,
			      0x0, 0x0, 0x1000 };
	u16 null_coeffs[] = { 0x0, 0x0, 0x0,
			      0x0, 0x0, 0x0,
			      0x0, 0x0, 0x0 };
	u16 *coeffs;
	u32 sdtv_offsets[] = { 0x0, 0x1800, 0x1800 };
	u32 sdtv_offsets_yonly[] = { 0x1800, 0x1800, 0x0 };
	u32 null_offsets[] = { 0x0, 0x0, 0x0 };
	u32 *offsets;
	struct zynqmp_disp *display = layer->disp;

	if (layer->id == ZYNQMP_DISP_LAYER_VID)
		offset = ZYNQMP_DISP_V_BLEND_IN1CSC_COEFF0;
	else
		offset = ZYNQMP_DISP_V_BLEND_IN2CSC_COEFF0;

	if (!on) {
		coeffs = null_coeffs;
		offsets = null_offsets;
	} else {
		if ((!layer->fmt->rgb) && (!display->tpg_on)) {
			/*
			 * In case of Y_ONLY formats, pixels are unpacked
			 * differently compared to YCbCr
			 */
			if (layer->fmt->drm_fmt == DRM_FORMAT_Y8 ||
			    layer->fmt->drm_fmt == DRM_FORMAT_Y10) {
				coeffs = sdtv_coeffs_yonly;
				offsets = sdtv_offsets_yonly;
			} else {
				coeffs = sdtv_coeffs;
				offsets = sdtv_offsets;
			}

			s0 = 1;
			s1 = 2;
		} else {
			coeffs = swap_coeffs;
			s0 = 0;
			s1 = 2;

			/* No offset for RGB formats */
			offsets = null_offsets;
		}

		if (layer->fmt->swap) {
			for (i = 0; i < 3; i++) {
				coeffs[i * 3 + s0] ^= coeffs[i * 3 + s1];
				coeffs[i * 3 + s1] ^= coeffs[i * 3 + s0];
				coeffs[i * 3 + s0] ^= coeffs[i * 3 + s1];
			}
		}
	}

	/* Program coefficients. Can be runtime configurable */
	for (i = 0; i < ZYNQMP_DISP_V_BLEND_NUM_COEFF; i++)
		zynqmp_disp_write(blend->base, offset + i * 4, coeffs[i]);

	if (layer->id == ZYNQMP_DISP_LAYER_VID)
		offset = ZYNQMP_DISP_V_BLEND_LUMA_IN1CSC_OFFSET;
	else
		offset = ZYNQMP_DISP_V_BLEND_LUMA_IN2CSC_OFFSET;

	/* Program offsets. Can be runtime configurable */
	for (i = 0; i < ZYNQMP_DISP_V_BLEND_NUM_OFFSET; i++)
		zynqmp_disp_write(blend->base, offset + i * 4, offsets[i]);
}

/**
 * zynqmp_disp_blend_layer_enable - Enable a layer
 * @blend: blend object
 * @layer: layer to enable
 *
 * Enable a layer @layer.
 */
static void zynqmp_disp_blend_layer_enable(struct zynqmp_disp_blend *blend,
					   struct zynqmp_disp_layer *layer)
{
	u32 reg;

	reg = layer->fmt->rgb ? ZYNQMP_DISP_V_BLEND_LAYER_CONTROL_RGB : 0;
	reg |= layer->fmt->chroma_sub ?
	       ZYNQMP_DISP_V_BLEND_LAYER_CONTROL_EN_US : 0;

	zynqmp_disp_write(blend->base,
			  ZYNQMP_DISP_V_BLEND_LAYER_CONTROL + layer->offset,
			  reg);

	zynqmp_disp_blend_layer_coeff(blend, layer, true);
}

/**
 * zynqmp_disp_blend_layer_disable - Disable a layer
 * @blend: blend object
 * @layer: layer to disable
 *
 * Disable a layer @layer.
 */
static void zynqmp_disp_blend_layer_disable(struct zynqmp_disp_blend *blend,
					    struct zynqmp_disp_layer *layer)
{
	zynqmp_disp_write(blend->base,
			  ZYNQMP_DISP_V_BLEND_LAYER_CONTROL + layer->offset, 0);

	zynqmp_disp_blend_layer_coeff(blend, layer, false);
}

/**
 * zynqmp_disp_blend_set_bg_color - Set the background color
 * @blend: blend object
 * @c0: color component 0
 * @c1: color component 1
 * @c2: color component 2
 *
 * Set the background color.
 */
static void zynqmp_disp_blend_set_bg_color(struct zynqmp_disp_blend *blend,
					   u32 c0, u32 c1, u32 c2)
{
	zynqmp_disp_write(blend->base, ZYNQMP_DISP_V_BLEND_BG_CLR_0, c0);
	zynqmp_disp_write(blend->base, ZYNQMP_DISP_V_BLEND_BG_CLR_1, c1);
	zynqmp_disp_write(blend->base, ZYNQMP_DISP_V_BLEND_BG_CLR_2, c2);
}

/**
 * zynqmp_disp_blend_set_alpha - Set the alpha for blending
 * @blend: blend object
 * @alpha: alpha value to be used
 *
 * Set the alpha for blending.
 */
static void
zynqmp_disp_blend_set_alpha(struct zynqmp_disp_blend *blend, u32 alpha)
{
	u32 reg;

	reg = zynqmp_disp_read(blend->base,
			       ZYNQMP_DISP_V_BLEND_SET_GLOBAL_ALPHA);
	reg &= ~ZYNQMP_DISP_V_BLEND_SET_GLOBAL_ALPHA_MASK;
	reg |= alpha << 1;
	zynqmp_disp_write(blend->base, ZYNQMP_DISP_V_BLEND_SET_GLOBAL_ALPHA,
			  reg);
}

/**
 * zynqmp_disp_blend_enable_alpha - Enable/disable the global alpha
 * @blend: blend object
 * @enable: flag to enable or disable alpha blending
 *
 * Enable/disable the global alpha blending based on @enable.
 */
static void
zynqmp_disp_blend_enable_alpha(struct zynqmp_disp_blend *blend, bool enable)
{
	if (enable)
		zynqmp_disp_set(blend->base,
				ZYNQMP_DISP_V_BLEND_SET_GLOBAL_ALPHA, BIT(0));
	else
		zynqmp_disp_clr(blend->base,
				ZYNQMP_DISP_V_BLEND_SET_GLOBAL_ALPHA, BIT(0));
}

/* List of blend output formats */
/* The id / order should be aligned with zynqmp_disp_color_enum */
static const struct zynqmp_disp_fmt blend_output_fmts[] = {
	{
		.disp_fmt	= ZYNQMP_DISP_V_BLEND_OUTPUT_VID_FMT_RGB,
	}, {
		.disp_fmt	= ZYNQMP_DISP_V_BLEND_OUTPUT_VID_FMT_YCBCR444,
	}, {
		.disp_fmt	= ZYNQMP_DISP_V_BLEND_OUTPUT_VID_FMT_YCBCR422,
	}, {
		.disp_fmt	= ZYNQMP_DISP_V_BLEND_OUTPUT_VID_FMT_YONLY,
	}
};

/*
 * AV buffer manager functions
 */

/* List of video layer formats */
#define ZYNQMP_DISP_AV_BUF_VID_FMT_YUYV	2
static const struct zynqmp_disp_fmt av_buf_vid_fmts[] = {
	{
		.drm_fmt	= DRM_FORMAT_VYUY,
		.disp_fmt	= ZYNQMP_DISP_AV_BUF_FMT_NL_VID_VYUY,
		.rgb		= false,
		.swap		= true,
		.chroma_sub	= true,
		.sf[0]		= ZYNQMP_DISP_AV_BUF_8BIT_SF,
		.sf[1]		= ZYNQMP_DISP_AV_BUF_8BIT_SF,
		.sf[2]		= ZYNQMP_DISP_AV_BUF_8BIT_SF,
	}, {
		.drm_fmt	= DRM_FORMAT_UYVY,
		.disp_fmt	= ZYNQMP_DISP_AV_BUF_FMT_NL_VID_VYUY,
		.rgb		= false,
		.swap		= false,
		.chroma_sub	= true,
		.sf[0]		= ZYNQMP_DISP_AV_BUF_8BIT_SF,
		.sf[1]		= ZYNQMP_DISP_AV_BUF_8BIT_SF,
		.sf[2]		= ZYNQMP_DISP_AV_BUF_8BIT_SF,
	}, {
		.drm_fmt	= DRM_FORMAT_YUYV,
		.disp_fmt	= ZYNQMP_DISP_AV_BUF_FMT_NL_VID_YUYV,
		.rgb		= false,
		.swap		= false,
		.chroma_sub	= true,
		.sf[0]		= ZYNQMP_DISP_AV_BUF_8BIT_SF,
		.sf[1]		= ZYNQMP_DISP_AV_BUF_8BIT_SF,
		.sf[2]		= ZYNQMP_DISP_AV_BUF_8BIT_SF,
	}, {
		.drm_fmt	= DRM_FORMAT_YVYU,
		.disp_fmt	= ZYNQMP_DISP_AV_BUF_FMT_NL_VID_YUYV,
		.rgb		= false,
		.swap		= true,
		.chroma_sub	= true,
		.sf[0]		= ZYNQMP_DISP_AV_BUF_8BIT_SF,
		.sf[1]		= ZYNQMP_DISP_AV_BUF_8BIT_SF,
		.sf[2]		= ZYNQMP_DISP_AV_BUF_8BIT_SF,
	}, {
		.drm_fmt	= DRM_FORMAT_YUV422,
		.disp_fmt	= ZYNQMP_DISP_AV_BUF_FMT_NL_VID_YV16,
		.rgb		= false,
		.swap		= false,
		.chroma_sub	= true,
		.sf[0]		= ZYNQMP_DISP_AV_BUF_8BIT_SF,
		.sf[1]		= ZYNQMP_DISP_AV_BUF_8BIT_SF,
		.sf[2]		= ZYNQMP_DISP_AV_BUF_8BIT_SF,
	}, {
		.drm_fmt	= DRM_FORMAT_YVU422,
		.disp_fmt	= ZYNQMP_DISP_AV_BUF_FMT_NL_VID_YV16,
		.rgb		= false,
		.swap		= true,
		.chroma_sub	= true,
		.sf[0]		= ZYNQMP_DISP_AV_BUF_8BIT_SF,
		.sf[1]		= ZYNQMP_DISP_AV_BUF_8BIT_SF,
		.sf[2]		= ZYNQMP_DISP_AV_BUF_8BIT_SF,
	}, {
		.drm_fmt	= DRM_FORMAT_YUV444,
		.disp_fmt	= ZYNQMP_DISP_AV_BUF_FMT_NL_VID_YV24,
		.rgb		= false,
		.swap		= false,
		.chroma_sub	= false,
		.sf[0]		= ZYNQMP_DISP_AV_BUF_8BIT_SF,
		.sf[1]		= ZYNQMP_DISP_AV_BUF_8BIT_SF,
		.sf[2]		= ZYNQMP_DISP_AV_BUF_8BIT_SF,
	}, {
		.drm_fmt	= DRM_FORMAT_YVU444,
		.disp_fmt	= ZYNQMP_DISP_AV_BUF_FMT_NL_VID_YV24,
		.rgb		= false,
		.swap		= true,
		.chroma_sub	= false,
		.sf[0]		= ZYNQMP_DISP_AV_BUF_8BIT_SF,
		.sf[1]		= ZYNQMP_DISP_AV_BUF_8BIT_SF,
		.sf[2]		= ZYNQMP_DISP_AV_BUF_8BIT_SF,
	}, {
		.drm_fmt	= DRM_FORMAT_NV16,
		.disp_fmt	= ZYNQMP_DISP_AV_BUF_FMT_NL_VID_YV16CI,
		.rgb		= false,
		.swap		= false,
		.chroma_sub	= true,
		.sf[0]		= ZYNQMP_DISP_AV_BUF_8BIT_SF,
		.sf[1]		= ZYNQMP_DISP_AV_BUF_8BIT_SF,
		.sf[2]		= ZYNQMP_DISP_AV_BUF_8BIT_SF,
	}, {
		.drm_fmt	= DRM_FORMAT_NV61,
		.disp_fmt	= ZYNQMP_DISP_AV_BUF_FMT_NL_VID_YV16CI,
		.rgb		= false,
		.swap		= true,
		.chroma_sub	= true,
		.sf[0]		= ZYNQMP_DISP_AV_BUF_8BIT_SF,
		.sf[1]		= ZYNQMP_DISP_AV_BUF_8BIT_SF,
		.sf[2]		= ZYNQMP_DISP_AV_BUF_8BIT_SF,
	}, {
		.drm_fmt	= DRM_FORMAT_Y8,
		.disp_fmt	= ZYNQMP_DISP_AV_BUF_FMT_NL_VID_MONO,
		.rgb		= false,
		.swap		= false,
		.chroma_sub	= false,
		.sf[0]		= ZYNQMP_DISP_AV_BUF_8BIT_SF,
		.sf[1]		= ZYNQMP_DISP_AV_BUF_8BIT_SF,
		.sf[2]		= ZYNQMP_DISP_AV_BUF_8BIT_SF,
	}, {
		.drm_fmt	= DRM_FORMAT_Y10,
		.disp_fmt	= ZYNQMP_DISP_AV_BUF_FMT_NL_VID_YONLY_10,
		.rgb		= false,
		.swap		= false,
		.chroma_sub	= false,
		.sf[0]		= ZYNQMP_DISP_AV_BUF_10BIT_SF,
		.sf[1]		= ZYNQMP_DISP_AV_BUF_10BIT_SF,
		.sf[2]		= ZYNQMP_DISP_AV_BUF_10BIT_SF,
	}, {
		.drm_fmt	= DRM_FORMAT_BGR888,
		.disp_fmt	= ZYNQMP_DISP_AV_BUF_FMT_NL_VID_RGB888,
		.rgb		= true,
		.swap		= false,
		.chroma_sub	= false,
		.sf[0]		= ZYNQMP_DISP_AV_BUF_8BIT_SF,
		.sf[1]		= ZYNQMP_DISP_AV_BUF_8BIT_SF,
		.sf[2]		= ZYNQMP_DISP_AV_BUF_8BIT_SF,
	}, {
		.drm_fmt	= DRM_FORMAT_RGB888,
		.disp_fmt	= ZYNQMP_DISP_AV_BUF_FMT_NL_VID_RGB888,
		.rgb		= true,
		.swap		= true,
		.chroma_sub	= false,
		.sf[0]		= ZYNQMP_DISP_AV_BUF_8BIT_SF,
		.sf[1]		= ZYNQMP_DISP_AV_BUF_8BIT_SF,
		.sf[2]		= ZYNQMP_DISP_AV_BUF_8BIT_SF,
	}, {
		.drm_fmt	= DRM_FORMAT_XBGR8888,
		.disp_fmt	= ZYNQMP_DISP_AV_BUF_FMT_NL_VID_RGBA8880,
		.rgb		= true,
		.swap		= false,
		.chroma_sub	= false,
		.sf[0]		= ZYNQMP_DISP_AV_BUF_8BIT_SF,
		.sf[1]		= ZYNQMP_DISP_AV_BUF_8BIT_SF,
		.sf[2]		= ZYNQMP_DISP_AV_BUF_8BIT_SF,
	}, {
		.drm_fmt	= DRM_FORMAT_XRGB8888,
		.disp_fmt	= ZYNQMP_DISP_AV_BUF_FMT_NL_VID_RGBA8880,
		.rgb		= true,
		.swap		= true,
		.chroma_sub	= false,
		.sf[0]		= ZYNQMP_DISP_AV_BUF_8BIT_SF,
		.sf[1]		= ZYNQMP_DISP_AV_BUF_8BIT_SF,
		.sf[2]		= ZYNQMP_DISP_AV_BUF_8BIT_SF,
	}, {
		.drm_fmt	= DRM_FORMAT_XBGR2101010,
		.disp_fmt	= ZYNQMP_DISP_AV_BUF_FMT_NL_VID_RGB888_10,
		.rgb		= true,
		.swap		= false,
		.chroma_sub	= false,
		.sf[0]		= ZYNQMP_DISP_AV_BUF_10BIT_SF,
		.sf[1]		= ZYNQMP_DISP_AV_BUF_10BIT_SF,
		.sf[2]		= ZYNQMP_DISP_AV_BUF_10BIT_SF,
	}, {
		.drm_fmt	= DRM_FORMAT_XRGB2101010,
		.disp_fmt	= ZYNQMP_DISP_AV_BUF_FMT_NL_VID_RGB888_10,
		.rgb		= true,
		.swap		= true,
		.chroma_sub	= false,
		.sf[0]		= ZYNQMP_DISP_AV_BUF_10BIT_SF,
		.sf[1]		= ZYNQMP_DISP_AV_BUF_10BIT_SF,
		.sf[2]		= ZYNQMP_DISP_AV_BUF_10BIT_SF,
	}, {
		.drm_fmt	= DRM_FORMAT_YUV420,
		.disp_fmt	= ZYNQMP_DISP_AV_BUF_FMT_NL_VID_YV16_420,
		.rgb		= false,
		.swap		= false,
		.chroma_sub	= true,
		.sf[0]		= ZYNQMP_DISP_AV_BUF_8BIT_SF,
		.sf[1]		= ZYNQMP_DISP_AV_BUF_8BIT_SF,
		.sf[2]		= ZYNQMP_DISP_AV_BUF_8BIT_SF,
	}, {
		.drm_fmt	= DRM_FORMAT_YVU420,
		.disp_fmt	= ZYNQMP_DISP_AV_BUF_FMT_NL_VID_YV16_420,
		.rgb		= false,
		.swap		= true,
		.chroma_sub	= true,
		.sf[0]		= ZYNQMP_DISP_AV_BUF_8BIT_SF,
		.sf[1]		= ZYNQMP_DISP_AV_BUF_8BIT_SF,
		.sf[2]		= ZYNQMP_DISP_AV_BUF_8BIT_SF,
	}, {
		.drm_fmt	= DRM_FORMAT_NV12,
		.disp_fmt	= ZYNQMP_DISP_AV_BUF_FMT_NL_VID_YV16CI_420,
		.rgb		= false,
		.swap		= false,
		.chroma_sub	= true,
		.sf[0]		= ZYNQMP_DISP_AV_BUF_8BIT_SF,
		.sf[1]		= ZYNQMP_DISP_AV_BUF_8BIT_SF,
		.sf[2]		= ZYNQMP_DISP_AV_BUF_8BIT_SF,
	}, {
		.drm_fmt	= DRM_FORMAT_NV21,
		.disp_fmt	= ZYNQMP_DISP_AV_BUF_FMT_NL_VID_YV16CI_420,
		.rgb		= false,
		.swap		= true,
		.chroma_sub	= true,
		.sf[0]		= ZYNQMP_DISP_AV_BUF_8BIT_SF,
		.sf[1]		= ZYNQMP_DISP_AV_BUF_8BIT_SF,
		.sf[2]		= ZYNQMP_DISP_AV_BUF_8BIT_SF,
	}, {
		.drm_fmt	= DRM_FORMAT_XV15,
		.disp_fmt	= ZYNQMP_DISP_AV_BUF_FMT_NL_VID_YV16CI_420_10,
		.rgb		= false,
		.swap		= false,
		.chroma_sub	= true,
		.sf[0]		= ZYNQMP_DISP_AV_BUF_10BIT_SF,
		.sf[1]		= ZYNQMP_DISP_AV_BUF_10BIT_SF,
		.sf[2]		= ZYNQMP_DISP_AV_BUF_10BIT_SF,
	}, {
		.drm_fmt	= DRM_FORMAT_XV20,
		.disp_fmt	= ZYNQMP_DISP_AV_BUF_FMT_NL_VID_YV16CI_10,
		.rgb		= false,
		.swap		= false,
		.chroma_sub	= true,
		.sf[0]		= ZYNQMP_DISP_AV_BUF_10BIT_SF,
		.sf[1]		= ZYNQMP_DISP_AV_BUF_10BIT_SF,
		.sf[2]		= ZYNQMP_DISP_AV_BUF_10BIT_SF,
	}, {
		.drm_fmt	= DRM_FORMAT_X403,
		.disp_fmt	= ZYNQMP_DISP_AV_BUF_FMT_NL_VID_YV24_10,
		.rgb		= false,
		.swap		= false,
		.chroma_sub	= false,
		.sf[0]		= ZYNQMP_DISP_AV_BUF_10BIT_SF,
		.sf[1]		= ZYNQMP_DISP_AV_BUF_10BIT_SF,
		.sf[2]		= ZYNQMP_DISP_AV_BUF_10BIT_SF,
	}
};

/* List of graphics layer formats */
static const struct zynqmp_disp_fmt av_buf_gfx_fmts[] = {
	{
		.drm_fmt	= DRM_FORMAT_ABGR8888,
		.disp_fmt	= ZYNQMP_DISP_AV_BUF_FMT_NL_GFX_RGBA8888,
		.rgb		= true,
		.swap		= false,
		.chroma_sub	= false,
		.sf[0]		= ZYNQMP_DISP_AV_BUF_8BIT_SF,
		.sf[1]		= ZYNQMP_DISP_AV_BUF_8BIT_SF,
		.sf[2]		= ZYNQMP_DISP_AV_BUF_8BIT_SF,
	}, {
		.drm_fmt	= DRM_FORMAT_ARGB8888,
		.disp_fmt	= ZYNQMP_DISP_AV_BUF_FMT_NL_GFX_RGBA8888,
		.rgb		= true,
		.swap		= true,
		.chroma_sub	= false,
		.sf[0]		= ZYNQMP_DISP_AV_BUF_8BIT_SF,
		.sf[1]		= ZYNQMP_DISP_AV_BUF_8BIT_SF,
		.sf[2]		= ZYNQMP_DISP_AV_BUF_8BIT_SF,
	}, {
		.drm_fmt	= DRM_FORMAT_RGBA8888,
		.disp_fmt	= ZYNQMP_DISP_AV_BUF_FMT_NL_GFX_ABGR8888,
		.rgb		= true,
		.swap		= false,
		.chroma_sub	= false,
		.sf[0]		= ZYNQMP_DISP_AV_BUF_8BIT_SF,
		.sf[1]		= ZYNQMP_DISP_AV_BUF_8BIT_SF,
		.sf[2]		= ZYNQMP_DISP_AV_BUF_8BIT_SF,
	}, {
		.drm_fmt	= DRM_FORMAT_BGRA8888,
		.disp_fmt	= ZYNQMP_DISP_AV_BUF_FMT_NL_GFX_ABGR8888,
		.rgb		= true,
		.swap		= true,
		.chroma_sub	= false,
		.sf[0]		= ZYNQMP_DISP_AV_BUF_8BIT_SF,
		.sf[1]		= ZYNQMP_DISP_AV_BUF_8BIT_SF,
		.sf[2]		= ZYNQMP_DISP_AV_BUF_8BIT_SF,
	}, {
		.drm_fmt	= DRM_FORMAT_BGR888,
		.disp_fmt	= ZYNQMP_DISP_AV_BUF_FMT_NL_GFX_RGB888,
		.rgb		= true,
		.swap		= false,
		.chroma_sub	= false,
		.sf[0]		= ZYNQMP_DISP_AV_BUF_8BIT_SF,
		.sf[1]		= ZYNQMP_DISP_AV_BUF_8BIT_SF,
		.sf[2]		= ZYNQMP_DISP_AV_BUF_8BIT_SF,
	}, {
		.drm_fmt	= DRM_FORMAT_RGB888,
		.disp_fmt	= ZYNQMP_DISP_AV_BUF_FMT_NL_GFX_BGR888,
		.rgb		= true,
		.swap		= false,
		.chroma_sub	= false,
		.sf[0]		= ZYNQMP_DISP_AV_BUF_8BIT_SF,
		.sf[1]		= ZYNQMP_DISP_AV_BUF_8BIT_SF,
		.sf[2]		= ZYNQMP_DISP_AV_BUF_8BIT_SF,
	}, {
		.drm_fmt	= DRM_FORMAT_RGBA5551,
		.disp_fmt	= ZYNQMP_DISP_AV_BUF_FMT_NL_GFX_RGBA5551,
		.rgb		= true,
		.swap		= false,
		.chroma_sub	= false,
		.sf[0]		= ZYNQMP_DISP_AV_BUF_5BIT_SF,
		.sf[1]		= ZYNQMP_DISP_AV_BUF_5BIT_SF,
		.sf[2]		= ZYNQMP_DISP_AV_BUF_5BIT_SF,
	}, {
		.drm_fmt	= DRM_FORMAT_BGRA5551,
		.disp_fmt	= ZYNQMP_DISP_AV_BUF_FMT_NL_GFX_RGBA5551,
		.rgb		= true,
		.swap		= true,
		.chroma_sub	= false,
		.sf[0]		= ZYNQMP_DISP_AV_BUF_5BIT_SF,
		.sf[1]		= ZYNQMP_DISP_AV_BUF_5BIT_SF,
		.sf[2]		= ZYNQMP_DISP_AV_BUF_5BIT_SF,
	}, {
		.drm_fmt	= DRM_FORMAT_RGBA4444,
		.disp_fmt	= ZYNQMP_DISP_AV_BUF_FMT_NL_GFX_RGBA4444,
		.rgb		= true,
		.swap		= false,
		.chroma_sub	= false,
		.sf[0]		= ZYNQMP_DISP_AV_BUF_4BIT_SF,
		.sf[1]		= ZYNQMP_DISP_AV_BUF_4BIT_SF,
		.sf[2]		= ZYNQMP_DISP_AV_BUF_4BIT_SF,
	}, {
		.drm_fmt	= DRM_FORMAT_BGRA4444,
		.disp_fmt	= ZYNQMP_DISP_AV_BUF_FMT_NL_GFX_RGBA4444,
		.rgb		= true,
		.swap		= true,
		.chroma_sub	= false,
		.sf[0]		= ZYNQMP_DISP_AV_BUF_4BIT_SF,
		.sf[1]		= ZYNQMP_DISP_AV_BUF_4BIT_SF,
		.sf[2]		= ZYNQMP_DISP_AV_BUF_4BIT_SF,
	}, {
		.drm_fmt	= DRM_FORMAT_RGB565,
		.disp_fmt	= ZYNQMP_DISP_AV_BUF_FMT_NL_GFX_RGB565,
		.rgb		= true,
		.swap		= false,
		.chroma_sub	= false,
		.sf[0]		= ZYNQMP_DISP_AV_BUF_5BIT_SF,
		.sf[1]		= ZYNQMP_DISP_AV_BUF_6BIT_SF,
		.sf[2]		= ZYNQMP_DISP_AV_BUF_5BIT_SF,
	}, {
		.drm_fmt	= DRM_FORMAT_BGR565,
		.disp_fmt	= ZYNQMP_DISP_AV_BUF_FMT_NL_GFX_RGB565,
		.rgb		= true,
		.swap		= true,
		.chroma_sub	= false,
		.sf[0]		= ZYNQMP_DISP_AV_BUF_5BIT_SF,
		.sf[1]		= ZYNQMP_DISP_AV_BUF_6BIT_SF,
		.sf[2]		= ZYNQMP_DISP_AV_BUF_5BIT_SF,
	}
};

/* List of live formats */
/* Format can be combination of color, bpc, and cb-cr order.
 * - Color: RGB / YUV444 / YUV422 / Y only
 * - BPC: 6, 8, 10, 12
 * - Swap: Cb and Cr swap
 * which can be 32 bus formats. Only list the subset of those for now.
 */
static const struct zynqmp_disp_fmt av_buf_live_fmts[] = {
	{
		.bus_fmt	= MEDIA_BUS_FMT_RGB666_1X18,
		.disp_fmt	= ZYNQMP_DISP_AV_BUF_LIVE_CONFIG_BPC_6 |
				  ZYNQMP_DISP_AV_BUF_LIVE_CONFIG_FMT_RGB,
		.rgb		= true,
		.swap		= false,
		.chroma_sub	= false,
		.sf[0]		= ZYNQMP_DISP_AV_BUF_6BIT_SF,
		.sf[1]		= ZYNQMP_DISP_AV_BUF_6BIT_SF,
		.sf[2]		= ZYNQMP_DISP_AV_BUF_6BIT_SF,
	}, {
		.bus_fmt	= MEDIA_BUS_FMT_RBG888_1X24,
		.disp_fmt	= ZYNQMP_DISP_AV_BUF_LIVE_CONFIG_BPC_8 |
				  ZYNQMP_DISP_AV_BUF_LIVE_CONFIG_FMT_RGB,
		.rgb		= true,
		.swap		= false,
		.chroma_sub	= false,
		.sf[0]		= ZYNQMP_DISP_AV_BUF_8BIT_SF,
		.sf[1]		= ZYNQMP_DISP_AV_BUF_8BIT_SF,
		.sf[2]		= ZYNQMP_DISP_AV_BUF_8BIT_SF,
	}, {
		.bus_fmt	= MEDIA_BUS_FMT_UYVY8_1X16,
		.disp_fmt	= ZYNQMP_DISP_AV_BUF_LIVE_CONFIG_BPC_8 |
				  ZYNQMP_DISP_AV_BUF_LIVE_CONFIG_FMT_YUV422,
		.rgb		= false,
		.swap		= false,
		.chroma_sub	= true,
		.sf[0]		= ZYNQMP_DISP_AV_BUF_8BIT_SF,
		.sf[1]		= ZYNQMP_DISP_AV_BUF_8BIT_SF,
		.sf[2]		= ZYNQMP_DISP_AV_BUF_8BIT_SF,
	}, {
		.bus_fmt	= MEDIA_BUS_FMT_VUY8_1X24,
		.disp_fmt	= ZYNQMP_DISP_AV_BUF_LIVE_CONFIG_BPC_8 |
				  ZYNQMP_DISP_AV_BUF_LIVE_CONFIG_FMT_YUV444,
		.rgb		= false,
		.swap		= false,
		.chroma_sub	= false,
		.sf[0]		= ZYNQMP_DISP_AV_BUF_8BIT_SF,
		.sf[1]		= ZYNQMP_DISP_AV_BUF_8BIT_SF,
		.sf[2]		= ZYNQMP_DISP_AV_BUF_8BIT_SF,
	}, {
		.bus_fmt	= MEDIA_BUS_FMT_UYVY10_1X20,
		.disp_fmt	= ZYNQMP_DISP_AV_BUF_LIVE_CONFIG_BPC_10 |
				  ZYNQMP_DISP_AV_BUF_LIVE_CONFIG_FMT_YUV422,
		.rgb		= false,
		.swap		= false,
		.chroma_sub	= true,
		.sf[0]		= ZYNQMP_DISP_AV_BUF_10BIT_SF,
		.sf[1]		= ZYNQMP_DISP_AV_BUF_10BIT_SF,
		.sf[2]		= ZYNQMP_DISP_AV_BUF_10BIT_SF,
	}
};

/**
 * zynqmp_disp_av_buf_set_fmt - Set the input formats
 * @av_buf: av buffer manager
 * @fmt: formats
 *
 * Set the av buffer manager format to @fmt. @fmt should have valid values
 * for both video and graphics layer.
 */
static void
zynqmp_disp_av_buf_set_fmt(struct zynqmp_disp_av_buf *av_buf, u32 fmt)
{
	zynqmp_disp_write(av_buf->base, ZYNQMP_DISP_AV_BUF_FMT, fmt);
}

/**
 * zynqmp_disp_av_buf_get_fmt - Get the input formats
 * @av_buf: av buffer manager
 *
 * Get the input formats (which include video and graphics) of
 * av buffer manager.
 *
 * Return: value of ZYNQMP_DISP_AV_BUF_FMT register.
 */
static u32
zynqmp_disp_av_buf_get_fmt(struct zynqmp_disp_av_buf *av_buf)
{
	return zynqmp_disp_read(av_buf->base, ZYNQMP_DISP_AV_BUF_FMT);
}

/**
 * zynqmp_disp_av_buf_set_live_fmt - Set the live_input format
 * @av_buf: av buffer manager
 * @fmt: format
 * @is_vid: if it's for video layer
 *
 * Set the live input format to @fmt. @fmt should have valid values.
 * @vid will determine if it's for video layer or graphics layer
 * @fmt should be a valid hardware value.
 */
static void zynqmp_disp_av_buf_set_live_fmt(struct zynqmp_disp_av_buf *av_buf,
					    u32 fmt, bool is_vid)
{
	u32 offset;

	if (is_vid)
		offset = ZYNQMP_DISP_AV_BUF_LIVE_VID_CONFIG;
	else
		offset = ZYNQMP_DISP_AV_BUF_LIVE_GFX_CONFIG;

	zynqmp_disp_write(av_buf->base, offset, fmt);
}

/**
 * zynqmp_disp_av_buf_set_vid_clock_src - Set the video clock source
 * @av_buf: av buffer manager
 * @from_ps: flag if the video clock is from ps
 *
 * Set the video clock source based on @from_ps. It can come from either PS or
 * PL.
 */
static void
zynqmp_disp_av_buf_set_vid_clock_src(struct zynqmp_disp_av_buf *av_buf,
				     bool from_ps)
{
	u32 reg = zynqmp_disp_read(av_buf->base, ZYNQMP_DISP_AV_BUF_CLK_SRC);

	if (from_ps)
		reg |= ZYNQMP_DISP_AV_BUF_CLK_SRC_VID_FROM_PS;
	else
		reg &= ~ZYNQMP_DISP_AV_BUF_CLK_SRC_VID_FROM_PS;
	zynqmp_disp_write(av_buf->base, ZYNQMP_DISP_AV_BUF_CLK_SRC, reg);
}

/**
 * zynqmp_disp_av_buf_vid_clock_src_is_ps - if ps clock is used
 * @av_buf: av buffer manager
 *
 * Return: if ps clock is used
 */
static bool
zynqmp_disp_av_buf_vid_clock_src_is_ps(struct zynqmp_disp_av_buf *av_buf)
{
	u32 reg = zynqmp_disp_read(av_buf->base, ZYNQMP_DISP_AV_BUF_CLK_SRC);

	return !!(reg & ZYNQMP_DISP_AV_BUF_CLK_SRC_VID_FROM_PS);
}

/**
 * zynqmp_disp_av_buf_set_vid_timing_src - Set the video timing source
 * @av_buf: av buffer manager
 * @internal: flag if the video timing is generated internally
 *
 * Set the video timing source based on @internal. It can come externally or
 * be generated internally.
 */
static void
zynqmp_disp_av_buf_set_vid_timing_src(struct zynqmp_disp_av_buf *av_buf,
				      bool internal)
{
	u32 reg = zynqmp_disp_read(av_buf->base, ZYNQMP_DISP_AV_BUF_CLK_SRC);

	if (internal)
		reg |= ZYNQMP_DISP_AV_BUF_CLK_SRC_VID_INTERNAL_TIMING;
	else
		reg &= ~ZYNQMP_DISP_AV_BUF_CLK_SRC_VID_INTERNAL_TIMING;
	zynqmp_disp_write(av_buf->base, ZYNQMP_DISP_AV_BUF_CLK_SRC, reg);
}

/**
 * zynqmp_disp_av_buf_vid_timing_src_is_int - if internal timing is used
 * @av_buf: av buffer manager
 *
 * Return: if the internal timing is used
 */
static bool
zynqmp_disp_av_buf_vid_timing_src_is_int(struct zynqmp_disp_av_buf *av_buf)
{
	u32 reg = zynqmp_disp_read(av_buf->base, ZYNQMP_DISP_AV_BUF_CLK_SRC);

	return !!(reg & ZYNQMP_DISP_AV_BUF_CLK_SRC_VID_INTERNAL_TIMING);
}

/**
 * zynqmp_disp_av_buf_set_aud_clock_src - Set the audio clock source
 * @av_buf: av buffer manager
 * @from_ps: flag if the video clock is from ps
 *
 * Set the audio clock source based on @from_ps. It can come from either PS or
 * PL.
 */
static void
zynqmp_disp_av_buf_set_aud_clock_src(struct zynqmp_disp_av_buf *av_buf,
				     bool from_ps)
{
	u32 reg = zynqmp_disp_read(av_buf->base, ZYNQMP_DISP_AV_BUF_CLK_SRC);

	if (from_ps)
		reg |= ZYNQMP_DISP_AV_BUF_CLK_SRC_AUD_FROM_PS;
	else
		reg &= ~ZYNQMP_DISP_AV_BUF_CLK_SRC_AUD_FROM_PS;
	zynqmp_disp_write(av_buf->base, ZYNQMP_DISP_AV_BUF_CLK_SRC, reg);
}

/**
 * zynqmp_disp_av_buf_enable_buf - Enable buffers
 * @av_buf: av buffer manager
 *
 * Enable all (video and audio) buffers.
 */
static void
zynqmp_disp_av_buf_enable_buf(struct zynqmp_disp_av_buf *av_buf)
{
	u32 reg, i;

	reg = ZYNQMP_DISP_AV_BUF_CHBUF_EN;
	reg |= ZYNQMP_DISP_AV_BUF_CHBUF_BURST_LEN_MAX <<
	       ZYNQMP_DISP_AV_BUF_CHBUF_BURST_LEN_SHIFT;

	for (i = 0; i < ZYNQMP_DISP_AV_BUF_NUM_VID_GFX_BUFFERS; i++)
		zynqmp_disp_write(av_buf->base,
				  ZYNQMP_DISP_AV_BUF_CHBUF + i * 4, reg);

	reg = ZYNQMP_DISP_AV_BUF_CHBUF_EN;
	reg |= ZYNQMP_DISP_AV_BUF_CHBUF_BURST_LEN_AUD_MAX <<
	       ZYNQMP_DISP_AV_BUF_CHBUF_BURST_LEN_SHIFT;

	for (; i < ZYNQMP_DISP_AV_BUF_NUM_BUFFERS; i++)
		zynqmp_disp_write(av_buf->base,
				  ZYNQMP_DISP_AV_BUF_CHBUF + i * 4, reg);
}

/**
 * zynqmp_disp_av_buf_disable_buf - Disable buffers
 * @av_buf: av buffer manager
 *
 * Disable all (video and audio) buffers.
 */
static void
zynqmp_disp_av_buf_disable_buf(struct zynqmp_disp_av_buf *av_buf)
{
	u32 reg, i;

	reg = ZYNQMP_DISP_AV_BUF_CHBUF_FLUSH & ~ZYNQMP_DISP_AV_BUF_CHBUF_EN;
	for (i = 0; i < ZYNQMP_DISP_AV_BUF_NUM_BUFFERS; i++)
		zynqmp_disp_write(av_buf->base,
				  ZYNQMP_DISP_AV_BUF_CHBUF + i * 4, reg);
}

/**
 * zynqmp_disp_av_buf_enable_aud - Enable audio
 * @av_buf: av buffer manager
 *
 * Enable all audio buffers.
 */
static void
zynqmp_disp_av_buf_enable_aud(struct zynqmp_disp_av_buf *av_buf)
{
	u32 reg;

	reg = zynqmp_disp_read(av_buf->base, ZYNQMP_DISP_AV_BUF_OUTPUT);
	reg &= ~ZYNQMP_DISP_AV_BUF_OUTPUT_AUD1_MASK;
	reg |= ZYNQMP_DISP_AV_BUF_OUTPUT_AUD1_MEM;
	reg |= ZYNQMP_DISP_AV_BUF_OUTPUT_AUD2_EN;
	zynqmp_disp_write(av_buf->base, ZYNQMP_DISP_AV_BUF_OUTPUT, reg);
}

/**
 * zynqmp_disp_av_buf_enable - Enable the video pipe
 * @av_buf: av buffer manager
 *
 * De-assert the video pipe reset
 */
static void
zynqmp_disp_av_buf_enable(struct zynqmp_disp_av_buf *av_buf)
{
	zynqmp_disp_write(av_buf->base, ZYNQMP_DISP_AV_BUF_SRST_REG, 0);
}

/**
 * zynqmp_disp_av_buf_disable - Disable the video pipe
 * @av_buf: av buffer manager
 *
 * Assert the video pipe reset
 */
static void
zynqmp_disp_av_buf_disable(struct zynqmp_disp_av_buf *av_buf)
{
	zynqmp_disp_write(av_buf->base, ZYNQMP_DISP_AV_BUF_SRST_REG,
			  ZYNQMP_DISP_AV_BUF_SRST_REG_VID_RST);
}

/**
 * zynqmp_disp_av_buf_disable_aud - Disable audio
 * @av_buf: av buffer manager
 *
 * Disable all audio buffers.
 */
static void
zynqmp_disp_av_buf_disable_aud(struct zynqmp_disp_av_buf *av_buf)
{
	u32 reg;

	reg = zynqmp_disp_read(av_buf->base, ZYNQMP_DISP_AV_BUF_OUTPUT);
	reg &= ~ZYNQMP_DISP_AV_BUF_OUTPUT_AUD1_MASK;
	reg |= ZYNQMP_DISP_AV_BUF_OUTPUT_AUD1_DISABLE;
	reg &= ~ZYNQMP_DISP_AV_BUF_OUTPUT_AUD2_EN;
	zynqmp_disp_write(av_buf->base, ZYNQMP_DISP_AV_BUF_OUTPUT, reg);
}

/**
 * zynqmp_disp_av_buf_set_tpg - Set TPG mode
 * @av_buf: av buffer manager
 * @tpg_on: if TPG should be on
 *
 * Set the TPG mode based on @tpg_on.
 */
static void zynqmp_disp_av_buf_set_tpg(struct zynqmp_disp_av_buf *av_buf,
				       bool tpg_on)
{
	u32 reg;

	reg = zynqmp_disp_read(av_buf->base, ZYNQMP_DISP_AV_BUF_OUTPUT);
	reg &= ~ZYNQMP_DISP_AV_BUF_OUTPUT_VID1_MASK;
	if (tpg_on)
		reg |= ZYNQMP_DISP_AV_BUF_OUTPUT_VID1_PATTERN;
	else
		reg &= ~ZYNQMP_DISP_AV_BUF_OUTPUT_VID1_PATTERN;
	zynqmp_disp_write(av_buf->base, ZYNQMP_DISP_AV_BUF_OUTPUT, reg);
}

/**
 * zynqmp_disp_av_buf_enable_vid - Enable the video layer buffer
 * @av_buf: av buffer manager
 * @layer: layer to enable
 * @mode: operation mode of layer
 *
 * Enable the video/graphics buffer for @layer.
 */
static void zynqmp_disp_av_buf_enable_vid(struct zynqmp_disp_av_buf *av_buf,
					  struct zynqmp_disp_layer *layer,
					  enum zynqmp_disp_layer_mode mode)
{
	u32 reg;

	reg = zynqmp_disp_read(av_buf->base, ZYNQMP_DISP_AV_BUF_OUTPUT);
	if (layer->id == ZYNQMP_DISP_LAYER_VID) {
		reg &= ~ZYNQMP_DISP_AV_BUF_OUTPUT_VID1_MASK;
		if (mode == ZYNQMP_DISP_LAYER_NONLIVE)
			reg |= ZYNQMP_DISP_AV_BUF_OUTPUT_VID1_MEM;
		else
			reg |= ZYNQMP_DISP_AV_BUF_OUTPUT_VID1_LIVE;
	} else {
		reg &= ~ZYNQMP_DISP_AV_BUF_OUTPUT_VID2_MASK;
		reg |= ZYNQMP_DISP_AV_BUF_OUTPUT_VID2_MEM;
		if (mode == ZYNQMP_DISP_LAYER_NONLIVE)
			reg |= ZYNQMP_DISP_AV_BUF_OUTPUT_VID2_MEM;
		else
			reg |= ZYNQMP_DISP_AV_BUF_OUTPUT_VID2_LIVE;
	}
	zynqmp_disp_write(av_buf->base, ZYNQMP_DISP_AV_BUF_OUTPUT, reg);
}

/**
 * zynqmp_disp_av_buf_disable_vid - Disable the video layer buffer
 * @av_buf: av buffer manager
 * @layer: layer to disable
 *
 * Disable the video/graphics buffer for @layer.
 */
static void
zynqmp_disp_av_buf_disable_vid(struct zynqmp_disp_av_buf *av_buf,
			       struct zynqmp_disp_layer *layer)
{
	u32 reg;

	reg = zynqmp_disp_read(av_buf->base, ZYNQMP_DISP_AV_BUF_OUTPUT);
	if (layer->id == ZYNQMP_DISP_LAYER_VID) {
		reg &= ~ZYNQMP_DISP_AV_BUF_OUTPUT_VID1_MASK;
		reg |= ZYNQMP_DISP_AV_BUF_OUTPUT_VID1_NONE;
	} else {
		reg &= ~ZYNQMP_DISP_AV_BUF_OUTPUT_VID2_MASK;
		reg |= ZYNQMP_DISP_AV_BUF_OUTPUT_VID2_DISABLE;
	}
	zynqmp_disp_write(av_buf->base, ZYNQMP_DISP_AV_BUF_OUTPUT, reg);
}

/**
 * zynqmp_disp_av_buf_init_sf - Initialize scaling factors
 * @av_buf: av buffer manager
 * @vid_fmt: video format descriptor
 * @gfx_fmt: graphics format descriptor
 *
 * Initialize scaling factors for both video and graphics layers.
 * If the format descriptor is NULL, the function skips the programming.
 */
static void zynqmp_disp_av_buf_init_sf(struct zynqmp_disp_av_buf *av_buf,
				       const struct zynqmp_disp_fmt *vid_fmt,
				       const struct zynqmp_disp_fmt *gfx_fmt)
{
	unsigned int i;
	u32 offset;

	if (gfx_fmt) {
		offset = ZYNQMP_DISP_AV_BUF_GFX_COMP0_SF;
		for (i = 0; i < ZYNQMP_DISP_AV_BUF_NUM_SF; i++)
			zynqmp_disp_write(av_buf->base, offset + i * 4,
					  gfx_fmt->sf[i]);
	}

	if (vid_fmt) {
		offset = ZYNQMP_DISP_AV_BUF_VID_COMP0_SF;
		for (i = 0; i < ZYNQMP_DISP_AV_BUF_NUM_SF; i++)
			zynqmp_disp_write(av_buf->base, offset + i * 4,
					  vid_fmt->sf[i]);
	}
}

/**
 * zynqmp_disp_av_buf_init_live_sf - Initialize scaling factors for live source
 * @av_buf: av buffer manager
 * @fmt: format descriptor
 * @is_vid: flag if this is for video layer
 *
 * Initialize scaling factors for live source.
 */
static void zynqmp_disp_av_buf_init_live_sf(struct zynqmp_disp_av_buf *av_buf,
					    const struct zynqmp_disp_fmt *fmt,
					    bool is_vid)
{
	unsigned int i;
	u32 offset;

	if (is_vid)
		offset = ZYNQMP_DISP_AV_BUF_LIVE_VID_COMP0_SF;
	else
		offset = ZYNQMP_DISP_AV_BUF_LIVE_GFX_COMP0_SF;

	for (i = 0; i < ZYNQMP_DISP_AV_BUF_NUM_SF; i++)
		zynqmp_disp_write(av_buf->base, offset + i * 4,
				  fmt->sf[i]);
}

/*
 * Audio functions
<<<<<<< HEAD
 */

/**
 * zynqmp_disp_aud_init - Initialize the audio
 * @aud: audio
 *
 * Initialize the audio with default mixer volume. The de-assertion will
 * initialize the audio states.
=======
>>>>>>> 46608a88
 */
static void zynqmp_disp_aud_init(struct zynqmp_disp_aud *aud)
{
	/* Clear the audio soft reset register as it's an non-reset flop */
	regmap_write(aud->base, ZYNQMP_DISP_AUD_SOFT_RESET, 0);
	regmap_write(aud->base, ZYNQMP_DISP_AUD_MIXER_VOLUME,
		     ZYNQMP_DISP_AUD_MIXER_VOLUME_NO_SCALE);
}

/**
<<<<<<< HEAD
 * zynqmp_disp_aud_deinit - De-initialize the audio
 * @aud: audio
 *
 * Put the audio in reset.
 */
static void zynqmp_disp_aud_deinit(struct zynqmp_disp_aud *aud)
{
=======
 * zynqmp_disp_aud_init - Initialize the audio
 * @aud: audio
 *
 * Initialize the audio with default mixer volume. The de-assertion will
 * initialize the audio states.
 */
static void zynqmp_disp_aud_init(struct zynqmp_disp_aud *aud)
{
	/* Clear the audio soft reset register as it's an non-reset flop */
	regmap_write(aud->base, ZYNQMP_DISP_AUD_SOFT_RESET, 0);
	regmap_write(aud->base, ZYNQMP_DISP_AUD_MIXER_VOLUME,
		     ZYNQMP_DISP_AUD_MIXER_VOLUME_NO_SCALE);
}

/**
 * zynqmp_disp_aud_deinit - De-initialize the audio
 * @aud: audio
 *
 * Put the audio in reset.
 */
static void zynqmp_disp_aud_deinit(struct zynqmp_disp_aud *aud)
{
>>>>>>> 46608a88
	regmap_write_bits(aud->base, ZYNQMP_DISP_AUD_SOFT_RESET,
			  ZYNQMP_DISP_AUD_SOFT_RESET_AUD_SRST,
			  ZYNQMP_DISP_AUD_SOFT_RESET_AUD_SRST);
}

/*
 * ZynqMP Display layer functions
 */

/**
 * zynqmp_disp_layer_check_size - Verify width and height for the layer
 * @disp: Display subsystem
 * @layer: layer
 * @width: width
 * @height: height
<<<<<<< HEAD
 *
 * The Display subsystem has the limitation that both layers should have
 * identical size. This function stores width and height of @layer, and verifies
 * if the size (width and height) is valid.
 *
=======
 *
 * The Display subsystem has the limitation that both layers should have
 * identical size. This function stores width and height of @layer, and verifies
 * if the size (width and height) is valid.
 *
>>>>>>> 46608a88
 * Return: 0 on success, or -EINVAL if width or/and height is invalid.
 */
static int zynqmp_disp_layer_check_size(struct zynqmp_disp *disp,
					struct zynqmp_disp_layer *layer,
					u32 width, u32 height)
{
	struct zynqmp_disp_layer *other = layer->other;

	if (other->enabled && (other->w != width || other->h != height)) {
		dev_err(disp->dev, "Layer width:height must be %d:%d\n",
			other->w, other->h);
		return -EINVAL;
	}

	layer->w = width;
	layer->h = height;

	return 0;
}

/**
 * zynqmp_disp_map_fmt - Find the Display subsystem format for given drm format
 * @fmts: format table to look up
 * @size: size of the table @fmts
 * @drm_fmt: DRM format to search
 *
 * Search a Display subsystem format corresponding to the given DRM format
 * @drm_fmt, and return the format descriptor which contains the Display
 * subsystem format value.
 *
 * Return: a Display subsystem format descriptor on success, or NULL.
 */
static const struct zynqmp_disp_fmt *
zynqmp_disp_map_fmt(const struct zynqmp_disp_fmt fmts[],
		    unsigned int size, uint32_t drm_fmt)
{
	unsigned int i;

	for (i = 0; i < size; i++)
		if (fmts[i].drm_fmt == drm_fmt)
			return &fmts[i];

	return NULL;
}

/**
 * zynqmp_disp_layer_set_fmt - Set the format of the layer
 * @disp: Display subsystem
 * @layer: layer to set the format
 * @drm_fmt: DRM format to set
<<<<<<< HEAD
 *
 * Set the format of the given layer to @drm_fmt.
 *
=======
 *
 * Set the format of the given layer to @drm_fmt.
 *
>>>>>>> 46608a88
 * Return: 0 on success. -EINVAL if @drm_fmt is not supported by the layer.
 */
static int zynqmp_disp_layer_set_fmt(struct zynqmp_disp *disp,
				     struct zynqmp_disp_layer *layer,
				     uint32_t drm_fmt)
{
	const struct zynqmp_disp_fmt *fmt;
	const struct zynqmp_disp_fmt *vid_fmt = NULL, *gfx_fmt = NULL;
	u32 size, fmts, mask;

	if (layer->id == ZYNQMP_DISP_LAYER_VID) {
		size = ARRAY_SIZE(av_buf_vid_fmts);
		mask = ~ZYNQMP_DISP_AV_BUF_FMT_NL_VID_MASK;
		fmt = zynqmp_disp_map_fmt(av_buf_vid_fmts, size, drm_fmt);
		vid_fmt = fmt;
	} else {
		size = ARRAY_SIZE(av_buf_gfx_fmts);
		mask = ~ZYNQMP_DISP_AV_BUF_FMT_NL_GFX_MASK;
		fmt = zynqmp_disp_map_fmt(av_buf_gfx_fmts, size, drm_fmt);
		gfx_fmt = fmt;
	}
<<<<<<< HEAD

	if (!fmt)
		return -EINVAL;

	fmts = zynqmp_disp_av_buf_get_fmt(&disp->av_buf);
	fmts &= mask;
	fmts |= fmt->disp_fmt;
	zynqmp_disp_av_buf_set_fmt(&disp->av_buf, fmts);
	zynqmp_disp_av_buf_init_sf(&disp->av_buf, vid_fmt, gfx_fmt);
	layer->fmt = fmt;

=======

	if (!fmt)
		return -EINVAL;

	fmts = zynqmp_disp_av_buf_get_fmt(&disp->av_buf);
	fmts &= mask;
	fmts |= fmt->disp_fmt;
	zynqmp_disp_av_buf_set_fmt(&disp->av_buf, fmts);
	zynqmp_disp_av_buf_init_sf(&disp->av_buf, vid_fmt, gfx_fmt);
	layer->fmt = fmt;

>>>>>>> 46608a88
	return 0;
}

/**
 * zynqmp_disp_map_live_fmt - Find the hardware format for given bus format
 * @fmts: format table to look up
 * @size: size of the table @fmts
 * @bus_fmt: bus format to search
 *
 * Search a Display subsystem format corresponding to the given bus format
 * @bus_fmt, and return the format descriptor which contains the Display
 * subsystem format value.
 *
 * Return: a Display subsystem format descriptor on success, or NULL.
 */
static const struct zynqmp_disp_fmt *
zynqmp_disp_map_live_fmt(const struct zynqmp_disp_fmt fmts[],
			 unsigned int size, uint32_t bus_fmt)
{
	unsigned int i;

	for (i = 0; i < size; i++)
		if (fmts[i].bus_fmt == bus_fmt)
			return &fmts[i];

	return NULL;
}

/**
 * zynqmp_disp_layer_set_live_fmt - Set the live format of the layer
 * @disp: Display subsystem
 * @layer: layer to set the format
 * @bus_fmt: bus format to set
 *
 * Set the live format of the given layer to @live_fmt.
 *
 * Return: 0 on success. -EINVAL if @bus_fmt is not supported by the layer.
 */
static int zynqmp_disp_layer_set_live_fmt(struct zynqmp_disp *disp,
					  struct zynqmp_disp_layer *layer,
					  uint32_t bus_fmt)
{
	const struct zynqmp_disp_fmt *fmt;
	u32 size;
	bool is_vid = layer->id == ZYNQMP_DISP_LAYER_VID;

	size = ARRAY_SIZE(av_buf_live_fmts);
	fmt = zynqmp_disp_map_live_fmt(av_buf_live_fmts, size, bus_fmt);
	if (!fmt)
		return -EINVAL;

	zynqmp_disp_av_buf_set_live_fmt(&disp->av_buf, fmt->disp_fmt, is_vid);
	zynqmp_disp_av_buf_init_live_sf(&disp->av_buf, fmt, is_vid);
	layer->fmt = fmt;

	return 0;
}

/**
 * zynqmp_disp_layer_set_tpg - Enable or disable TPG
 * @disp: Display subsystem
 * @layer: Video layer
 * @tpg_on: flag if TPG needs to be enabled or disabled
 *
 * Enable / disable the TPG mode on the video layer @layer depending on
 * @tpg_on. The video layer should be disabled prior to enable request.
 *
 * Return: 0 on success. -ENODEV if it's not video layer. -EIO if
 * the video layer is enabled.
 */
static int zynqmp_disp_layer_set_tpg(struct zynqmp_disp *disp,
				     struct zynqmp_disp_layer *layer,
				     bool tpg_on)
{
	if (layer->id != ZYNQMP_DISP_LAYER_VID) {
		dev_err(disp->dev,
			"only the video layer has the tpg mode\n");
		return -ENODEV;
	}

	if (layer->enabled) {
		dev_err(disp->dev,
			"the video layer should be disabled for tpg mode\n");
		return -EIO;
	}

	disp->tpg_on = tpg_on;
	zynqmp_disp_av_buf_set_tpg(&disp->av_buf, tpg_on);

	return 0;
}

/**
 * zynqmp_disp_layer_get_tpg - Get the TPG mode status
 * @disp: Display subsystem
 * @layer: Video layer
<<<<<<< HEAD
 *
 * Return if the TPG is enabled or not.
 *
=======
 *
 * Return if the TPG is enabled or not.
 *
>>>>>>> 46608a88
 * Return: true if TPG is on, otherwise false
 */
static bool zynqmp_disp_layer_get_tpg(struct zynqmp_disp *disp,
				      struct zynqmp_disp_layer *layer)
{
	return disp->tpg_on;
}

/**
 * zynqmp_disp_layer_get_fmts - Get the supported DRM formats of the layer
 * @disp: Display subsystem
 * @layer: layer to get the formats
 * @drm_fmts: pointer to array of DRM format strings
 * @num_fmts: pointer to number of returned DRM formats
 *
 * Get the supported DRM formats of the given layer.
 */
static void zynqmp_disp_layer_get_fmts(struct zynqmp_disp *disp,
				       struct zynqmp_disp_layer *layer,
				       u32 **drm_fmts, unsigned int *num_fmts)
{
	*drm_fmts = layer->drm_fmts;
	*num_fmts = layer->num_fmts;
}

/**
 * zynqmp_disp_layer_enable - Enable the layer
 * @disp: Display subsystem
 * @layer: layer to esable
 * @mode: operation mode
 *
 * Enable the layer @layer.
 *
 * Return: 0 on success, otherwise error code.
 */
static int zynqmp_disp_layer_enable(struct zynqmp_disp *disp,
				    struct zynqmp_disp_layer *layer,
				    enum zynqmp_disp_layer_mode mode)
{
	struct device *dev = disp->dev;
	struct dma_async_tx_descriptor *desc;
	unsigned long flags;
	unsigned int i;

	if (layer->enabled && layer->mode != mode) {
		dev_err(dev, "layer is already enabled in different mode\n");
		return -EBUSY;
	}

	zynqmp_disp_av_buf_enable_vid(&disp->av_buf, layer, mode);
	zynqmp_disp_blend_layer_enable(&disp->blend, layer);

	layer->enabled = true;
	layer->mode = mode;

	if (mode == ZYNQMP_DISP_LAYER_LIVE)
		return 0;

	for (i = 0; i < ZYNQMP_DISP_MAX_NUM_SUB_PLANES; i++) {
		struct zynqmp_disp_layer_dma *dma = &layer->dma[i];

		if (dma->chan && dma->is_active) {
			flags = DMA_CTRL_ACK | DMA_PREP_INTERRUPT | DMA_PREP_REPEAT |
				DMA_PREP_LOAD_EOT;
			desc = dmaengine_prep_interleaved_dma(dma->chan,
							      &dma->xt, flags);
			if (!desc) {
				dev_err(dev, "failed to prep DMA descriptor\n");
				return -ENOMEM;
			}

			dmaengine_submit(desc);
			dma_async_issue_pending(dma->chan);
		}
	}

	return 0;
}
<<<<<<< HEAD

/**
 * zynqmp_disp_layer_disable - Disable the layer
 * @disp: Display subsystem
 * @layer: layer to disable
 * @mode: operation mode
 *
 * Disable the layer @layer.
 *
 * Return: 0 on success, or -EBUSY if the layer is in different mode.
 */
static int zynqmp_disp_layer_disable(struct zynqmp_disp *disp,
				     struct zynqmp_disp_layer *layer,
				     enum zynqmp_disp_layer_mode mode)
{
	struct device *dev = disp->dev;
	unsigned int i;

=======

/**
 * zynqmp_disp_layer_disable - Disable the layer
 * @disp: Display subsystem
 * @layer: layer to disable
 * @mode: operation mode
 *
 * Disable the layer @layer.
 *
 * Return: 0 on success, or -EBUSY if the layer is in different mode.
 */
static int zynqmp_disp_layer_disable(struct zynqmp_disp *disp,
				     struct zynqmp_disp_layer *layer,
				     enum zynqmp_disp_layer_mode mode)
{
	struct device *dev = disp->dev;
	unsigned int i;

>>>>>>> 46608a88
	if (layer->mode != mode) {
		dev_err(dev, "the layer is operating in different mode\n");
		return -EBUSY;
	}

	for (i = 0; i < ZYNQMP_DISP_MAX_NUM_SUB_PLANES; i++)
		if (layer->dma[i].chan && layer->dma[i].is_active)
			dmaengine_terminate_sync(layer->dma[i].chan);

	zynqmp_disp_av_buf_disable_vid(&disp->av_buf, layer);
	zynqmp_disp_blend_layer_disable(&disp->blend, layer);
	layer->enabled = false;

	return 0;
}

/**
 * zynqmp_disp_layer_request_dma - Request DMA channels for a layer
 * @disp: Display subsystem
 * @layer: layer to request DMA channels
 * @name: identifier string for layer type
 *
 * Request DMA engine channels for corresponding layer.
 *
 * Return: 0 on success, or err value from of_dma_request_slave_channel().
 */
static int
zynqmp_disp_layer_request_dma(struct zynqmp_disp *disp,
			      struct zynqmp_disp_layer *layer, const char *name)
{
	struct zynqmp_disp_layer_dma *dma;
	unsigned int i;
	int ret;

	for (i = 0; i < layer->num_chan; i++) {
		char temp[16];

		dma = &layer->dma[i];
		snprintf(temp, sizeof(temp), "%s%d", name, i);
		dma->chan = of_dma_request_slave_channel(disp->dev->of_node,
							 temp);
		if (IS_ERR(dma->chan)) {
			dev_err(disp->dev, "failed to request dma channel\n");
			ret = PTR_ERR(dma->chan);
			dma->chan = NULL;
			return ret;
		}
	}

	return 0;
}

/**
 * zynqmp_disp_layer_release_dma - Release DMA channels for a layer
 * @disp: Display subsystem
 * @layer: layer to release DMA channels
 *
 * Release the dma channels associated with @layer.
 */
static void zynqmp_disp_layer_release_dma(struct zynqmp_disp *disp,
					  struct zynqmp_disp_layer *layer)
{
	unsigned int i;

	for (i = 0; i < layer->num_chan; i++) {
		if (layer->dma[i].chan) {
			/* Make sure the channel is terminated before release */
			dmaengine_terminate_all(layer->dma[i].chan);
			dma_release_channel(layer->dma[i].chan);
		}
	}
}

/**
 * zynqmp_disp_layer_is_live - if any layer is live
 * @disp: Display subsystem
 *
 * Return: true if any layer is live
 */
static bool zynqmp_disp_layer_is_live(struct zynqmp_disp *disp)
{
	unsigned int i;

	for (i = 0; i < ZYNQMP_DISP_NUM_LAYERS; i++) {
		if (disp->layers[i].enabled &&
		    disp->layers[i].mode == ZYNQMP_DISP_LAYER_LIVE)
			return true;
	}

	return false;
}

/**
 * zynqmp_disp_layer_is_enabled - if any layer is enabled
 * @disp: Display subsystem
 *
 * Return: true if any layer is enabled
 */
static bool zynqmp_disp_layer_is_enabled(struct zynqmp_disp *disp)
{
	unsigned int i;

	for (i = 0; i < ZYNQMP_DISP_NUM_LAYERS; i++)
		if (disp->layers[i].enabled)
			return true;

	return false;
}

/**
 * zynqmp_disp_layer_destroy - Destroy all layers
 * @disp: Display subsystem
 *
 * Destroy all layers.
 */
static void zynqmp_disp_layer_destroy(struct zynqmp_disp *disp)
{
	unsigned int i;

	for (i = 0; i < ZYNQMP_DISP_NUM_LAYERS; i++)
		zynqmp_disp_layer_release_dma(disp, &disp->layers[i]);
}

/**
 * zynqmp_disp_layer_create - Create all layers
 * @disp: Display subsystem
 *
 * Create all layers.
 *
 * Return: 0 on success, otherwise error code from failed function
 */
static int zynqmp_disp_layer_create(struct zynqmp_disp *disp)
{
	struct zynqmp_disp_layer *layer;
	unsigned int i;
	int num_chans[ZYNQMP_DISP_NUM_LAYERS] = { 3, 1 };
	const char * const dma_name[] = { "vid", "gfx" };
	int ret = -EINVAL;

	for (i = 0; i < ZYNQMP_DISP_NUM_LAYERS; i++) {
		layer = &disp->layers[i];
		layer->id = (enum zynqmp_disp_layer_type)i;
		layer->offset = i * 4;
		layer->other = &disp->layers[!i];
		layer->num_chan = num_chans[i];
		ret = zynqmp_disp_layer_request_dma(disp, layer, dma_name[i]);
		if (ret)
			goto err;
		layer->disp = disp;
	}

	return 0;

err:
	zynqmp_disp_layer_destroy(disp);
	return ret;
}

/*
 * ZynqMP Display internal functions
 */

/*
 * Output format enumeration.
 * The ID should be aligned with blend_output_fmts.
 * The string should be aligned with how zynqmp_dp_set_color() decodes.
 */
static struct drm_prop_enum_list zynqmp_disp_color_enum[] = {
	{ 0, "rgb" },
	{ 1, "ycrcb444" },
	{ 2, "ycrcb422" },
	{ 3, "yonly" },
};

/**
 * zynqmp_disp_set_output_fmt - Set the output format
 * @disp: Display subsystem
 * @id: the format ID. Refer to zynqmp_disp_color_enum[].
 *
 * This function sets the output format of the display / blender as well as
 * the format of DP controller. The @id should be aligned with
 * zynqmp_disp_color_enum.
 */
static void
zynqmp_disp_set_output_fmt(struct zynqmp_disp *disp, unsigned int id)
{
	const struct zynqmp_disp_fmt *fmt = &blend_output_fmts[id];

	zynqmp_dp_set_color(disp->dpsub->dp, zynqmp_disp_color_enum[id].name);
	zynqmp_disp_blend_set_output_fmt(&disp->blend, fmt->disp_fmt);
}

/**
 * zynqmp_disp_set_bg_color - Set the background color
 * @disp: Display subsystem
 * @c0: color component 0
 * @c1: color component 1
 * @c2: color component 2
 *
 * Set the background color with given color components (@c0, @c1, @c2).
 */
static void zynqmp_disp_set_bg_color(struct zynqmp_disp *disp,
				     u32 c0, u32 c1, u32 c2)
{
	zynqmp_disp_blend_set_bg_color(&disp->blend, c0, c1, c2);
}

/**
 * zynqmp_disp_set_alpha - Set the alpha value
 * @disp: Display subsystem
 * @alpha: alpha value to set
 *
 * Set the alpha value for blending.
 */
static void zynqmp_disp_set_alpha(struct zynqmp_disp *disp, u32 alpha)
{
	disp->alpha = alpha;
	zynqmp_disp_blend_set_alpha(&disp->blend, alpha);
}

/**
 * zynqmp_disp_get_alpha - Get the alpha value
 * @disp: Display subsystem
 *
 * Get the alpha value for blending.
 *
 * Return: current alpha value.
 */
static u32 zynqmp_disp_get_alpha(struct zynqmp_disp *disp)
{
	return disp->alpha;
}

/**
 * zynqmp_disp_set_g_alpha - Enable/disable the global alpha blending
 * @disp: Display subsystem
 * @enable: flag to enable or disable alpha blending
 *
 * Set the alpha value for blending.
 */
static void zynqmp_disp_set_g_alpha(struct zynqmp_disp *disp, bool enable)
{
	disp->alpha_en = enable;
	zynqmp_disp_blend_enable_alpha(&disp->blend, enable);
}

/**
 * zynqmp_disp_get_g_alpha - Get the global alpha status
 * @disp: Display subsystem
 *
 * Get the global alpha statue.
 *
 * Return: true if global alpha is enabled, or false.
 */
static bool zynqmp_disp_get_g_alpha(struct zynqmp_disp *disp)
{
	return disp->alpha_en;
}

/**
 * zynqmp_disp_enable - Enable the Display subsystem
 * @disp: Display subsystem
 *
 * Enable the Display subsystem.
 */
static void zynqmp_disp_enable(struct zynqmp_disp *disp)
{
	bool live;

	if (disp->enabled)
		return;

	zynqmp_disp_av_buf_enable(&disp->av_buf);
	/* Choose clock source based on the DT clock handle */
	zynqmp_disp_av_buf_set_vid_clock_src(&disp->av_buf, !!disp->_ps_pclk);
	zynqmp_disp_av_buf_set_aud_clock_src(&disp->av_buf, !!disp->_ps_audclk);
	live = zynqmp_disp_layer_is_live(disp);
	zynqmp_disp_av_buf_set_vid_timing_src(&disp->av_buf, !live);
	zynqmp_disp_av_buf_enable_buf(&disp->av_buf);
	zynqmp_disp_av_buf_enable_aud(&disp->av_buf);
	zynqmp_disp_aud_init(&disp->aud);
	disp->enabled = true;
}

/**
 * zynqmp_disp_disable - Disable the Display subsystem
 * @disp: Display subsystem
 * @force: flag to disable forcefully
 *
 * Disable the Display subsystem.
 */
static void zynqmp_disp_disable(struct zynqmp_disp *disp, bool force)
{
	struct drm_crtc *crtc = &disp->xlnx_crtc.crtc;
<<<<<<< HEAD

	if (!force && (!disp->enabled || zynqmp_disp_layer_is_enabled(disp)))
		return;

	zynqmp_disp_aud_deinit(&disp->aud);
	zynqmp_disp_av_buf_disable_aud(&disp->av_buf);
	zynqmp_disp_av_buf_disable_buf(&disp->av_buf);
	zynqmp_disp_av_buf_disable(&disp->av_buf);

	/* Mark the flip is done as crtc is disabled anyway */
	if (crtc->state->event) {
		complete_all(crtc->state->event->base.completion);
		crtc->state->event = NULL;
	}

=======

	if (!force && (!disp->enabled || zynqmp_disp_layer_is_enabled(disp)))
		return;

	zynqmp_disp_aud_deinit(&disp->aud);
	zynqmp_disp_av_buf_disable_aud(&disp->av_buf);
	zynqmp_disp_av_buf_disable_buf(&disp->av_buf);
	zynqmp_disp_av_buf_disable(&disp->av_buf);

	/* Mark the flip is done as crtc is disabled anyway */
	if (crtc->state->event) {
		complete_all(crtc->state->event->base.completion);
		crtc->state->event = NULL;
	}

>>>>>>> 46608a88
	disp->enabled = false;
}

/**
 * zynqmp_disp_init - Initialize the Display subsystem states
 * @disp: Display subsystem
 *
 * Some states are not initialized as desired. For example, the output select
 * register resets to the live source. This function is to initialize
 * some register states as desired.
 */
static void zynqmp_disp_init(struct zynqmp_disp *disp)
{
	struct zynqmp_disp_layer *layer;
	unsigned int i;

	for (i = 0; i < ZYNQMP_DISP_NUM_LAYERS; i++) {
		layer = &disp->layers[i];
		zynqmp_disp_av_buf_disable_vid(&disp->av_buf, layer);
	}
}

/*
 * ZynqMP Display external functions for zynqmp_dp
 */

/**
 * zynqmp_disp_handle_vblank - Handle the vblank event
 * @disp: Display subsystem
 *
 * This function handles the vblank interrupt, and sends an event to
 * CRTC object. This will be called by the DP vblank interrupt handler.
 */
void zynqmp_disp_handle_vblank(struct zynqmp_disp *disp)
{
	struct drm_crtc *crtc = &disp->xlnx_crtc.crtc;

	drm_crtc_handle_vblank(crtc);
}

/**
 * zynqmp_disp_get_apb_clk_rate - Get the current APB clock rate
 * @disp: Display subsystem
 *
 * Return: the current APB clock rate.
 */
unsigned int zynqmp_disp_get_apb_clk_rate(struct zynqmp_disp *disp)
{
	return clk_get_rate(disp->aclk);
}

/**
 * zynqmp_disp_aud_enabled - If the audio is enabled
 * @disp: Display subsystem
 *
 * Return if the audio is enabled depending on the audio clock.
 *
 * Return: true if audio is enabled, or false.
 */
bool zynqmp_disp_aud_enabled(struct zynqmp_disp *disp)
{
	return !!disp->audclk;
}

/**
 * zynqmp_disp_get_aud_clk_rate - Get the current audio clock rate
 * @disp: Display subsystem
 *
 * Return: the current audio clock rate.
 */
unsigned int zynqmp_disp_get_aud_clk_rate(struct zynqmp_disp *disp)
{
	if (!zynqmp_disp_aud_enabled(disp))
		return 0;
	return clk_get_rate(disp->audclk);
}

/**
 * zynqmp_disp_get_crtc_mask - Return the CRTC bit mask
 * @disp: Display subsystem
 *
 * Return: the crtc mask of the zyqnmp_disp CRTC.
<<<<<<< HEAD
 */
uint32_t zynqmp_disp_get_crtc_mask(struct zynqmp_disp *disp)
{
	return drm_crtc_mask(&disp->xlnx_crtc.crtc);
}

/*
 * DRM plane functions
 */

static inline struct zynqmp_disp_layer *plane_to_layer(struct drm_plane *plane)
{
	return container_of(plane, struct zynqmp_disp_layer, plane);
}

static int zynqmp_disp_plane_enable(struct drm_plane *plane)
{
	struct zynqmp_disp_layer *layer = plane_to_layer(plane);
	struct zynqmp_disp *disp = layer->disp;
	int ret;

	zynqmp_disp_set_g_alpha(disp, disp->alpha_en);
	zynqmp_disp_set_alpha(disp, disp->alpha);
	ret = zynqmp_disp_layer_enable(layer->disp, layer,
				       ZYNQMP_DISP_LAYER_NONLIVE);
	if (ret)
		return ret;

	if (layer->id == ZYNQMP_DISP_LAYER_GFX && disp->tpg_on) {
		layer = &disp->layers[ZYNQMP_DISP_LAYER_VID];
		zynqmp_disp_layer_set_tpg(disp, layer, disp->tpg_on);
	}

	return 0;
}

static int zynqmp_disp_plane_disable(struct drm_plane *plane)
{
	struct zynqmp_disp_layer *layer = plane_to_layer(plane);
	struct zynqmp_disp *disp = layer->disp;

	zynqmp_disp_layer_disable(disp, layer, ZYNQMP_DISP_LAYER_NONLIVE);
	if (layer->id == ZYNQMP_DISP_LAYER_VID && disp->tpg_on)
		zynqmp_disp_layer_set_tpg(disp, layer, disp->tpg_on);

	return 0;
}

static int zynqmp_disp_plane_mode_set(struct drm_plane *plane,
				      struct drm_framebuffer *fb,
				      int crtc_x, int crtc_y,
				      unsigned int crtc_w, unsigned int crtc_h,
				      u32 src_x, u32 src_y,
				      u32 src_w, u32 src_h)
{
	struct zynqmp_disp_layer *layer = plane_to_layer(plane);
=======
 */
uint32_t zynqmp_disp_get_crtc_mask(struct zynqmp_disp *disp)
{
	return drm_crtc_mask(&disp->xlnx_crtc.crtc);
}

/*
 * DRM plane functions
 */

static inline struct zynqmp_disp_layer *plane_to_layer(struct drm_plane *plane)
{
	return container_of(plane, struct zynqmp_disp_layer, plane);
}

static int zynqmp_disp_plane_enable(struct drm_plane *plane)
{
	struct zynqmp_disp_layer *layer = plane_to_layer(plane);
	struct zynqmp_disp *disp = layer->disp;
	int ret;

	zynqmp_disp_set_g_alpha(disp, disp->alpha_en);
	zynqmp_disp_set_alpha(disp, disp->alpha);
	ret = zynqmp_disp_layer_enable(layer->disp, layer,
				       ZYNQMP_DISP_LAYER_NONLIVE);
	if (ret)
		return ret;

	if (layer->id == ZYNQMP_DISP_LAYER_GFX && disp->tpg_on) {
		layer = &disp->layers[ZYNQMP_DISP_LAYER_VID];
		zynqmp_disp_layer_set_tpg(disp, layer, disp->tpg_on);
	}

	return 0;
}

static int zynqmp_disp_plane_disable(struct drm_plane *plane)
{
	struct zynqmp_disp_layer *layer = plane_to_layer(plane);
	struct zynqmp_disp *disp = layer->disp;

	zynqmp_disp_layer_disable(disp, layer, ZYNQMP_DISP_LAYER_NONLIVE);
	if (layer->id == ZYNQMP_DISP_LAYER_VID && disp->tpg_on)
		zynqmp_disp_layer_set_tpg(disp, layer, disp->tpg_on);

	return 0;
}

static int zynqmp_disp_plane_mode_set(struct drm_plane *plane,
				      struct drm_framebuffer *fb,
				      int crtc_x, int crtc_y,
				      unsigned int crtc_w, unsigned int crtc_h,
				      u32 src_x, u32 src_y,
				      u32 src_w, u32 src_h)
{
	struct zynqmp_disp_layer *layer = plane_to_layer(plane);
>>>>>>> 46608a88
	const struct drm_format_info *info = fb->format;
	struct device *dev = layer->disp->dev;
	dma_addr_t paddr;
	unsigned int i;
	int ret;
<<<<<<< HEAD

	if (!info) {
		dev_err(dev, "No format info found\n");
		return -EINVAL;
	}

=======

	if (!info) {
		dev_err(dev, "No format info found\n");
		return -EINVAL;
	}

>>>>>>> 46608a88
	ret = zynqmp_disp_layer_check_size(layer->disp, layer, src_w, src_h);
	if (ret)
		return ret;

	for (i = 0; i < info->num_planes; i++) {
		unsigned int width = src_w / (i ? info->hsub : 1);
		unsigned int height = src_h / (i ? info->vsub : 1);
		int width_bytes;

		paddr = drm_fb_dma_get_gem_addr(fb, plane->state, i);
		if (!paddr) {
			dev_err(dev, "failed to get a paddr\n");
			return -EINVAL;
		}

		layer->dma[i].xt.numf = height;
		width_bytes = drm_format_plane_width_bytes(info, i, width);
		layer->dma[i].sgl[0].size = width_bytes;
		layer->dma[i].sgl[0].icg = fb->pitches[i] -
					   layer->dma[i].sgl[0].size;
		layer->dma[i].xt.src_start = paddr;
		layer->dma[i].xt.frame_size = 1;
		layer->dma[i].xt.dir = DMA_MEM_TO_DEV;
		layer->dma[i].xt.src_sgl = true;
		layer->dma[i].xt.dst_sgl = false;
		layer->dma[i].is_active = true;
	}

	for (; i < ZYNQMP_DISP_MAX_NUM_SUB_PLANES; i++)
		layer->dma[i].is_active = false;

	ret = zynqmp_disp_layer_set_fmt(layer->disp,  layer, info->format);
	if (ret)
		dev_err(dev, "failed to set dp_sub layer fmt\n");

	return ret;
}

static void zynqmp_disp_plane_destroy(struct drm_plane *plane)
{
	struct zynqmp_disp_layer *layer = plane_to_layer(plane);

	xlnx_bridge_unregister(&layer->bridge);
	drm_plane_cleanup(plane);
}

static int
zynqmp_disp_plane_atomic_set_property(struct drm_plane *plane,
				      struct drm_plane_state *state,
				      struct drm_property *property, u64 val)
{
	struct zynqmp_disp_layer *layer = plane_to_layer(plane);
	struct zynqmp_disp *disp = layer->disp;
	int ret = 0;

	if (property == disp->g_alpha_prop)
		zynqmp_disp_set_alpha(disp, val);
	else if (property == disp->g_alpha_en_prop)
		zynqmp_disp_set_g_alpha(disp, val);
	else if (property == disp->tpg_prop)
		ret = zynqmp_disp_layer_set_tpg(disp, layer, val);
	else
		return -EINVAL;

	return ret;
}

static int
zynqmp_disp_plane_atomic_get_property(struct drm_plane *plane,
				      const struct drm_plane_state *state,
				      struct drm_property *property,
				      uint64_t *val)
{
	struct zynqmp_disp_layer *layer = plane_to_layer(plane);
	struct zynqmp_disp *disp = layer->disp;
	int ret = 0;

	if (property == disp->g_alpha_prop)
		*val = zynqmp_disp_get_alpha(disp);
	else if (property == disp->g_alpha_en_prop)
		*val = zynqmp_disp_get_g_alpha(disp);
	else if (property == disp->tpg_prop)
		*val = zynqmp_disp_layer_get_tpg(disp, layer);
	else
		return -EINVAL;

	return ret;
}

static int
zynqmp_disp_plane_atomic_update_plane(struct drm_plane *plane,
				      struct drm_crtc *crtc,
				      struct drm_framebuffer *fb,
				      int crtc_x, int crtc_y,
				      unsigned int crtc_w, unsigned int crtc_h,
				      u32 src_x, u32 src_y,
				      u32 src_w, u32 src_h,
				      struct drm_modeset_acquire_ctx *ctx)
{
	struct drm_atomic_state *state;
	struct drm_plane_state *plane_state;
	int ret;

	state = drm_atomic_state_alloc(plane->dev);
	if (!state)
		return -ENOMEM;

	state->acquire_ctx = ctx;
	plane_state = drm_atomic_get_plane_state(state, plane);
	if (IS_ERR(plane_state)) {
		ret = PTR_ERR(plane_state);
		goto fail;
	}

	ret = drm_atomic_set_crtc_for_plane(plane_state, crtc);
	if (ret)
		goto fail;
	drm_atomic_set_fb_for_plane(plane_state, fb);
	plane_state->crtc_x = crtc_x;
	plane_state->crtc_y = crtc_y;
	plane_state->crtc_w = crtc_w;
	plane_state->crtc_h = crtc_h;
	plane_state->src_x = src_x;
	plane_state->src_y = src_y;
	plane_state->src_w = src_w;
	plane_state->src_h = src_h;

	if (plane == crtc->cursor)
		state->legacy_cursor_update = true;

	/* Do async-update if possible */
	state->async_update = !drm_atomic_helper_async_check(plane->dev, state);
	ret = drm_atomic_commit(state);
fail:
	drm_atomic_state_put(state);
	return ret;
}

static struct drm_plane_funcs zynqmp_disp_plane_funcs = {
	.update_plane		= zynqmp_disp_plane_atomic_update_plane,
	.disable_plane		= drm_atomic_helper_disable_plane,
	.atomic_set_property	= zynqmp_disp_plane_atomic_set_property,
	.atomic_get_property	= zynqmp_disp_plane_atomic_get_property,
	.destroy		= zynqmp_disp_plane_destroy,
	.reset			= drm_atomic_helper_plane_reset,
	.atomic_duplicate_state	= drm_atomic_helper_plane_duplicate_state,
	.atomic_destroy_state	= drm_atomic_helper_plane_destroy_state,
};

static void
zynqmp_disp_plane_atomic_update(struct drm_plane *plane,
				struct drm_atomic_state *state)
{
	int ret;
	struct drm_plane_state *old_state = drm_atomic_get_old_plane_state(state, plane);

	if (!plane->state->crtc || !plane->state->fb)
		return;

<<<<<<< HEAD
	if (old_state->fb &&
	    old_state->fb->format->format != plane->state->fb->format->format)
		zynqmp_disp_plane_disable(plane);

	ret = zynqmp_disp_plane_mode_set(plane, plane->state->fb,
					 plane->state->crtc_x,
					 plane->state->crtc_y,
					 plane->state->crtc_w,
					 plane->state->crtc_h,
					 plane->state->src_x >> 16,
					 plane->state->src_y >> 16,
					 plane->state->src_w >> 16,
					 plane->state->src_h >> 16);
	if (ret)
		return;

=======
	if (plane->state->fb == old_state->fb &&
	    plane->state->crtc_x == old_state->crtc_x &&
	    plane->state->crtc_y == old_state->crtc_y &&
	    plane->state->crtc_w == old_state->crtc_w &&
	    plane->state->crtc_h == old_state->crtc_h &&
	    plane->state->src_x == old_state->src_x &&
	    plane->state->src_y == old_state->src_y &&
	    plane->state->src_w == old_state->src_w &&
	    plane->state->src_h == old_state->src_h)
		return;

	if (old_state->fb &&
	    old_state->fb->format->format != plane->state->fb->format->format)
		zynqmp_disp_plane_disable(plane);

	ret = zynqmp_disp_plane_mode_set(plane, plane->state->fb,
					 plane->state->crtc_x,
					 plane->state->crtc_y,
					 plane->state->crtc_w,
					 plane->state->crtc_h,
					 plane->state->src_x >> 16,
					 plane->state->src_y >> 16,
					 plane->state->src_w >> 16,
					 plane->state->src_h >> 16);
	if (ret)
		return;

>>>>>>> 46608a88
	zynqmp_disp_plane_enable(plane);
}

static void
zynqmp_disp_plane_atomic_disable(struct drm_plane *plane,
				 struct drm_atomic_state *state)
{
	zynqmp_disp_plane_disable(plane);
}

static int zynqmp_disp_plane_atomic_async_check(struct drm_plane *plane,
						struct drm_atomic_state *state)
{
	return 0;
}

static void
zynqmp_disp_plane_atomic_async_update(struct drm_plane *plane,
				      struct drm_atomic_state *state)
{
	int ret;
	struct drm_plane_state *new_state = drm_atomic_get_new_plane_state(state, plane);

	if (plane->state->fb == new_state->fb)
		return;

	if (plane->state->fb &&
	    plane->state->fb->format->format != new_state->fb->format->format)
		zynqmp_disp_plane_disable(plane);

	 /* Update the current state with new configurations */
	swap(plane->state->fb, new_state->fb);
	plane->state->crtc = new_state->crtc;
	plane->state->crtc_x = new_state->crtc_x;
	plane->state->crtc_y = new_state->crtc_y;
	plane->state->crtc_w = new_state->crtc_w;
	plane->state->crtc_h = new_state->crtc_h;
	plane->state->src_x = new_state->src_x;
	plane->state->src_y = new_state->src_y;
	plane->state->src_w = new_state->src_w;
	plane->state->src_h = new_state->src_h;
	plane->state->state = new_state->state;

	ret = zynqmp_disp_plane_mode_set(plane, plane->state->fb,
					 plane->state->crtc_x,
					 plane->state->crtc_y,
					 plane->state->crtc_w,
					 plane->state->crtc_h,
					 plane->state->src_x >> 16,
					 plane->state->src_y >> 16,
					 plane->state->src_w >> 16,
					 plane->state->src_h >> 16);
	if (ret)
		return;

	zynqmp_disp_plane_enable(plane);
}

static const struct drm_plane_helper_funcs zynqmp_disp_plane_helper_funcs = {
	.atomic_update		= zynqmp_disp_plane_atomic_update,
	.atomic_disable		= zynqmp_disp_plane_atomic_disable,
	.atomic_async_check	= zynqmp_disp_plane_atomic_async_check,
	.atomic_async_update	= zynqmp_disp_plane_atomic_async_update,
};

static int zynqmp_disp_create_plane(struct zynqmp_disp *disp)
{
	struct zynqmp_disp_layer *layer;
	unsigned int i;
	u32 *fmts = NULL;
	unsigned int num_fmts = 0;
	enum drm_plane_type type;
	int ret;

	/* graphics layer is primary, and video layer is overaly */
	type = DRM_PLANE_TYPE_OVERLAY;
	for (i = 0; i < ZYNQMP_DISP_NUM_LAYERS; i++) {
		layer = &disp->layers[i];
		zynqmp_disp_layer_get_fmts(disp, layer, &fmts, &num_fmts);
		ret = drm_universal_plane_init(disp->drm, &layer->plane, 0,
					       &zynqmp_disp_plane_funcs, fmts,
					       num_fmts, NULL, type, NULL);
		if (ret)
			goto err_plane;
		drm_plane_helper_add(&layer->plane,
				     &zynqmp_disp_plane_helper_funcs);
		type = DRM_PLANE_TYPE_PRIMARY;
	}

	/* Attach properties to each layers */
	drm_object_attach_property(&layer->plane.base, disp->g_alpha_prop,
				   ZYNQMP_DISP_V_BLEND_SET_GLOBAL_ALPHA_MAX);
	disp->alpha = ZYNQMP_DISP_V_BLEND_SET_GLOBAL_ALPHA_MAX;
	/* Enable the global alpha as default */
	drm_object_attach_property(&layer->plane.base, disp->g_alpha_en_prop,
				   true);
	disp->alpha_en = true;

	layer = &disp->layers[ZYNQMP_DISP_LAYER_VID];
	drm_object_attach_property(&layer->plane.base, disp->tpg_prop, false);

	return ret;

err_plane:
	if (i)
		drm_plane_cleanup(&disp->layers[0].plane);
	return ret;
}

static void zynqmp_disp_destroy_plane(struct zynqmp_disp *disp)
{
	unsigned int i;

	for (i = 0; i < ZYNQMP_DISP_NUM_LAYERS; i++)
		zynqmp_disp_plane_destroy(&disp->layers[i].plane);
}

/*
 * Xlnx crtc functions
 */

static inline struct zynqmp_disp *xlnx_crtc_to_disp(struct xlnx_crtc *xlnx_crtc)
{
	return container_of(xlnx_crtc, struct zynqmp_disp, xlnx_crtc);
}

static int zynqmp_disp_get_max_width(struct xlnx_crtc *xlnx_crtc)
{
	return ZYNQMP_DISP_MAX_WIDTH;
}

static int zynqmp_disp_get_max_height(struct xlnx_crtc *xlnx_crtc)
{
	return ZYNQMP_DISP_MAX_HEIGHT;
}

static uint32_t zynqmp_disp_get_format(struct xlnx_crtc *xlnx_crtc)
{
	struct zynqmp_disp *disp = xlnx_crtc_to_disp(xlnx_crtc);

	return disp->layers[ZYNQMP_DISP_LAYER_GFX].fmt->drm_fmt;
}

static unsigned int zynqmp_disp_get_align(struct xlnx_crtc *xlnx_crtc)
{
	struct zynqmp_disp *disp = xlnx_crtc_to_disp(xlnx_crtc);
	struct zynqmp_disp_layer *layer = &disp->layers[ZYNQMP_DISP_LAYER_VID];

	return 1 << layer->dma->chan->device->copy_align;
}

static u64 zynqmp_disp_get_dma_mask(struct xlnx_crtc *xlnx_crtc)
{
	return DMA_BIT_MASK(ZYNQMP_DISP_MAX_DMA_BIT);
}

/*
 * DRM crtc functions
 */

static inline struct zynqmp_disp *crtc_to_disp(struct drm_crtc *crtc)
{
	struct xlnx_crtc *xlnx_crtc = to_xlnx_crtc(crtc);

	return xlnx_crtc_to_disp(xlnx_crtc);
}

static int zynqmp_disp_crtc_mode_set(struct drm_crtc *crtc,
				     struct drm_display_mode *mode,
				     struct drm_display_mode *adjusted_mode,
				     int x, int y,
				     struct drm_framebuffer *old_fb)
{
	struct zynqmp_disp *disp = crtc_to_disp(crtc);
	unsigned long rate;
	long diff;
	int ret;

	zynqmp_disp_clk_disable(disp->pclk, &disp->pclk_en);
	ret = clk_set_rate(disp->pclk,
			   (unsigned long)adjusted_mode->clock * 1000);
	if (ret) {
		dev_err(disp->dev, "failed to set a pixel clock\n");
		return ret;
	}

	rate = clk_get_rate(disp->pclk);
	diff = rate - (unsigned long)adjusted_mode->clock * 1000;
	if (abs(diff) > ((long)adjusted_mode->clock * 1000) / 20) {
		dev_info(disp->dev, "request pixel rate: %d actual rate: %lu\n",
			 adjusted_mode->clock, rate);
	} else {
		dev_dbg(disp->dev, "request pixel rate: %d actual rate: %lu\n",
			adjusted_mode->clock, rate);
	}

	/* The timing register should be programmed always */
	zynqmp_dp_encoder_mode_set_stream(disp->dpsub->dp, adjusted_mode);

	return 0;
}

static void
zynqmp_disp_crtc_atomic_enable(struct drm_crtc *crtc,
			       struct drm_atomic_state *state)
{
	struct zynqmp_disp *disp = crtc_to_disp(crtc);
	struct drm_display_mode *adjusted_mode = &crtc->state->adjusted_mode;
	int ret, vrefresh;

	zynqmp_disp_crtc_mode_set(crtc, &crtc->state->mode,
				  adjusted_mode, crtc->x, crtc->y, NULL);

	ret = pm_runtime_get_sync(disp->dev);
	if (ret < 0) {
		dev_err(disp->dev, "IRQ sync failed to resume: %d\n", ret);
		return;
	}

	ret = zynqmp_disp_clk_enable(disp->pclk, &disp->pclk_en);
	if (ret) {
		dev_err(disp->dev, "failed to enable a pixel clock\n");
		return;
	}
	zynqmp_disp_set_output_fmt(disp, disp->color);
	zynqmp_disp_set_bg_color(disp, disp->bg_c0, disp->bg_c1, disp->bg_c2);
	zynqmp_disp_enable(disp);
	/* Delay of 3 vblank intervals for timing gen to be stable */
	vrefresh = (adjusted_mode->clock * 1000) /
		   (adjusted_mode->vtotal * adjusted_mode->htotal);
	msleep(3 * 1000 / vrefresh);
}

static void
zynqmp_disp_crtc_atomic_disable(struct drm_crtc *crtc,
				struct drm_atomic_state *state)
{
	struct zynqmp_disp *disp = crtc_to_disp(crtc);

	zynqmp_disp_clk_disable(disp->pclk, &disp->pclk_en);
	zynqmp_disp_plane_disable(crtc->primary);
	zynqmp_disp_disable(disp, true);
	if (!disp->dpsub->external_crtc_attached)
		drm_crtc_vblank_off(crtc);
	pm_runtime_put_sync(disp->dev);
}

static int zynqmp_disp_crtc_atomic_check(struct drm_crtc *crtc,
					 struct drm_atomic_state *state)
{
	return drm_atomic_add_affected_planes(state, crtc);
}

static void
zynqmp_disp_crtc_atomic_begin(struct drm_crtc *crtc,
			      struct drm_atomic_state *state)
{
	drm_crtc_vblank_on(crtc);
	/* Don't rely on vblank when disabling crtc */
	spin_lock_irq(&crtc->dev->event_lock);
	if (crtc->state->event) {
		/* Consume the flip_done event from atomic helper */
		crtc->state->event->pipe = drm_crtc_index(crtc);
		WARN_ON(drm_crtc_vblank_get(crtc) != 0);
		drm_crtc_arm_vblank_event(crtc, crtc->state->event);
		crtc->state->event = NULL;
	}
	spin_unlock_irq(&crtc->dev->event_lock);
}

static struct drm_crtc_helper_funcs zynqmp_disp_crtc_helper_funcs = {
	.atomic_enable	= zynqmp_disp_crtc_atomic_enable,
	.atomic_disable	= zynqmp_disp_crtc_atomic_disable,
	.atomic_check	= zynqmp_disp_crtc_atomic_check,
	.atomic_begin	= zynqmp_disp_crtc_atomic_begin,
};

static void zynqmp_disp_crtc_destroy(struct drm_crtc *crtc)
{
	zynqmp_disp_crtc_atomic_disable(crtc, NULL);
	drm_crtc_cleanup(crtc);
}

static int zynqmp_disp_crtc_enable_vblank(struct drm_crtc *crtc)
{
	struct zynqmp_disp *disp = crtc_to_disp(crtc);

	zynqmp_dp_enable_vblank(disp->dpsub->dp);

	return 0;
}

static void zynqmp_disp_crtc_disable_vblank(struct drm_crtc *crtc)
{
	struct zynqmp_disp *disp = crtc_to_disp(crtc);

	zynqmp_dp_disable_vblank(disp->dpsub->dp);
}

static int
zynqmp_disp_crtc_atomic_set_property(struct drm_crtc *crtc,
				     struct drm_crtc_state *state,
				     struct drm_property *property,
				     uint64_t val)
{
	struct zynqmp_disp *disp = crtc_to_disp(crtc);

	/*
	 * CRTC prop values are just stored here and applied when CRTC gets
	 * enabled
	 */
	if (property == disp->color_prop)
		disp->color = val;
	else if (property == disp->bg_c0_prop)
		disp->bg_c0 = val;
	else if (property == disp->bg_c1_prop)
		disp->bg_c1 = val;
	else if (property == disp->bg_c2_prop)
		disp->bg_c2 = val;
	else
		return -EINVAL;

	return 0;
}

static int
zynqmp_disp_crtc_atomic_get_property(struct drm_crtc *crtc,
				     const struct drm_crtc_state *state,
				     struct drm_property *property,
				     uint64_t *val)
{
	struct zynqmp_disp *disp = crtc_to_disp(crtc);

	if (property == disp->color_prop)
		*val = disp->color;
	else if (property == disp->bg_c0_prop)
		*val = disp->bg_c0;
	else if (property == disp->bg_c1_prop)
		*val = disp->bg_c1;
	else if (property == disp->bg_c2_prop)
		*val = disp->bg_c2;
	else
		return -EINVAL;

	return 0;
}

static struct drm_crtc_funcs zynqmp_disp_crtc_funcs = {
	.destroy		= zynqmp_disp_crtc_destroy,
	.set_config		= drm_atomic_helper_set_config,
	.page_flip		= drm_atomic_helper_page_flip,
	.atomic_set_property	= zynqmp_disp_crtc_atomic_set_property,
	.atomic_get_property	= zynqmp_disp_crtc_atomic_get_property,
	.reset			= drm_atomic_helper_crtc_reset,
	.atomic_duplicate_state	= drm_atomic_helper_crtc_duplicate_state,
	.atomic_destroy_state	= drm_atomic_helper_crtc_destroy_state,
	.enable_vblank		= zynqmp_disp_crtc_enable_vblank,
	.disable_vblank		= zynqmp_disp_crtc_disable_vblank,
};

static int zynqmp_disp_create_crtc(struct zynqmp_disp *disp)
{
	struct drm_plane *plane = &disp->layers[ZYNQMP_DISP_LAYER_GFX].plane;
	struct drm_mode_object *obj = &disp->xlnx_crtc.crtc.base;
	int ret;

	ret = drm_crtc_init_with_planes(disp->drm, &disp->xlnx_crtc.crtc,
					plane, NULL, &zynqmp_disp_crtc_funcs,
					NULL);
	if (ret < 0) {
		dev_err(disp->dev, "failed to initialize disp CRTC: %d\n",
			ret);
		return ret;
	}

	drm_crtc_helper_add(&disp->xlnx_crtc.crtc,
			    &zynqmp_disp_crtc_helper_funcs);
	drm_object_attach_property(obj, disp->color_prop, 0);
	zynqmp_dp_set_color(disp->dpsub->dp, zynqmp_disp_color_enum[0].name);
	drm_object_attach_property(obj, disp->bg_c0_prop, 0);
	drm_object_attach_property(obj, disp->bg_c1_prop, 0);
	drm_object_attach_property(obj, disp->bg_c2_prop, 0);

	disp->xlnx_crtc.get_max_width = &zynqmp_disp_get_max_width;
	disp->xlnx_crtc.get_max_height = &zynqmp_disp_get_max_height;
	disp->xlnx_crtc.get_format = &zynqmp_disp_get_format;
	disp->xlnx_crtc.get_align = &zynqmp_disp_get_align;
	disp->xlnx_crtc.get_dma_mask = &zynqmp_disp_get_dma_mask;
	/* Only register the PS DP CRTC if there is no external port/CRTC */
	if (!disp->dpsub->external_crtc_attached)
		xlnx_crtc_register(disp->drm, &disp->xlnx_crtc);

	return 0;
}

static void zynqmp_disp_destroy_crtc(struct zynqmp_disp *disp)
{
	if (!disp->dpsub->external_crtc_attached)
		xlnx_crtc_unregister(disp->drm, &disp->xlnx_crtc);
	zynqmp_disp_crtc_destroy(&disp->xlnx_crtc.crtc);
}

static void zynqmp_disp_map_crtc_to_plane(struct zynqmp_disp *disp)
{
	u32 possible_crtcs = drm_crtc_mask(&disp->xlnx_crtc.crtc);
	unsigned int i;

	for (i = 0; i < ZYNQMP_DISP_NUM_LAYERS; i++)
		disp->layers[i].plane.possible_crtcs = possible_crtcs;
}

/*
 * Xlnx bridge functions
 */

static inline struct zynqmp_disp_layer
*bridge_to_layer(struct xlnx_bridge *bridge)
{
	return container_of(bridge, struct zynqmp_disp_layer, bridge);
}

static int zynqmp_disp_bridge_enable(struct xlnx_bridge *bridge)
{
	struct zynqmp_disp_layer *layer = bridge_to_layer(bridge);
	struct zynqmp_disp *disp = layer->disp;
	struct drm_crtc *crtc = &disp->xlnx_crtc.crtc;
	struct drm_display_mode *adjusted_mode = &crtc->state->adjusted_mode;
	struct videomode vm;
	int ret;

	if (!disp->_pl_pclk) {
		dev_err(disp->dev, "PL clock is required for live\n");
		return -ENODEV;
	}

	ret = zynqmp_disp_layer_check_size(disp, layer, layer->w, layer->h);
	if (ret)
		return ret;

	/* Enable DP encoder if external CRTC attached */
	if (disp->dpsub->external_crtc_attached)
		zynqmp_disp_crtc_atomic_enable(crtc, NULL);

	if (disp->vtc_bridge) {
		drm_display_mode_to_videomode(adjusted_mode, &vm);
		xlnx_bridge_set_timing(disp->vtc_bridge, &vm);
		xlnx_bridge_enable(disp->vtc_bridge);
	}

	/* If external CRTC is connected through video layer, set alpha to 0 */
	if (disp->dpsub->external_crtc_attached && layer->id == ZYNQMP_DISP_LAYER_VID)
		disp->alpha = 0;

	zynqmp_disp_set_g_alpha(disp, disp->alpha_en);
	zynqmp_disp_set_alpha(disp, disp->alpha);
	ret = zynqmp_disp_layer_enable(layer->disp, layer,
				       ZYNQMP_DISP_LAYER_LIVE);
	if (ret)
		return ret;

	if (layer->id == ZYNQMP_DISP_LAYER_GFX && disp->tpg_on) {
		layer = &disp->layers[ZYNQMP_DISP_LAYER_VID];
		zynqmp_disp_layer_set_tpg(disp, layer, disp->tpg_on);
	}

	if (zynqmp_disp_av_buf_vid_timing_src_is_int(&disp->av_buf) ||
	    zynqmp_disp_av_buf_vid_clock_src_is_ps(&disp->av_buf)) {
		dev_info(disp->dev,
			 "Disabling the pipeline to change the clk/timing src");
		zynqmp_disp_disable(disp, true);
		zynqmp_disp_av_buf_set_vid_clock_src(&disp->av_buf, false);
		zynqmp_disp_av_buf_set_vid_timing_src(&disp->av_buf, false);
	}

	zynqmp_disp_enable(disp);

	return 0;
}

static void zynqmp_disp_bridge_disable(struct xlnx_bridge *bridge)
{
	struct zynqmp_disp_layer *layer = bridge_to_layer(bridge);
	struct zynqmp_disp *disp = layer->disp;

	zynqmp_disp_disable(disp, false);

	zynqmp_disp_layer_disable(disp, layer, ZYNQMP_DISP_LAYER_LIVE);
	if (layer->id == ZYNQMP_DISP_LAYER_VID && disp->tpg_on)
		zynqmp_disp_layer_set_tpg(disp, layer, disp->tpg_on);

	if (!zynqmp_disp_layer_is_live(disp)) {
		dev_info(disp->dev,
			 "Disabling the pipeline to change the clk/timing src");
		zynqmp_disp_disable(disp, true);
		zynqmp_disp_av_buf_set_vid_clock_src(&disp->av_buf, true);
		zynqmp_disp_av_buf_set_vid_timing_src(&disp->av_buf, true);
		if (zynqmp_disp_layer_is_enabled(disp))
			zynqmp_disp_enable(disp);
	}
}

static int zynqmp_disp_bridge_set_input(struct xlnx_bridge *bridge,
					u32 width, u32 height, u32 bus_fmt)
{
	struct zynqmp_disp_layer *layer = bridge_to_layer(bridge);
	int ret;

	ret = zynqmp_disp_layer_check_size(layer->disp, layer, width, height);
	if (ret)
		return ret;

	ret = zynqmp_disp_layer_set_live_fmt(layer->disp,  layer, bus_fmt);
	if (ret)
		dev_err(layer->disp->dev, "failed to set live fmt\n");

	return ret;
}

static int zynqmp_disp_bridge_get_input_fmts(struct xlnx_bridge *bridge,
					     const u32 **fmts, u32 *count)
{
	struct zynqmp_disp_layer *layer = bridge_to_layer(bridge);

	*fmts = layer->bus_fmts;
	*count = layer->num_bus_fmts;

	return 0;
}

static int zynqmp_disp_bridge_set_timing(struct xlnx_bridge *bridge,
					 struct videomode *vm)
{
	struct zynqmp_disp_layer *layer = bridge_to_layer(bridge);
	struct zynqmp_disp *disp = layer->disp;
	struct drm_crtc *crtc = &disp->xlnx_crtc.crtc;
	struct drm_display_mode *adjusted_mode = &crtc->state->adjusted_mode;

	drm_display_mode_from_videomode(vm, adjusted_mode);

	return 0;
}

/*
 * Component functions
 */

int zynqmp_disp_bind(struct device *dev, struct device *master, void *data)
{
	struct zynqmp_dpsub *dpsub = dev_get_drvdata(dev);
	struct zynqmp_disp *disp = dpsub->disp;
	struct drm_device *drm = data;
	int num;
	u64 max;
	int ret;

	disp->drm = drm;

	max = ZYNQMP_DISP_V_BLEND_SET_GLOBAL_ALPHA_MAX;
	disp->g_alpha_prop = drm_property_create_range(drm, 0, "alpha", 0, max);
	disp->g_alpha_en_prop = drm_property_create_bool(drm, 0,
							 "g_alpha_en");
	num = ARRAY_SIZE(zynqmp_disp_color_enum);
	disp->color_prop = drm_property_create_enum(drm, 0,
						    "output_color",
						    zynqmp_disp_color_enum,
						    num);
	max = ZYNQMP_DISP_V_BLEND_BG_MAX;
	disp->bg_c0_prop = drm_property_create_range(drm, 0, "bg_c0", 0, max);
	disp->bg_c1_prop = drm_property_create_range(drm, 0, "bg_c1", 0, max);
	disp->bg_c2_prop = drm_property_create_range(drm, 0, "bg_c2", 0, max);
	disp->tpg_prop = drm_property_create_bool(drm, 0, "tpg");

	ret = zynqmp_disp_create_plane(disp);
	if (ret)
		return ret;
	ret = zynqmp_disp_create_crtc(disp);
	if (ret)
		return ret;
	zynqmp_disp_map_crtc_to_plane(disp);

	return 0;
}

void zynqmp_disp_unbind(struct device *dev, struct device *master, void *data)
{
	struct zynqmp_dpsub *dpsub = dev_get_drvdata(dev);
	struct zynqmp_disp *disp = dpsub->disp;

	zynqmp_disp_destroy_crtc(disp);
	zynqmp_disp_destroy_plane(disp);
	drm_property_destroy(disp->drm, disp->bg_c2_prop);
	drm_property_destroy(disp->drm, disp->bg_c1_prop);
	drm_property_destroy(disp->drm, disp->bg_c0_prop);
	drm_property_destroy(disp->drm, disp->color_prop);
	drm_property_destroy(disp->drm, disp->g_alpha_en_prop);
	drm_property_destroy(disp->drm, disp->g_alpha_prop);
}

/*
 * Platform initialization functions
 */

static int zynqmp_disp_enumerate_fmts(struct zynqmp_disp *disp)
{
	struct zynqmp_disp_layer *layer;
	u32 *bus_fmts;
	u32 i, size, num_bus_fmts;
	u32 gfx_fmt = ZYNQMP_DISP_AV_BUF_GFX_FMT_RGB565;

	num_bus_fmts = ARRAY_SIZE(av_buf_live_fmts);
	bus_fmts = devm_kzalloc(disp->dev, sizeof(*bus_fmts) * num_bus_fmts,
				GFP_KERNEL);
	if (!bus_fmts)
		return -ENOMEM;
	for (i = 0; i < num_bus_fmts; i++)
		bus_fmts[i] = av_buf_live_fmts[i].bus_fmt;

	layer = &disp->layers[ZYNQMP_DISP_LAYER_VID];
	layer->num_bus_fmts = num_bus_fmts;
	layer->bus_fmts = bus_fmts;
	size = ARRAY_SIZE(av_buf_vid_fmts);
	layer->num_fmts = size;
	layer->drm_fmts = devm_kzalloc(disp->dev,
				       sizeof(*layer->drm_fmts) * size,
				       GFP_KERNEL);
	if (!layer->drm_fmts)
		return -ENOMEM;
	for (i = 0; i < layer->num_fmts; i++)
		layer->drm_fmts[i] = av_buf_vid_fmts[i].drm_fmt;
	layer->fmt = &av_buf_vid_fmts[ZYNQMP_DISP_AV_BUF_VID_FMT_YUYV];

	layer = &disp->layers[ZYNQMP_DISP_LAYER_GFX];
	layer->num_bus_fmts = num_bus_fmts;
	layer->bus_fmts = bus_fmts;
	size = ARRAY_SIZE(av_buf_gfx_fmts);
	layer->num_fmts = size;
	layer->drm_fmts = devm_kzalloc(disp->dev,
				       sizeof(*layer->drm_fmts) * size,
				       GFP_KERNEL);
	if (!layer->drm_fmts)
		return -ENOMEM;

	for (i = 0; i < layer->num_fmts; i++)
		layer->drm_fmts[i] = av_buf_gfx_fmts[i].drm_fmt;
	if (zynqmp_disp_gfx_init_fmt < ARRAY_SIZE(zynqmp_disp_gfx_init_fmts))
		gfx_fmt = zynqmp_disp_gfx_init_fmts[zynqmp_disp_gfx_init_fmt];
	layer->fmt = &av_buf_gfx_fmts[gfx_fmt];

	return 0;
}

int zynqmp_disp_probe(struct platform_device *pdev)
{
	struct zynqmp_dpsub *dpsub;
	struct zynqmp_disp *disp;
	struct resource *res;
	void __iomem *regs;
	int ret;
	struct zynqmp_disp_layer *layer;
	unsigned int i, j;
	struct device_node *vtc_node;

	disp = devm_kzalloc(&pdev->dev, sizeof(*disp), GFP_KERNEL);
	if (!disp)
		return -ENOMEM;
	disp->dev = &pdev->dev;

	res = platform_get_resource_byname(pdev, IORESOURCE_MEM, "blend");
	disp->blend.base = devm_ioremap_resource(&pdev->dev, res);
	if (IS_ERR(disp->blend.base))
		return PTR_ERR(disp->blend.base);

	res = platform_get_resource_byname(pdev, IORESOURCE_MEM, "av_buf");
	disp->av_buf.base = devm_ioremap_resource(&pdev->dev, res);
	if (IS_ERR(disp->av_buf.base))
		return PTR_ERR(disp->av_buf.base);

	disp->aud.base = syscon_regmap_lookup_by_phandle(disp->dev->of_node,
							 "xlnx,dpaud-reg");
	if (IS_ERR(disp->aud.base)) {
		dev_info(&pdev->dev, "could not find xlnx,dpaud-reg, trying direct register access. DisplayPort audio will not work\n");

		regs = devm_platform_ioremap_resource_byname(pdev, "aud");
		if (IS_ERR(regs)) {
			dev_err(&pdev->dev, "get aud memory resource failed.\n");
			return PTR_ERR(regs);
		}
		disp->aud.base =
			devm_regmap_init_mmio(&pdev->dev, regs,
					      &dpaud_regmap_config);
		if (IS_ERR(disp->aud.base)) {
			dev_err(&pdev->dev, "failed to init regmap\n");
			return PTR_ERR(disp->aud.base);
		}
	}

	dpsub = platform_get_drvdata(pdev);
	dpsub->disp = disp;
	disp->dpsub = dpsub;

	ret = zynqmp_disp_enumerate_fmts(disp);
	if (ret)
		return ret;

	/* Try the live PL video clock */
	disp->_pl_pclk = devm_clk_get(disp->dev, "dp_live_video_in_clk");
	if (!IS_ERR(disp->_pl_pclk)) {
		disp->pclk = disp->_pl_pclk;
	} else if (PTR_ERR(disp->_pl_pclk) == -EPROBE_DEFER) {
		return PTR_ERR(disp->_pl_pclk);
	}

	/* If the live PL video clock is not valid, fall back to PS clock */
	if (!disp->pclk) {
		disp->_ps_pclk = devm_clk_get(disp->dev, "dp_vtc_pixel_clk_in");
		if (IS_ERR(disp->_ps_pclk)) {
			dev_err(disp->dev, "failed to init any video clock\n");
			return PTR_ERR(disp->_ps_pclk);
		}
		disp->pclk = disp->_ps_pclk;
	}

	disp->aclk = devm_clk_get(disp->dev, "dp_apb_clk");
	if (IS_ERR(disp->aclk))
		return PTR_ERR(disp->aclk);
	ret = zynqmp_disp_clk_enable(disp->aclk, &disp->aclk_en);
	if (ret) {
		dev_err(disp->dev, "failed to enable the APB clk\n");
		return ret;
	}

	/* Try the live PL audio clock */
	disp->_pl_audclk = devm_clk_get(disp->dev, "dp_live_audio_aclk");
	if (!IS_ERR(disp->_pl_audclk)) {
		disp->audclk = disp->_pl_audclk;
	}

	/* If the live PL audio clock is not valid, fall back to PS clock */
	if (!disp->audclk) {
		disp->_ps_audclk = devm_clk_get(disp->dev, "dp_aud_clk");
		if (!IS_ERR(disp->_ps_audclk)) {
			disp->audclk = disp->_ps_audclk;
		}

		if (!disp->audclk) {
			dev_err(disp->dev,
				"audio is disabled due to clock failure\n");
		}
	}

	/* VTC Bridge support */
	vtc_node = of_parse_phandle(disp->dev->of_node, "xlnx,bridge", 0);
	if (vtc_node) {
		disp->vtc_bridge = of_xlnx_bridge_get(vtc_node);
		if (!disp->vtc_bridge) {
			dev_info(disp->dev, "Didn't get vtc bridge instance\n");
			return -EPROBE_DEFER;
		}
	} else {
		dev_info(disp->dev, "vtc bridge property not present\n");
	}

	ret = zynqmp_disp_layer_create(disp);
	if (ret)
		goto error_aclk;

	zynqmp_disp_init(disp);

	/*
	 * Register live bridges so external CRTCs will be able probe
	 * successfully
	 */
	for (i = 0; i < ZYNQMP_DISP_NUM_LAYERS; i++) {
		layer = &disp->layers[i];
		layer->bridge.enable = &zynqmp_disp_bridge_enable;
		layer->bridge.disable = &zynqmp_disp_bridge_disable;
		layer->bridge.set_input = &zynqmp_disp_bridge_set_input;
		layer->bridge.get_input_fmts =
			&zynqmp_disp_bridge_get_input_fmts;
		layer->bridge.set_timing = &zynqmp_disp_bridge_set_timing;
		layer->bridge.of_node = disp->dev->of_node;
		layer->bridge.extra_name = ((i == 0) ? ".vid" : ".gfx");
		ret = xlnx_bridge_register(&layer->bridge);
		if (ret) {
			dev_info(disp->dev, "Bridge registration failed\n");
			for (j = 0; j < i; j++)
				xlnx_bridge_unregister(&disp->layers[j].bridge);
			goto error_aclk;
		}
	}

	return 0;

error_aclk:
	zynqmp_disp_clk_disable(disp->aclk, &disp->aclk_en);
	return ret;
}

int zynqmp_disp_remove(struct platform_device *pdev)
{
	struct zynqmp_dpsub *dpsub = platform_get_drvdata(pdev);
	struct zynqmp_disp *disp = dpsub->disp;

	zynqmp_disp_layer_destroy(disp);
	if (disp->audclk)
		zynqmp_disp_clk_disable(disp->audclk, &disp->audclk_en);
	if (disp->vtc_bridge)
		of_xlnx_bridge_put(disp->vtc_bridge);
	zynqmp_disp_clk_disable(disp->aclk, &disp->aclk_en);
	zynqmp_disp_clk_disable(disp->pclk, &disp->pclk_en);
	dpsub->disp = NULL;

	return 0;
}<|MERGE_RESOLUTION|>--- conflicted
+++ resolved
@@ -1403,17 +1403,6 @@
 
 /*
  * Audio functions
-<<<<<<< HEAD
- */
-
-/**
- * zynqmp_disp_aud_init - Initialize the audio
- * @aud: audio
- *
- * Initialize the audio with default mixer volume. The de-assertion will
- * initialize the audio states.
-=======
->>>>>>> 46608a88
  */
 static void zynqmp_disp_aud_init(struct zynqmp_disp_aud *aud)
 {
@@ -1424,15 +1413,7 @@
 }
 
 /**
-<<<<<<< HEAD
- * zynqmp_disp_aud_deinit - De-initialize the audio
- * @aud: audio
- *
- * Put the audio in reset.
- */
-static void zynqmp_disp_aud_deinit(struct zynqmp_disp_aud *aud)
-{
-=======
+
  * zynqmp_disp_aud_init - Initialize the audio
  * @aud: audio
  *
@@ -1455,7 +1436,6 @@
  */
 static void zynqmp_disp_aud_deinit(struct zynqmp_disp_aud *aud)
 {
->>>>>>> 46608a88
 	regmap_write_bits(aud->base, ZYNQMP_DISP_AUD_SOFT_RESET,
 			  ZYNQMP_DISP_AUD_SOFT_RESET_AUD_SRST,
 			  ZYNQMP_DISP_AUD_SOFT_RESET_AUD_SRST);
@@ -1471,19 +1451,11 @@
  * @layer: layer
  * @width: width
  * @height: height
-<<<<<<< HEAD
  *
  * The Display subsystem has the limitation that both layers should have
  * identical size. This function stores width and height of @layer, and verifies
  * if the size (width and height) is valid.
  *
-=======
- *
- * The Display subsystem has the limitation that both layers should have
- * identical size. This function stores width and height of @layer, and verifies
- * if the size (width and height) is valid.
- *
->>>>>>> 46608a88
  * Return: 0 on success, or -EINVAL if width or/and height is invalid.
  */
 static int zynqmp_disp_layer_check_size(struct zynqmp_disp *disp,
@@ -1534,15 +1506,9 @@
  * @disp: Display subsystem
  * @layer: layer to set the format
  * @drm_fmt: DRM format to set
-<<<<<<< HEAD
  *
  * Set the format of the given layer to @drm_fmt.
  *
-=======
- *
- * Set the format of the given layer to @drm_fmt.
- *
->>>>>>> 46608a88
  * Return: 0 on success. -EINVAL if @drm_fmt is not supported by the layer.
  */
 static int zynqmp_disp_layer_set_fmt(struct zynqmp_disp *disp,
@@ -1564,7 +1530,6 @@
 		fmt = zynqmp_disp_map_fmt(av_buf_gfx_fmts, size, drm_fmt);
 		gfx_fmt = fmt;
 	}
-<<<<<<< HEAD
 
 	if (!fmt)
 		return -EINVAL;
@@ -1576,19 +1541,6 @@
 	zynqmp_disp_av_buf_init_sf(&disp->av_buf, vid_fmt, gfx_fmt);
 	layer->fmt = fmt;
 
-=======
-
-	if (!fmt)
-		return -EINVAL;
-
-	fmts = zynqmp_disp_av_buf_get_fmt(&disp->av_buf);
-	fmts &= mask;
-	fmts |= fmt->disp_fmt;
-	zynqmp_disp_av_buf_set_fmt(&disp->av_buf, fmts);
-	zynqmp_disp_av_buf_init_sf(&disp->av_buf, vid_fmt, gfx_fmt);
-	layer->fmt = fmt;
-
->>>>>>> 46608a88
 	return 0;
 }
 
@@ -1685,15 +1637,9 @@
  * zynqmp_disp_layer_get_tpg - Get the TPG mode status
  * @disp: Display subsystem
  * @layer: Video layer
-<<<<<<< HEAD
  *
  * Return if the TPG is enabled or not.
  *
-=======
- *
- * Return if the TPG is enabled or not.
- *
->>>>>>> 46608a88
  * Return: true if TPG is on, otherwise false
  */
 static bool zynqmp_disp_layer_get_tpg(struct zynqmp_disp *disp,
@@ -1772,7 +1718,7 @@
 
 	return 0;
 }
-<<<<<<< HEAD
+
 
 /**
  * zynqmp_disp_layer_disable - Disable the layer
@@ -1791,26 +1737,6 @@
 	struct device *dev = disp->dev;
 	unsigned int i;
 
-=======
-
-/**
- * zynqmp_disp_layer_disable - Disable the layer
- * @disp: Display subsystem
- * @layer: layer to disable
- * @mode: operation mode
- *
- * Disable the layer @layer.
- *
- * Return: 0 on success, or -EBUSY if the layer is in different mode.
- */
-static int zynqmp_disp_layer_disable(struct zynqmp_disp *disp,
-				     struct zynqmp_disp_layer *layer,
-				     enum zynqmp_disp_layer_mode mode)
-{
-	struct device *dev = disp->dev;
-	unsigned int i;
-
->>>>>>> 46608a88
 	if (layer->mode != mode) {
 		dev_err(dev, "the layer is operating in different mode\n");
 		return -EBUSY;
@@ -2105,7 +2031,6 @@
 static void zynqmp_disp_disable(struct zynqmp_disp *disp, bool force)
 {
 	struct drm_crtc *crtc = &disp->xlnx_crtc.crtc;
-<<<<<<< HEAD
 
 	if (!force && (!disp->enabled || zynqmp_disp_layer_is_enabled(disp)))
 		return;
@@ -2121,23 +2046,6 @@
 		crtc->state->event = NULL;
 	}
 
-=======
-
-	if (!force && (!disp->enabled || zynqmp_disp_layer_is_enabled(disp)))
-		return;
-
-	zynqmp_disp_aud_deinit(&disp->aud);
-	zynqmp_disp_av_buf_disable_aud(&disp->av_buf);
-	zynqmp_disp_av_buf_disable_buf(&disp->av_buf);
-	zynqmp_disp_av_buf_disable(&disp->av_buf);
-
-	/* Mark the flip is done as crtc is disabled anyway */
-	if (crtc->state->event) {
-		complete_all(crtc->state->event->base.completion);
-		crtc->state->event = NULL;
-	}
-
->>>>>>> 46608a88
 	disp->enabled = false;
 }
 
@@ -2220,7 +2128,7 @@
  * @disp: Display subsystem
  *
  * Return: the crtc mask of the zyqnmp_disp CRTC.
-<<<<<<< HEAD
+
  */
 uint32_t zynqmp_disp_get_crtc_mask(struct zynqmp_disp *disp)
 {
@@ -2277,84 +2185,17 @@
 				      u32 src_w, u32 src_h)
 {
 	struct zynqmp_disp_layer *layer = plane_to_layer(plane);
-=======
- */
-uint32_t zynqmp_disp_get_crtc_mask(struct zynqmp_disp *disp)
-{
-	return drm_crtc_mask(&disp->xlnx_crtc.crtc);
-}
-
-/*
- * DRM plane functions
- */
-
-static inline struct zynqmp_disp_layer *plane_to_layer(struct drm_plane *plane)
-{
-	return container_of(plane, struct zynqmp_disp_layer, plane);
-}
-
-static int zynqmp_disp_plane_enable(struct drm_plane *plane)
-{
-	struct zynqmp_disp_layer *layer = plane_to_layer(plane);
-	struct zynqmp_disp *disp = layer->disp;
-	int ret;
-
-	zynqmp_disp_set_g_alpha(disp, disp->alpha_en);
-	zynqmp_disp_set_alpha(disp, disp->alpha);
-	ret = zynqmp_disp_layer_enable(layer->disp, layer,
-				       ZYNQMP_DISP_LAYER_NONLIVE);
-	if (ret)
-		return ret;
-
-	if (layer->id == ZYNQMP_DISP_LAYER_GFX && disp->tpg_on) {
-		layer = &disp->layers[ZYNQMP_DISP_LAYER_VID];
-		zynqmp_disp_layer_set_tpg(disp, layer, disp->tpg_on);
-	}
-
-	return 0;
-}
-
-static int zynqmp_disp_plane_disable(struct drm_plane *plane)
-{
-	struct zynqmp_disp_layer *layer = plane_to_layer(plane);
-	struct zynqmp_disp *disp = layer->disp;
-
-	zynqmp_disp_layer_disable(disp, layer, ZYNQMP_DISP_LAYER_NONLIVE);
-	if (layer->id == ZYNQMP_DISP_LAYER_VID && disp->tpg_on)
-		zynqmp_disp_layer_set_tpg(disp, layer, disp->tpg_on);
-
-	return 0;
-}
-
-static int zynqmp_disp_plane_mode_set(struct drm_plane *plane,
-				      struct drm_framebuffer *fb,
-				      int crtc_x, int crtc_y,
-				      unsigned int crtc_w, unsigned int crtc_h,
-				      u32 src_x, u32 src_y,
-				      u32 src_w, u32 src_h)
-{
-	struct zynqmp_disp_layer *layer = plane_to_layer(plane);
->>>>>>> 46608a88
 	const struct drm_format_info *info = fb->format;
 	struct device *dev = layer->disp->dev;
 	dma_addr_t paddr;
 	unsigned int i;
 	int ret;
-<<<<<<< HEAD
 
 	if (!info) {
 		dev_err(dev, "No format info found\n");
 		return -EINVAL;
 	}
 
-=======
-
-	if (!info) {
-		dev_err(dev, "No format info found\n");
-		return -EINVAL;
-	}
-
->>>>>>> 46608a88
 	ret = zynqmp_disp_layer_check_size(layer->disp, layer, src_w, src_h);
 	if (ret)
 		return ret;
@@ -2514,7 +2355,17 @@
 	if (!plane->state->crtc || !plane->state->fb)
 		return;
 
-<<<<<<< HEAD
+	if (plane->state->fb == old_state->fb &&
+	    plane->state->crtc_x == old_state->crtc_x &&
+	    plane->state->crtc_y == old_state->crtc_y &&
+	    plane->state->crtc_w == old_state->crtc_w &&
+	    plane->state->crtc_h == old_state->crtc_h &&
+	    plane->state->src_x == old_state->src_x &&
+	    plane->state->src_y == old_state->src_y &&
+	    plane->state->src_w == old_state->src_w &&
+	    plane->state->src_h == old_state->src_h)
+		return;
+
 	if (old_state->fb &&
 	    old_state->fb->format->format != plane->state->fb->format->format)
 		zynqmp_disp_plane_disable(plane);
@@ -2531,35 +2382,6 @@
 	if (ret)
 		return;
 
-=======
-	if (plane->state->fb == old_state->fb &&
-	    plane->state->crtc_x == old_state->crtc_x &&
-	    plane->state->crtc_y == old_state->crtc_y &&
-	    plane->state->crtc_w == old_state->crtc_w &&
-	    plane->state->crtc_h == old_state->crtc_h &&
-	    plane->state->src_x == old_state->src_x &&
-	    plane->state->src_y == old_state->src_y &&
-	    plane->state->src_w == old_state->src_w &&
-	    plane->state->src_h == old_state->src_h)
-		return;
-
-	if (old_state->fb &&
-	    old_state->fb->format->format != plane->state->fb->format->format)
-		zynqmp_disp_plane_disable(plane);
-
-	ret = zynqmp_disp_plane_mode_set(plane, plane->state->fb,
-					 plane->state->crtc_x,
-					 plane->state->crtc_y,
-					 plane->state->crtc_w,
-					 plane->state->crtc_h,
-					 plane->state->src_x >> 16,
-					 plane->state->src_y >> 16,
-					 plane->state->src_w >> 16,
-					 plane->state->src_h >> 16);
-	if (ret)
-		return;
-
->>>>>>> 46608a88
 	zynqmp_disp_plane_enable(plane);
 }
 
