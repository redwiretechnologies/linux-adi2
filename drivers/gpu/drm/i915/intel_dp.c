--- conflicted
+++ resolved
@@ -1742,17 +1742,10 @@
 	uint32_t val = 0x0;
 	const uint32_t link_entry_time = EDP_PSR_MIN_LINK_ENTRY_TIME_8_LINES;
 	bool only_standby = false;
-<<<<<<< HEAD
 
 	if (IS_BROADWELL(dev) && dig_port->port != PORT_A)
 		only_standby = true;
 
-=======
-
-	if (IS_BROADWELL(dev) && dig_port->port != PORT_A)
-		only_standby = true;
-
->>>>>>> 7b3c29f6
 	if (intel_dp->psr_dpcd[1] & DP_PSR_NO_TRAIN_ON_EXIT || only_standby) {
 		val |= EDP_PSR_LINK_STANDBY;
 		val |= EDP_PSR_TP2_TP3_TIME_0us;
