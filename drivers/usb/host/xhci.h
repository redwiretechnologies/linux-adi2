--- conflicted
+++ resolved
@@ -1841,13 +1841,6 @@
 #define XHCI_NO_64BIT_SUPPORT	BIT_ULL(23)
 #define XHCI_MISSING_CAS	BIT_ULL(24)
 /* For controller with a broken Port Disable implementation */
-<<<<<<< HEAD
-#define XHCI_BROKEN_PORT_PED	(1 << 25)
-#define XHCI_LIMIT_ENDPOINT_INTERVAL_7	(1 << 26)
-/* Reserved. It was XHCI_U2_DISABLE_WAKE */
-#define XHCI_ASMEDIA_MODIFY_FLOWCONTROL	(1 << 28)
-#define XHCI_STREAM_QUIRK	(1 << 29)
-=======
 #define XHCI_BROKEN_PORT_PED	BIT_ULL(25)
 #define XHCI_LIMIT_ENDPOINT_INTERVAL_7	BIT_ULL(26)
 #define XHCI_U2_DISABLE_WAKE	BIT_ULL(27)
@@ -1856,8 +1849,8 @@
 #define XHCI_SUSPEND_DELAY	BIT_ULL(30)
 #define XHCI_INTEL_USB_ROLE_SW	BIT_ULL(31)
 #define XHCI_ZERO_64B_REGS	BIT_ULL(32)
-
->>>>>>> 84df9525
+#define XHCI_STREAM_QUIRK	BIT_ULL(33) /* FIXME this is wrong */
+
 	unsigned int		num_active_eps;
 	unsigned int		limit_active_eps;
 	/* There are two roothubs to keep track of bus suspend info for */
@@ -2100,12 +2093,8 @@
 		struct xhci_dequeue_state *deq_state);
 void xhci_cleanup_stalled_ring(struct xhci_hcd *xhci, unsigned int ep_index,
 		unsigned int stream_id, struct xhci_td *td);
-<<<<<<< HEAD
-void xhci_stop_endpoint_command_watchdog(unsigned long arg);
-void xhci_stream_timeout(unsigned long arg);
-=======
 void xhci_stop_endpoint_command_watchdog(struct timer_list *t);
->>>>>>> 84df9525
+void xhci_stream_timeout(struct timer_list *unused);
 void xhci_handle_command_timeout(struct work_struct *work);
 
 void xhci_ring_ep_doorbell(struct xhci_hcd *xhci, unsigned int slot_id,
