--- conflicted
+++ resolved
@@ -1,12 +1,8 @@
 
 config BCACHE
 	tristate "Block device as cache"
-<<<<<<< HEAD
 	select CRC64
-	---help---
-=======
 	help
->>>>>>> 1e7da865
 	Allows a block device to be used as cache for other devices; uses
 	a btree for indexing and the layout is optimized for SSDs.
 
