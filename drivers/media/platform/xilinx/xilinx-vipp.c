--- conflicted
+++ resolved
@@ -317,11 +317,7 @@
 			continue;
 
 		/* skipping not connected pads */
-<<<<<<< HEAD
-		pad = media_entity_remote_pad(&entity->entity->pads[i]);
-=======
 		pad = media_pad_remote_pad_first(&entity->entity->pads[i]);
->>>>>>> d82b0891
 		if (!pad || !pad->entity)
 			continue;
 
@@ -386,11 +382,7 @@
 
 		entity = to_xvip_entity(asd);
 		/* skip an entity not belongng to the given pipe */
-<<<<<<< HEAD
-		if (&pipe->pipe != entity->entity->pipe)
-=======
 		if (&pipe->pipe != media_entity_pipeline(entity->entity))
->>>>>>> d82b0891
 			continue;
 
 		state = xvip_graph_entity_start_stop(xdev, entity, on);
