--- conflicted
+++ resolved
@@ -537,16 +537,9 @@
 	 * streaming.
 	 */
 	mutex_lock(&dma->xdev->lock);
-<<<<<<< HEAD
-	pipe = dma->video.entity.pipe
-	     ? to_xvip_pipeline(&dma->video.entity) : &dma->pipe;
-
-	ret = media_pipeline_start(&dma->video.entity, &pipe->pipe);
-=======
 	pipe = to_xvip_pipeline(&dma->video) ? : &dma->pipe;
 
 	ret = video_device_pipeline_start(&dma->video, &pipe->pipe);
->>>>>>> d82b0891
 	mutex_unlock(&dma->xdev->lock);
 	if (ret < 0)
 		goto error;
@@ -1155,13 +1148,8 @@
 	struct xvip_dma *dma = container_of(ctl->handler, struct xvip_dma,
 					    ctrl_handler);
 	int ret = 0;
-<<<<<<< HEAD
-	struct xvip_pipeline *pipe = dma->video.entity.pipe ?
-		to_xvip_pipeline(&dma->video.entity) : &dma->pipe;
-=======
 	struct xvip_pipeline *pipe = media_entity_pipeline(&dma->video.entity) ?
 		to_xvip_pipeline(&dma->video) : &dma->pipe;
->>>>>>> d82b0891
 	struct xvip_dma_buffer *buf, *nbuf;
 
 	switch (ctl->id)  {
@@ -1197,11 +1185,7 @@
 				ret = xvip_pipeline_set_stream(pipe, true);
 				if (ret < 0) {
 					dev_err(dma->xdev->dev, "Failed to set stream\n");
-<<<<<<< HEAD
-					media_pipeline_stop(&dma->video.entity);
-=======
 					media_pipeline_stop(dma->video.entity.pads);
->>>>>>> d82b0891
 					dmaengine_terminate_all(dma->dma);
 
 					/* Give back all queued buffers to videobuf2. */
