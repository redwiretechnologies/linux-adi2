--- conflicted
+++ resolved
@@ -895,27 +895,19 @@
 		ret = spi_nor_read_cr(nor, &sr_cr[1]);
 		if (ret)
 			return ret;
-<<<<<<< HEAD
-	} else if (params->quad_enable) {
-=======
+
 	} else if (spi_nor_get_protocol_width(nor->read_proto) == 4 &&
 		   spi_nor_get_protocol_width(nor->write_proto) == 4 &&
 		   params->quad_enable) {
->>>>>>> 46608a88
 		/*
 		 * If the Status Register 2 Read command (35h) is not
 		 * supported, we should at least be sure we don't
 		 * change the value of the SR2 Quad Enable bit.
 		 *
-<<<<<<< HEAD
-		 * We can safely assume that when the Quad Enable method is
-		 * set, the value of the QE bit is one, as a consequence of the
-		 * params->quad_enable() call.
-=======
+
 		 * When the Quad Enable method is set and the buswidth is 4, we
 		 * can safely assume that the value of the QE bit is one, as a
 		 * consequence of the nor->params->quad_enable() call.
->>>>>>> 46608a88
 		 *
 		 * According to the JESD216 revB standard, BFPT DWORDS[15],
 		 * bits 22:20, the 16-bit Write Status (01h) command is
@@ -1771,8 +1763,6 @@
 		 * by using SPINOR_OP_SE instead of SPINOR_OP_BE_4K.  We may have set up
 		 * to use "small sector erase", but that's not always optimal.
 		 */
-<<<<<<< HEAD
-
 		/* "sector"-at-a-time erase */
 		} else if (spi_nor_has_uniform_erase(nor)) {
 			while (len) {
@@ -1808,44 +1798,6 @@
 				len -= mtd->erasesize;
 			}
 
-=======
-
-		/* "sector"-at-a-time erase */
-		} else if (spi_nor_has_uniform_erase(nor)) {
-			while (len) {
-				ret = spi_nor_write_enable(nor);
-				if (ret)
-					goto erase_err;
-
-				offset = addr / 2;
-
-				if (nor->addr_nbytes == 3) {
-					/* Update Extended Address Register */
-					ret = spi_nor_write_ear(nor, offset);
-					if (ret)
-						goto erase_err;
-				}
-				ret = spi_nor_wait_till_ready(nor);
-				if (ret)
-					goto erase_err;
-
-				ret = spi_nor_write_enable(nor);
-				if (ret)
-					goto erase_err;
-
-				ret = spi_nor_erase_sector(nor, offset);
-				if (ret)
-					goto erase_err;
-
-				ret = spi_nor_wait_till_ready(nor);
-				if (ret)
-					goto erase_err;
-
-				addr += mtd->erasesize;
-				len -= mtd->erasesize;
-			}
-
->>>>>>> 46608a88
 		/* erase multiple sectors */
 		} else {
 			offset = addr / 2;
@@ -3392,10 +3344,7 @@
  */
 static int spi_nor_init_params(struct spi_nor *nor)
 {
-<<<<<<< HEAD
-	bool locking_disable = false;
-=======
->>>>>>> 46608a88
+
 	struct spi_nor_flash_parameter *params = spi_nor_get_params(nor, 0);
 	int ret;
 #ifdef CONFIG_OF
