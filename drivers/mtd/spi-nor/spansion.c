--- conflicted
+++ resolved
@@ -297,17 +297,7 @@
 			cypress_nor_octal_dtr_dis(nor);
 }
 
-<<<<<<< HEAD
-static void s28hs512t_default_init(struct spi_nor *nor)
-{
-	struct spi_nor_flash_parameter *params = spi_nor_get_params(nor, 0);
-
-	params->octal_dtr_enable = cypress_nor_octal_dtr_enable;
-	params->writesize = 16;
-}
-
-=======
->>>>>>> 46608a88
+
 static void s28hs512t_post_sfdp_fixup(struct spi_nor *nor)
 {
 	struct spi_nor_flash_parameter *params = spi_nor_get_params(nor, 0);
