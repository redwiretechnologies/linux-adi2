# SPDX-License-Identifier: GPL-2.0-only
#
# Hardware monitoring chip drivers configuration
#

menuconfig HWMON
	tristate "Hardware Monitoring support"
	depends on HAS_IOMEM
	default y
	help
	  Hardware monitoring devices let you monitor the hardware health
	  of a system. Most modern motherboards include such a device. It
	  can include temperature sensors, voltage sensors, fan speed
	  sensors and various additional features such as the ability to
	  control the speed of the fans. If you want this support you
	  should say Y here and also to the specific driver(s) for your
	  sensors chip(s) below.

	  To find out which specific driver(s) you need, use the
	  sensors-detect script from the lm_sensors package.  Read
	  <file:Documentation/hwmon/userspace-tools.rst> for details.

	  This support can also be built as a module. If so, the module
	  will be called hwmon.

if HWMON

config HWMON_VID
	tristate

config HWMON_DEBUG_CHIP
	bool "Hardware Monitoring Chip debugging messages"
	help
	  Say Y here if you want the I2C chip drivers to produce a bunch of
	  debug messages to the system log.  Select this if you are having
	  a problem with I2C support and want to see more of what is going
	  on.

comment "Native drivers"

config SENSORS_ABITUGURU
	tristate "Abit uGuru (rev 1 & 2)"
	depends on X86 && DMI
	help
	  If you say yes here you get support for the sensor part of the first
	  and second revision of the Abit uGuru chip. The voltage and frequency
	  control parts of the Abit uGuru are not supported. The Abit uGuru
	  chip can be found on Abit uGuru featuring motherboards (most modern
	  Abit motherboards from before end 2005). For more info and a list
	  of which motherboards have which revision see
	  Documentation/hwmon/abituguru.rst

	  This driver can also be built as a module. If so, the module
	  will be called abituguru.

config SENSORS_ABITUGURU3
	tristate "Abit uGuru (rev 3)"
	depends on X86 && DMI
	help
	  If you say yes here you get support for the sensor part of the
	  third revision of the Abit uGuru chip. Only reading the sensors
	  and their settings is supported. The third revision of the Abit
	  uGuru chip can be found on recent Abit motherboards (since end
	  2005). For more info and a list of which motherboards have which
	  revision see Documentation/hwmon/abituguru3.rst

	  This driver can also be built as a module. If so, the module
	  will be called abituguru3.

config SENSORS_AD7314
	tristate "Analog Devices AD7314 and compatibles"
	depends on SPI
	help
	  If you say yes here you get support for the Analog Devices
	  AD7314, ADT7301 and ADT7302 temperature sensors.

	  This driver can also be built as a module. If so, the module
	  will be called ad7314.

config SENSORS_AD7414
	tristate "Analog Devices AD7414"
	depends on I2C
	help
	  If you say yes here you get support for the Analog Devices
	  AD7414 temperature monitoring chip.

	  This driver can also be built as a module. If so, the module
	  will be called ad7414.

config SENSORS_AD7418
	tristate "Analog Devices AD7416, AD7417 and AD7418"
	depends on I2C
	help
	  If you say yes here you get support for the Analog Devices
	  AD7416, AD7417 and AD7418 temperature monitoring chips.

	  This driver can also be built as a module. If so, the module
	  will be called ad7418.

config SENSORS_ADM1021
	tristate "Analog Devices ADM1021 and compatibles"
	depends on I2C
	depends on SENSORS_LM90=n
	help
	  If you say yes here you get support for Analog Devices ADM1021
	  and ADM1023 sensor chips and clones: Maxim MAX1617 and MAX1617A,
	  Genesys Logic GL523SM, National Semiconductor LM84 and TI THMC10.

	  This driver can also be built as a module. If so, the module
	  will be called adm1021.

config SENSORS_ADM1025
	tristate "Analog Devices ADM1025 and compatibles"
	depends on I2C
	select HWMON_VID
	help
	  If you say yes here you get support for Analog Devices ADM1025
	  and Philips NE1619 sensor chips.

	  This driver can also be built as a module. If so, the module
	  will be called adm1025.

config SENSORS_ADM1026
	tristate "Analog Devices ADM1026 and compatibles"
	depends on I2C
	select HWMON_VID
	help
	  If you say yes here you get support for Analog Devices ADM1026
	  sensor chip.

	  This driver can also be built as a module. If so, the module
	  will be called adm1026.

config SENSORS_ADM1029
	tristate "Analog Devices ADM1029"
	depends on I2C
	help
	  If you say yes here you get support for Analog Devices ADM1029
	  sensor chip.
	  Very rare chip, please let us know you use it.

	  This driver can also be built as a module. If so, the module
	  will be called adm1029.

config SENSORS_ADM1031
	tristate "Analog Devices ADM1031 and compatibles"
	depends on I2C
	help
	  If you say yes here you get support for Analog Devices ADM1031
	  and ADM1030 sensor chips.

	  This driver can also be built as a module. If so, the module
	  will be called adm1031.

config SENSORS_ADM1177
	tristate "Analog Devices ADM1177 and compatibles"
	depends on I2C
	help
	  If you say yes here you get support for Analog Devices ADM1177
	  sensor chips.

	  This driver can also be built as a module.  If so, the module
	  will be called adm1177.

config SENSORS_ADM9240
	tristate "Analog Devices ADM9240 and compatibles"
	depends on I2C
	select HWMON_VID
	help
	  If you say yes here you get support for Analog Devices ADM9240,
	  Dallas DS1780, National Semiconductor LM81 sensor chips.

	  This driver can also be built as a module. If so, the module
	  will be called adm9240.

config SENSORS_ADT7X10
	tristate
	select REGMAP
	help
	  This module contains common code shared by the ADT7310/ADT7320 and
	  ADT7410/ADT7420/ADT7422 temperature monitoring chip drivers.

	  If built as a module, the module will be called adt7x10.

config SENSORS_ADT7310
	tristate "Analog Devices ADT7310/ADT7320"
	depends on SPI_MASTER
	select SENSORS_ADT7X10
	help
	  If you say yes here you get support for the Analog Devices
	  ADT7310 and ADT7320 temperature monitoring chips.

	  This driver can also be built as a module. If so, the module
	  will be called adt7310.

config SENSORS_ADT7410
	tristate "Analog Devices ADT7410/ADT7420/ADT7422"
	depends on I2C
	select SENSORS_ADT7X10
	help
	  If you say yes here you get support for the Analog Devices
	  ADT7410, ADT7420 and ADT7422 temperature monitoring chips.

	  This driver can also be built as a module. If so, the module
	  will be called adt7410.

config SENSORS_ADT7411
	tristate "Analog Devices ADT7411"
	depends on I2C
	help
	  If you say yes here you get support for the Analog Devices
	  ADT7411 voltage and temperature monitoring chip.

	  This driver can also be built as a module. If so, the module
	  will be called adt7411.

config SENSORS_ADT7462
	tristate "Analog Devices ADT7462"
	depends on I2C
	help
	  If you say yes here you get support for the Analog Devices
	  ADT7462 temperature monitoring chips.

	  This driver can also be built as a module. If so, the module
	  will be called adt7462.

config SENSORS_ADT7470
	tristate "Analog Devices ADT7470"
	depends on I2C
	help
	  If you say yes here you get support for the Analog Devices
	  ADT7470 temperature monitoring chips.

	  This driver can also be built as a module. If so, the module
	  will be called adt7470.

config SENSORS_ADT7475
	tristate "Analog Devices ADT7473, ADT7475, ADT7476 and ADT7490"
	depends on I2C
	select HWMON_VID
	help
	  If you say yes here you get support for the Analog Devices
	  ADT7473, ADT7475, ADT7476 and ADT7490 hardware monitoring
	  chips.

	  This driver can also be built as a module. If so, the module
	  will be called adt7475.

config SENSORS_AHT10
	tristate "Aosong AHT10"
	depends on I2C
	help
	  If you say yes here, you get support for the Aosong AHT10
	  temperature and humidity sensors

	  This driver can also be built as a module. If so, the module
	  will be called aht10.

config SENSORS_AQUACOMPUTER_D5NEXT
	tristate "Aquacomputer D5 Next, Octo, Quadro, Farbwerk, Farbwerk 360, High Flow Next"
	depends on USB_HID
	select CRC16
	help
	  If you say yes here you get support for sensors and fans of
	  the Aquacomputer D5 Next watercooling pump, Octo and Quadro fan
	  controllers, Farbwerk and Farbwerk 360 RGB controllers, High Flow
	  Next sensor, where available.

	  This driver can also be built as a module. If so, the module
	  will be called aquacomputer_d5next.

config SENSORS_AS370
	tristate "Synaptics AS370 SoC hardware monitoring driver"
	help
	  If you say yes here you get support for the PVT sensors of
	  the Synaptics AS370 SoC

	  This driver can also be built as a module. If so, the module
	  will be called as370-hwmon.


config SENSORS_ASC7621
	tristate "Andigilog aSC7621"
	depends on I2C
	help
	  If you say yes here you get support for the aSC7621
	  family of SMBus sensors chip found on most Intel X38, X48, X58,
	  945, 965 and 975 desktop boards.  Currently supported chips:
	  aSC7621
	  aSC7621a

	  This driver can also be built as a module. If so, the module
	  will be called asc7621.

config SENSORS_AXI_FAN_CONTROL
	tristate "Analog Devices FAN Control HDL Core driver"
	help
	  If you say yes here you get support for the Analog Devices
	  AXI HDL FAN monitoring core.

	  This driver can also be built as a module. If so, the module
	  will be called axi-fan-control

config SENSORS_K8TEMP
	tristate "AMD Athlon64/FX or Opteron temperature sensor"
	depends on X86 && PCI
	help
	  If you say yes here you get support for the temperature
	  sensor(s) inside your CPU. Supported is whole AMD K8
	  microarchitecture. Please note that you will need at least
	  lm-sensors 2.10.1 for proper userspace support.

	  This driver can also be built as a module. If so, the module
	  will be called k8temp.

config SENSORS_K10TEMP
	tristate "AMD Family 10h+ temperature sensor"
	depends on X86 && PCI && AMD_NB
	help
	  If you say yes here you get support for the temperature
	  sensor(s) inside your CPU. Supported are later revisions of
	  the AMD Family 10h and all revisions of the AMD Family 11h,
	  12h (Llano), 14h (Brazos), 15h (Bulldozer/Trinity/Kaveri/Carrizo)
	  and 16h (Kabini/Mullins) microarchitectures.

	  This driver can also be built as a module. If so, the module
	  will be called k10temp.

config SENSORS_FAM15H_POWER
	tristate "AMD Family 15h processor power"
	depends on X86 && PCI && CPU_SUP_AMD
	help
	  If you say yes here you get support for processor power
	  information of your AMD family 15h CPU.

	  This driver can also be built as a module. If so, the module
	  will be called fam15h_power.

config SENSORS_APPLESMC
	tristate "Apple SMC (Motion sensor, light sensor, keyboard backlight)"
	depends on INPUT && X86
	select NEW_LEDS
	select LEDS_CLASS
	help
	  This driver provides support for the Apple System Management
	  Controller, which provides an accelerometer (Apple Sudden Motion
	  Sensor), light sensors, temperature sensors, keyboard backlight
	  control and fan control.

	  Only Intel-based Apple's computers are supported (MacBook Pro,
	  MacBook, MacMini).

	  Data from the different sensors, keyboard backlight control and fan
	  control are accessible via sysfs.

	  This driver also provides an absolute input class device, allowing
	  the laptop to act as a pinball machine-esque joystick.

	  Say Y here if you have an applicable laptop and want to experience
	  the awesome power of applesmc.

config SENSORS_ARM_SCMI
	tristate "ARM SCMI Sensors"
	depends on ARM_SCMI_PROTOCOL
	depends on THERMAL || !THERMAL_OF
	help
	  This driver provides support for temperature, voltage, current
	  and power sensors available on SCMI based platforms. The actual
	  number and type of sensors exported depend on the platform.

	  This driver can also be built as a module. If so, the module
	  will be called scmi-hwmon.

config SENSORS_ARM_SCPI
	tristate "ARM SCPI Sensors"
	depends on ARM_SCPI_PROTOCOL
	depends on THERMAL || !THERMAL_OF
	help
	  This driver provides support for temperature, voltage, current
	  and power sensors available on ARM Ltd's SCP based platforms. The
	  actual number and type of sensors exported depend on the platform.

config SENSORS_ASB100
	tristate "Asus ASB100 Bach"
	depends on (X86 || COMPILE_TEST) && I2C
	select HWMON_VID
	help
	  If you say yes here you get support for the ASB100 Bach sensor
	  chip found on some Asus mainboards.

	  This driver can also be built as a module. If so, the module
	  will be called asb100.

config SENSORS_ASPEED
	tristate "ASPEED AST2400/AST2500 PWM and Fan tach driver"
	depends on ARCH_ASPEED || COMPILE_TEST
	depends on THERMAL || THERMAL=n
	select REGMAP
	help
	  This driver provides support for ASPEED AST2400/AST2500 PWM
	  and Fan Tacho controllers.

	  This driver can also be built as a module. If so, the module
	  will be called aspeed_pwm_tacho.

config SENSORS_ATXP1
	tristate "Attansic ATXP1 VID controller"
	depends on I2C
	select HWMON_VID
	help
	  If you say yes here you get support for the Attansic ATXP1 VID
	  controller.

	  If your board have such a chip, you are able to control your CPU
	  core and other voltages.

	  This driver can also be built as a module. If so, the module
	  will be called atxp1.

config SENSORS_BT1_PVT
	tristate "Baikal-T1 Process, Voltage, Temperature sensor driver"
	depends on MIPS_BAIKAL_T1 || COMPILE_TEST
	select POLYNOMIAL
	help
	  If you say yes here you get support for Baikal-T1 PVT sensor
	  embedded into the SoC.

	  This driver can also be built as a module. If so, the module will be
	  called bt1-pvt.

config SENSORS_BT1_PVT_ALARMS
	bool "Enable Baikal-T1 PVT sensor alarms"
	depends on SENSORS_BT1_PVT
	help
	  Baikal-T1 PVT IP-block provides threshold registers for each
	  supported sensor. But the corresponding interrupts might be
	  generated by the thresholds comparator only in synchronization with
	  a data conversion. Additionally there is only one sensor data can
	  be converted at a time. All of these makes the interface impossible
	  to be used for the hwmon alarms implementation without periodic
	  switch between the PVT sensors. By default the data conversion is
	  performed on demand from the user-space. If this config is enabled
	  the data conversion will be periodically performed and the data will be
	  saved in the internal driver cache.

config SENSORS_CORSAIR_CPRO
	tristate "Corsair Commander Pro controller"
	depends on HID
	help
	  If you say yes here you get support for the Corsair Commander Pro
	  controller.

	  This driver can also be built as a module. If so, the module
	  will be called corsair-cpro.

config SENSORS_CORSAIR_PSU
	tristate "Corsair PSU HID controller"
	depends on HID
	help
	  If you say yes here you get support for Corsair PSUs with a HID
	  interface.
	  Currently this driver supports the (RM/HX)550i, (RM/HX)650i,
	  (RM/HX)750i, (RM/HX)850i, (RM/HX)1000i and HX1200i power supplies
	  by Corsair.

	  This driver can also be built as a module. If so, the module
	  will be called corsair-psu.

config SENSORS_DRIVETEMP
	tristate "Hard disk drives with temperature sensors"
	depends on SCSI && ATA
	help
	  If you say yes you get support for the temperature sensor on
	  hard disk drives.

	  This driver can also be built as a module. If so, the module
	  will be called drivetemp.

config SENSORS_DS620
	tristate "Dallas Semiconductor DS620"
	depends on I2C
	help
	  If you say yes here you get support for Dallas Semiconductor
	  DS620 sensor chip.

	  This driver can also be built as a module. If so, the module
	  will be called ds620.

config SENSORS_DS1621
	tristate "Dallas Semiconductor DS1621 and compatibles"
	depends on I2C
	help
	  If you say yes here you get support for Dallas Semiconductor/Maxim
	  Integrated DS1621 sensor chips and compatible models including:

	  - Dallas Semiconductor DS1625
	  - Maxim Integrated DS1631
	  - Maxim Integrated DS1721
	  - Maxim Integrated DS1731

	  This driver can also be built as a module. If so, the module
	  will be called ds1621.

config SENSORS_DELL_SMM
	tristate "Dell laptop SMM BIOS hwmon driver"
	depends on X86
	imply THERMAL
	help
	  This hwmon driver adds support for reporting temperature of different
	  sensors and controls the fans on Dell laptops via System Management
	  Mode provided by Dell BIOS.

	  When option I8K is also enabled this driver provides legacy /proc/i8k
	  userspace interface for i8kutils package.

config I8K
	bool "Legacy /proc/i8k interface of Dell laptop SMM BIOS hwmon driver"
	depends on SENSORS_DELL_SMM
	depends on PROC_FS
	help
	  This option enables the legacy /proc/i8k userspace interface of the
	  dell-smm-hwmon driver. The character file /proc/i8k exposes the BIOS
	  version, temperatures and allows control of fan speeds of some Dell
	  laptops. Sometimes it also reports power and hotkey status.

	  This interface is required to run programs from the i8kutils package.

	  Say Y if you intend to run userspace programs that use this interface.
	  Say N otherwise.

config SENSORS_DA9052_ADC
	tristate "Dialog DA9052/DA9053 ADC"
	depends on PMIC_DA9052
	help
	  Say y here to support the ADC found on Dialog Semiconductor
	  DA9052-BC and DA9053-AA/Bx PMICs.

	  This driver can also be built as module. If so, the module
	  will be called da9052-hwmon.

config SENSORS_DA9055
	tristate "Dialog Semiconductor DA9055 ADC"
	depends on MFD_DA9055
	help
	  If you say yes here you get support for ADC on the Dialog
	  Semiconductor DA9055 PMIC.

	  This driver can also be built as a module. If so, the module
	  will be called da9055-hwmon.

config SENSORS_I5K_AMB
	tristate "FB-DIMM AMB temperature sensor on Intel 5000 series chipsets"
	depends on PCI
	help
	  If you say yes here you get support for FB-DIMM AMB temperature
	  monitoring chips on systems with the Intel 5000 series chipset.

	  This driver can also be built as a module. If so, the module
	  will be called i5k_amb.

config SENSORS_SPARX5
	tristate "Sparx5 SoC temperature sensor"
	depends on ARCH_SPARX5 || COMPILE_TEST
	help
	  If you say yes here you get support for temperature monitoring
	  with the Microchip Sparx5 SoC.

	  This driver can also be built as a module. If so, the module
	  will be called sparx5-temp.

config SENSORS_F71805F
	tristate "Fintek F71805F/FG, F71806F/FG and F71872F/FG"
	depends on !PPC
	help
	  If you say yes here you get support for hardware monitoring
	  features of the Fintek F71805F/FG, F71806F/FG and F71872F/FG
	  Super-I/O chips.

	  This driver can also be built as a module. If so, the module
	  will be called f71805f.

config SENSORS_F71882FG
	tristate "Fintek F71882FG and compatibles"
	depends on !PPC
	help
	  If you say yes here you get support for hardware monitoring
	  features of many Fintek Super-I/O (LPC) chips. The currently
	  supported chips are:
	    F71808E/A
	    F71858FG
	    F71862FG
	    F71863FG
	    F71869F/E/A
	    F71882FG
	    F71883FG
	    F71889FG/ED/A
	    F8000
	    F81801U
	    F81865F

	  This driver can also be built as a module. If so, the module
	  will be called f71882fg.

config SENSORS_F75375S
	tristate "Fintek F75375S/SP, F75373 and F75387"
	depends on I2C
	help
	  If you say yes here you get support for hardware monitoring
	  features of the Fintek F75375S/SP, F75373 and F75387

	  This driver can also be built as a module. If so, the module
	  will be called f75375s.

config SENSORS_GSC
	tristate "Gateworks System Controller ADC"
	depends on MFD_GATEWORKS_GSC
	help
	  Support for the Gateworks System Controller A/D converters.

	  To compile this driver as a module, choose M here:
	  the module will be called gsc-hwmon.

config SENSORS_MC13783_ADC
        tristate "Freescale MC13783/MC13892 ADC"
        depends on MFD_MC13XXX
        help
          Support for the A/D converter on MC13783 and MC13892 PMIC.

config SENSORS_FSCHMD
	tristate "Fujitsu Siemens Computers sensor chips"
	depends on (X86 || COMPILE_TEST) && I2C
	help
	  If you say yes here you get support for the following Fujitsu
	  Siemens Computers (FSC) sensor chips: Poseidon, Scylla, Hermes,
	  Heimdall, Heracles, Hades and Syleus including support for the
	  integrated watchdog.

	  This is a merged driver for FSC sensor chips replacing the fscpos,
	  fscscy and fscher drivers and adding support for several other FSC
	  sensor chips.

	  This driver can also be built as a module. If so, the module
	  will be called fschmd.

config SENSORS_FTSTEUTATES
	tristate "Fujitsu Technology Solutions sensor chip Teutates"
	depends on I2C && WATCHDOG
	select WATCHDOG_CORE
	help
	  If you say yes here you get support for the Fujitsu Technology
	  Solutions (FTS) sensor chip "Teutates" including support for
	  the integrated watchdog.

	  This driver can also be built as a module. If so, the module
	  will be called ftsteutates.

config SENSORS_GL518SM
	tristate "Genesys Logic GL518SM"
	depends on I2C
	help
	  If you say yes here you get support for Genesys Logic GL518SM
	  sensor chips.

	  This driver can also be built as a module. If so, the module
	  will be called gl518sm.

config SENSORS_GL520SM
	tristate "Genesys Logic GL520SM"
	depends on I2C
	select HWMON_VID
	help
	  If you say yes here you get support for Genesys Logic GL520SM
	  sensor chips.

	  This driver can also be built as a module. If so, the module
	  will be called gl520sm.

config SENSORS_G760A
	tristate "GMT G760A"
	depends on I2C
	help
	  If you say yes here you get support for Global Mixed-mode
	  Technology Inc G760A fan speed PWM controller chips.

	  This driver can also be built as a module. If so, the module
	  will be called g760a.

config SENSORS_G762
	tristate "GMT G762 and G763"
	depends on I2C
	help
	  If you say yes here you get support for Global Mixed-mode
	  Technology Inc G762 and G763 fan speed PWM controller chips.

	  This driver can also be built as a module. If so, the module
	  will be called g762.

config SENSORS_GPIO_FAN
	tristate "GPIO fan"
	depends on OF_GPIO
	depends on GPIOLIB || COMPILE_TEST
	depends on THERMAL || THERMAL=n
	help
	  If you say yes here you get support for fans connected to GPIO lines.

	  This driver can also be built as a module. If so, the module
	  will be called gpio-fan.

config SENSORS_HIH6130
	tristate "Honeywell Humidicon HIH-6130 humidity/temperature sensor"
	depends on I2C
	help
	  If you say yes here you get support for Honeywell Humidicon
	  HIH-6130 and HIH-6131 Humidicon humidity sensors.

	  This driver can also be built as a module. If so, the module
	  will be called hih6130.

config SENSORS_IBMAEM
	tristate "IBM Active Energy Manager temperature/power sensors and control"
	select IPMI_SI
	depends on IPMI_HANDLER
	help
	  If you say yes here you get support for the temperature and
	  power sensors and capping hardware in various IBM System X
	  servers that support Active Energy Manager.  This includes
	  the x3350, x3550, x3650, x3655, x3755, x3850 M2, x3950 M2,
	  and certain HC10/HS2x/LS2x/QS2x blades.

	  This driver can also be built as a module. If so, the module
	  will be called ibmaem.

config SENSORS_IBMPEX
	tristate "IBM PowerExecutive temperature/power sensors"
	select IPMI_SI
	depends on IPMI_HANDLER
	help
	  If you say yes here you get support for the temperature and
	  power sensors in various IBM System X servers that support
	  PowerExecutive.  So far this includes the x3350, x3550, x3650,
	  x3655, and x3755; the x3800, x3850, and x3950 models that have
	  PCI Express; and some of the HS2x, LS2x, and QS2x blades.

	  This driver can also be built as a module. If so, the module
	  will be called ibmpex.

config SENSORS_IBMPOWERNV
	tristate "IBM POWERNV platform sensors"
	depends on PPC_POWERNV
	default y
	help
	  If you say yes here you get support for the temperature/fan/power
	  sensors on your PowerNV platform.

	  This driver can also be built as a module. If so, the module
	  will be called ibmpowernv.

config SENSORS_IIO_HWMON
	tristate "Hwmon driver that uses channels specified via iio maps"
	depends on IIO
	help
	  This is a platform driver that in combination with a suitable
	  map allows IIO devices to provide basic hwmon functionality
	  for those channels specified in the map.  This map can be provided
	  either via platform data or the device tree bindings.

config SENSORS_I5500
	tristate "Intel 5500/5520/X58 temperature sensor"
	depends on X86 && PCI
	help
	  If you say yes here you get support for the temperature
	  sensor inside the Intel 5500, 5520 and X58 chipsets.

	  This driver can also be built as a module. If so, the module
	  will be called i5500_temp.

config SENSORS_CORETEMP
	tristate "Intel Core/Core2/Atom temperature sensor"
	depends on X86
	help
	  If you say yes here you get support for the temperature
	  sensor inside your CPU. Most of the family 6 CPUs
	  are supported. Check Documentation/hwmon/coretemp.rst for details.

config SENSORS_IT87
	tristate "ITE IT87xx and compatibles"
	depends on !PPC
	select HWMON_VID
	help
	  If you say yes here you get support for ITE IT8705F, IT8712F, IT8716F,
	  IT8718F, IT8720F, IT8721F, IT8726F, IT8728F, IT8732F, IT8758E,
	  IT8771E, IT8772E, IT8781F, IT8782F, IT8783E/F, IT8786E, IT8790E,
	  IT8603E, IT8620E, IT8623E, and IT8628E sensor chips, and the SiS950
	  clone.

	  This driver can also be built as a module. If so, the module
	  will be called it87.

config SENSORS_JC42
	tristate "JEDEC JC42.4 compliant memory module temperature sensors"
	depends on I2C
	help
	  If you say yes here, you get support for JEDEC JC42.4 compliant
	  temperature sensors, which are used on many DDR3 memory modules for
	  mobile devices and servers.  Support will include, but not be limited
	  to, ADT7408, AT30TS00, CAT34TS02, CAT6095, MAX6604, MCP9804, MCP9805,
	  MCP9808, MCP98242, MCP98243, MCP98244, MCP9843, SE97, SE98,
	  STTS424(E), STTS2002, STTS3000, TSE2002, TSE2004, TS3000, and TS3001.

	  This driver can also be built as a module. If so, the module
	  will be called jc42.

config SENSORS_POWR1220
	tristate "Lattice POWR1220 Power Monitoring"
	depends on I2C
	help
	  If you say yes here you get access to the hardware monitoring
	  functions of the Lattice POWR1220 isp Power Supply Monitoring,
	  Sequencing and Margining Controller.

	  This driver can also be built as a module. If so, the module
	  will be called powr1220.

config SENSORS_LAN966X
	tristate "Microchip LAN966x Hardware Monitoring"
	depends on SOC_LAN966 || COMPILE_TEST
	select REGMAP
	select POLYNOMIAL
	help
	  If you say yes here you get support for temperature monitoring
	  on the Microchip LAN966x SoC.

	  This driver can also be built as a module. If so, the module
	  will be called lan966x-hwmon.

config SENSORS_LINEAGE
	tristate "Lineage Compact Power Line Power Entry Module"
	depends on I2C
	help
	  If you say yes here you get support for the Lineage Compact Power Line
	  series of DC/DC and AC/DC converters such as CP1800, CP2000AC,
	  CP2000DC, CP2725, and others.

	  This driver can also be built as a module. If so, the module
	  will be called lineage-pem.

config SENSORS_LOCHNAGAR
	tristate "Lochnagar Hardware Monitor"
	depends on MFD_LOCHNAGAR
	help
	  If you say yes here you get support for Lochnagar 2 temperature,
	  voltage and current sensors abilities.

	  This driver can also be built as a module.  If so, the module
	  will be called lochnagar-hwmon.

config SENSORS_LTC2945
	tristate "Linear Technology LTC2945"
	depends on I2C
	select REGMAP_I2C
	help
	  If you say yes here you get support for Linear Technology LTC2945
	  I2C System Monitor.

	  This driver can also be built as a module. If so, the module will
	  be called ltc2945.

config SENSORS_LTC2947
	tristate

config SENSORS_LTC2947_I2C
	tristate "Analog Devices LTC2947 High Precision Power and Energy Monitor over I2C"
	depends on I2C
	select REGMAP_I2C
	select SENSORS_LTC2947
	help
	  If you say yes here you get support for Linear Technology LTC2947
	  I2C High Precision Power and Energy Monitor

	  This driver can also be built as a module. If so, the module will
	  be called ltc2947-i2c.

config SENSORS_LTC2947_SPI
	tristate "Analog Devices LTC2947 High Precision Power and Energy Monitor over SPI"
	depends on SPI_MASTER
	select REGMAP_SPI
	select SENSORS_LTC2947
	help
	  If you say yes here you get support for Linear Technology LTC2947
	  SPI High Precision Power and Energy Monitor

	  This driver can also be built as a module. If so, the module will
	  be called ltc2947-spi.

config SENSORS_LTC2990
	tristate "Linear Technology LTC2990"
	depends on I2C
	help
	  If you say yes here you get support for Linear Technology LTC2990
	  I2C System Monitor. The LTC2990 supports a combination of voltage,
	  current and temperature monitoring.

	  This driver can also be built as a module. If so, the module will
	  be called ltc2990.

config SENSORS_LTC2992
	tristate "Linear Technology LTC2992"
	depends on I2C
	depends on GPIOLIB
	help
	  If you say yes here you get support for Linear Technology LTC2992
	  I2C System Monitor. The LTC2992 measures current, voltage, and
	  power of two supplies.

	  This driver can also be built as a module. If so, the module will
	  be called ltc2992.

config SENSORS_LTC4151
	tristate "Linear Technology LTC4151"
	depends on I2C
	help
	  If you say yes here you get support for Linear Technology LTC4151
	  High Voltage I2C Current and Voltage Monitor interface.

	  This driver can also be built as a module. If so, the module will
	  be called ltc4151.

config SENSORS_LTC4215
	tristate "Linear Technology LTC4215"
	depends on I2C
	help
	  If you say yes here you get support for Linear Technology LTC4215
	  Hot Swap Controller I2C interface.

	  This driver can also be built as a module. If so, the module will
	  be called ltc4215.

config SENSORS_LTC4222
	tristate "Linear Technology LTC4222"
	depends on I2C
	select REGMAP_I2C
	help
	  If you say yes here you get support for Linear Technology LTC4222
	  Dual Hot Swap Controller I2C interface.

	  This driver can also be built as a module. If so, the module will
	  be called ltc4222.

config SENSORS_LTC4245
	tristate "Linear Technology LTC4245"
	depends on I2C
	help
	  If you say yes here you get support for Linear Technology LTC4245
	  Multiple Supply Hot Swap Controller I2C interface.

	  This driver can also be built as a module. If so, the module will
	  be called ltc4245.

config SENSORS_LTC4260
	tristate "Linear Technology LTC4260"
	depends on I2C
	select REGMAP_I2C
	help
	  If you say yes here you get support for Linear Technology LTC4260
	  Positive Voltage Hot Swap Controller I2C interface.

	  This driver can also be built as a module. If so, the module will
	  be called ltc4260.

config SENSORS_LTC4261
	tristate "Linear Technology LTC4261"
	depends on I2C
	help
	  If you say yes here you get support for Linear Technology LTC4261
	  Negative Voltage Hot Swap Controller I2C interface.

	  This driver can also be built as a module. If so, the module will
	  be called ltc4261.

config SENSORS_LTQ_CPUTEMP
	bool "Lantiq cpu temperature sensor driver"
	depends on SOC_XWAY
	help
	  If you say yes here you get support for the temperature
	  sensor inside your CPU.

config SENSORS_MAX1111
	tristate "Maxim MAX1111 Serial 8-bit ADC chip and compatibles"
	depends on SPI_MASTER
	help
	  Say y here to support Maxim's MAX1110, MAX1111, MAX1112, and MAX1113
	  ADC chips.

	  This driver can also be built as a module. If so, the module
	  will be called max1111.

config SENSORS_MAX127
	tristate "Maxim MAX127 12-bit 8-channel Data Acquisition System"
	depends on I2C
	help
	  Say y here to support Maxim's MAX127 DAS chips.

	  This driver can also be built as a module. If so, the module
	  will be called max127.

config SENSORS_MAX16065
	tristate "Maxim MAX16065 System Manager and compatibles"
	depends on I2C
	help
	  If you say yes here you get support for hardware monitoring
	  capabilities of the following Maxim System Manager chips.
	    MAX16065
	    MAX16066
	    MAX16067
	    MAX16068
	    MAX16070
	    MAX16071

	  This driver can also be built as a module. If so, the module
	  will be called max16065.

config SENSORS_MAX1619
	tristate "Maxim MAX1619 sensor chip"
	depends on I2C
	help
	  If you say yes here you get support for MAX1619 sensor chip.

	  This driver can also be built as a module. If so, the module
	  will be called max1619.

config SENSORS_MAX1668
	tristate "Maxim MAX1668 and compatibles"
	depends on I2C
	help
	  If you say yes here you get support for MAX1668, MAX1989 and
	  MAX1805 chips.

	  This driver can also be built as a module. If so, the module
	  will be called max1668.

config SENSORS_MAX197
	tristate "Maxim MAX197 and compatibles"
	help
	  Support for the Maxim MAX197 A/D converter.
	  Support will include, but not be limited to, MAX197, and MAX199.

	  This driver can also be built as a module. If so, the module
	  will be called max197.

config SENSORS_MAX31722
	tristate "MAX31722 temperature sensor"
	depends on SPI
	help
	  Support for the Maxim Integrated MAX31722/MAX31723 digital
	  thermometers/thermostats operating over an SPI interface.

	  This driver can also be built as a module. If so, the module
	  will be called max31722.

config SENSORS_MAX31730
	tristate "MAX31730 temperature sensor"
	depends on I2C
	help
	  Support for the Maxim Integrated MAX31730 3-Channel Remote
	  Temperature Sensor.

	  This driver can also be built as a module. If so, the module
	  will be called max31730.

config SENSORS_MAX31760
	tristate "MAX31760 fan speed controller"
	depends on I2C
	select REGMAP_I2C
	help
	  Support for the Analog Devices MAX31760 Precision Fan-Speed
	  Controller. MAX31760 integrates temperature sensing along with
	  precision PWM fan control.

	  This driver can also be built as a module. If so, the module
	  will be called max31760.

<<<<<<< HEAD
config MAX31827
	tristate "MAX31827 low-power temperature switch and similar devices"
	depends on I2C
	select REGMAP_I2C
	help
	  If you say yes here you get support for MAX31827, MAX31828 and
	  MAX31829 low-power temperature switches and sensors connected with I2C.

	  This driver can also be built as a module.  If so, the module
	  will be called max31827.

=======
>>>>>>> cb1f2dbc
config SENSORS_MAX6620
	tristate "Maxim MAX6620 fan controller"
	depends on I2C
	help
	  If you say yes here you get support for the MAX6620
	  fan controller.

	  This driver can also be built as a module. If so, the module
	  will be called max6620.

config SENSORS_MAX6621
	tristate "Maxim MAX6621 sensor chip"
	depends on I2C
	select REGMAP_I2C
	help
	  If you say yes here you get support for MAX6621 sensor chip.
	  MAX6621 is a PECI-to-I2C translator provides an efficient,
	  low-cost solution for PECI-to-SMBus/I2C protocol conversion.
	  It allows reading the temperature from the PECI-compliant
	  host directly from up to four PECI-enabled CPUs.

	  This driver can also be built as a module. If so, the module
	  will be called max6621.

config SENSORS_MAX6639
	tristate "Maxim MAX6639 sensor chip"
	depends on I2C
	help
	  If you say yes here you get support for the MAX6639
	  sensor chips.

	  This driver can also be built as a module. If so, the module
	  will be called max6639.

config SENSORS_MAX6642
	tristate "Maxim MAX6642 sensor chip"
	depends on I2C
	depends on SENSORS_LM90=n
	help
	  If you say yes here you get support for MAX6642 sensor chip.
	  MAX6642 is a SMBus-Compatible Remote/Local Temperature Sensor
	  with Overtemperature Alarm from Maxim.

	  This driver can also be built as a module. If so, the module
	  will be called max6642.

config SENSORS_MAX6650
	tristate "Maxim MAX6650 sensor chip"
	depends on I2C
	depends on THERMAL || THERMAL=n
	help
	  If you say yes here you get support for the MAX6650 / MAX6651
	  sensor chips.

	  This driver can also be built as a module. If so, the module
	  will be called max6650.

config SENSORS_MAX6697
	tristate "Maxim MAX6697 and compatibles"
	depends on I2C
	help
	  If you say yes here you get support for MAX6581, MAX6602, MAX6622,
	  MAX6636, MAX6689, MAX6693, MAX6694, MAX6697, MAX6698, and MAX6699
	  temperature sensor chips.

	  This driver can also be built as a module. If so, the module
	  will be called max6697.

config SENSORS_MAX31790
	tristate "Maxim MAX31790 sensor chip"
	depends on I2C
	help
	  If you say yes here you get support for 6-Channel PWM-Output
	  Fan RPM Controller.

	  This driver can also be built as a module. If so, the module
	  will be called max31790.

config SENSORS_MCP3021
	tristate "Microchip MCP3021 and compatibles"
	depends on I2C
	help
	  If you say yes here you get support for MCP3021 and MCP3221.
	  The MCP3021 is a A/D converter (ADC) with 10-bit and the MCP3221
	  with 12-bit resolution.

	  This driver can also be built as a module. If so, the module
	  will be called mcp3021.

config SENSORS_MLXREG_FAN
	tristate "Mellanox FAN driver"
	depends on MELLANOX_PLATFORM
	imply THERMAL
	select REGMAP
	help
	  This option enables support for the FAN control on the Mellanox
	  Ethernet and InfiniBand switches. The driver can be activated by the
	  platform device add call. Say Y to enable these. To compile this
	  driver as a module, choose 'M' here: the module will be called
	  mlxreg-fan.

config SENSORS_TC654
	tristate "Microchip TC654/TC655 and compatibles"
	depends on I2C
	help
	  If you say yes here you get support for TC654 and TC655.
	  The TC654 and TC655 are PWM mode fan speed controllers with
	  FanSense technology for use with brushless DC fans.

	  This driver can also be built as a module. If so, the module
	  will be called tc654.

config SENSORS_TPS23861
	tristate "Texas Instruments TPS23861 PoE PSE"
	depends on I2C
	select REGMAP_I2C
	help
	  If you say yes here you get support for Texas Instruments
	  TPS23861 802.3at PoE PSE chips.

	  This driver can also be built as a module. If so, the module
	  will be called tps23861.

config SENSORS_MENF21BMC_HWMON
	tristate "MEN 14F021P00 BMC Hardware Monitoring"
	depends on MFD_MENF21BMC
	help
	  Say Y here to include support for the MEN 14F021P00 BMC
	  hardware monitoring.

	  This driver can also be built as a module. If so the module
	  will be called menf21bmc_hwmon.

config SENSORS_MR75203
	tristate "Moortec Semiconductor MR75203 PVT Controller"
	select REGMAP_MMIO
	help
	  If you say yes here you get support for Moortec MR75203
	  PVT controller.

	  This driver can also be built as a module. If so, the module
	  will be called mr75203.

config SENSORS_ADCXX
	tristate "National Semiconductor ADCxxxSxxx"
	depends on SPI_MASTER
	help
	  If you say yes here you get support for the National Semiconductor
	  ADC<bb><c>S<sss> chip family, where
	  * bb  is the resolution in number of bits (8, 10, 12)
	  * c   is the number of channels (1, 2, 4, 8)
	  * sss is the maximum conversion speed (021 for 200 kSPS, 051 for 500
	    kSPS and 101 for 1 MSPS)

	  Examples : ADC081S101, ADC124S501, ...

	  This driver can also be built as a module. If so, the module
	  will be called adcxx.

config SENSORS_LM63
	tristate "National Semiconductor LM63 and compatibles"
	depends on I2C
	help
	  If you say yes here you get support for the National
	  Semiconductor LM63, LM64, and LM96163 remote diode digital temperature
	  sensors with integrated fan control.  Such chips are found
	  on the Tyan S4882 (Thunder K8QS Pro) motherboard, among
	  others.

	  This driver can also be built as a module. If so, the module
	  will be called lm63.

config SENSORS_LM70
	tristate "National Semiconductor LM70 and compatibles"
	depends on SPI_MASTER
	help
	  If you say yes here you get support for the National Semiconductor
	  LM70, LM71, LM74 and Texas Instruments TMP121/TMP123, TMP122/TMP124,
	  TMP125 digital temperature sensor chips.

	  This driver can also be built as a module. If so, the module
	  will be called lm70.

config SENSORS_LM73
	tristate "National Semiconductor LM73"
	depends on I2C
	help
	  If you say yes here you get support for National Semiconductor LM73
	  sensor chips.
	  This driver can also be built as a module. If so, the module
	  will be called lm73.

config SENSORS_LM75
	tristate "National Semiconductor LM75 and compatibles"
	depends on I2C
	select REGMAP_I2C
	help
	  If you say yes here you get support for one common type of
	  temperature sensor chip, with models including:

		- Analog Devices ADT75
		- Atmel (now Microchip) AT30TS74
		- Dallas Semiconductor DS75, DS1775 and DS7505
		- Global Mixed-mode Technology (GMT) G751
		- Maxim MAX6625 and MAX6626
		- Microchip MCP980x
		- National Semiconductor LM75, LM75A
		- NXP's LM75A
		- ST Microelectronics STDS75
		- ST Microelectronics STLM75
		- TelCom (now Microchip) TCN75
		- Texas Instruments TMP100, TMP101, TMP105, TMP112, TMP75,
		  TMP175, TMP275

	  This driver supports driver model based binding through board
	  specific I2C device tables.

	  It also supports the "legacy" style of driver binding.  To use
	  that with some chips which don't replicate LM75 quirks exactly,
	  you may need the "force" module parameter.

	  This driver can also be built as a module. If so, the module
	  will be called lm75.

config SENSORS_LM77
	tristate "National Semiconductor LM77"
	depends on I2C
	help
	  If you say yes here you get support for National Semiconductor LM77
	  sensor chips.

	  This driver can also be built as a module. If so, the module
	  will be called lm77.

config SENSORS_LM78
	tristate "National Semiconductor LM78 and compatibles"
	depends on I2C
	select HWMON_VID
	help
	  If you say yes here you get support for National Semiconductor LM78,
	  LM78-J and LM79.

	  This driver can also be built as a module. If so, the module
	  will be called lm78.

config SENSORS_LM80
	tristate "National Semiconductor LM80 and LM96080"
	depends on I2C
	help
	  If you say yes here you get support for National Semiconductor
	  LM80 and LM96080 sensor chips.

	  This driver can also be built as a module. If so, the module
	  will be called lm80.

config SENSORS_LM83
	tristate "National Semiconductor LM83 and compatibles"
	depends on I2C
	select REGMAP
	help
	  If you say yes here you get support for National Semiconductor
	  LM82 and LM83 sensor chips.

	  This driver can also be built as a module. If so, the module
	  will be called lm83.

config SENSORS_LM85
	tristate "National Semiconductor LM85 and compatibles"
	depends on I2C
	select HWMON_VID
	help
	  If you say yes here you get support for National Semiconductor LM85
	  sensor chips and clones: ADM1027, ADT7463, ADT7468, EMC6D100,
	  EMC6D101, EMC6D102, and EMC6D103.

	  This driver can also be built as a module. If so, the module
	  will be called lm85.

config SENSORS_LM87
	tristate "National Semiconductor LM87 and compatibles"
	depends on I2C
	select HWMON_VID
	help
	  If you say yes here you get support for National Semiconductor LM87
	  and Analog Devices ADM1024 sensor chips.

	  This driver can also be built as a module. If so, the module
	  will be called lm87.

config SENSORS_LM90
	tristate "National Semiconductor LM90 and compatibles"
	depends on I2C
	help
	  If you say yes here you get support for National Semiconductor LM84,
	  LM90, LM86, LM89 and LM99, Analog Devices ADM1020, ADM2021, ADM1021A,
	  ADM1023, ADM1032, ADT7461, ADT7461A, ADT7481, ADT7482, and ADT7483A,
	  Maxim MAX1617, MAX6642, MAX6646, MAX6647, MAX6648, MAX6649, MAX6654,
	  MAX6657, MAX6658, MAX6659, MAX6680, MAX6681, MAX6692, MAX6695,
	  MAX6696,
	  ON Semiconductor NCT1008, NCT210, NCT72, NCT214, NCT218,
	  Winbond/Nuvoton W83L771W/G/AWG/ASG,
	  Philips NE1618, SA56004, GMT G781, Texas Instruments TMP451 and TMP461
	  sensor chips.

	  This driver can also be built as a module. If so, the module
	  will be called lm90.

config SENSORS_LM92
	tristate "National Semiconductor LM92 and compatibles"
	depends on I2C
	help
	  If you say yes here you get support for National Semiconductor LM92
	  and Maxim MAX6635 sensor chips.

	  This driver can also be built as a module. If so, the module
	  will be called lm92.

config SENSORS_LM93
	tristate "National Semiconductor LM93 and compatibles"
	depends on I2C
	select HWMON_VID
	help
	  If you say yes here you get support for National Semiconductor LM93,
	  LM94, and compatible sensor chips.

	  This driver can also be built as a module. If so, the module
	  will be called lm93.

config SENSORS_LM95234
	tristate "National Semiconductor LM95234 and compatibles"
	depends on I2C
	help
	  If you say yes here you get support for the LM95233 and LM95234
	  temperature sensor chips.

	  This driver can also be built as a module. If so, the module
	  will be called lm95234.

config SENSORS_LM95241
	tristate "National Semiconductor LM95241 and compatibles"
	depends on I2C
	help
	  If you say yes here you get support for LM95231 and LM95241 sensor
	  chips.

	  This driver can also be built as a module. If so, the module
	  will be called lm95241.

config SENSORS_LM95245
	tristate "National Semiconductor LM95245 and compatibles"
	depends on I2C
	select REGMAP_I2C
	help
	  If you say yes here you get support for LM95235 and LM95245
	  temperature sensor chips.

	  This driver can also be built as a module. If so, the module
	  will be called lm95245.

config SENSORS_PC87360
	tristate "National Semiconductor PC87360 family"
	depends on !PPC
	select HWMON_VID
	help
	  If you say yes here you get access to the hardware monitoring
	  functions of the National Semiconductor PC8736x Super-I/O chips.
	  The PC87360, PC87363 and PC87364 only have fan monitoring and
	  control.  The PC87365 and PC87366 additionally have voltage and
	  temperature monitoring.

	  This driver can also be built as a module. If so, the module
	  will be called pc87360.

config SENSORS_PC87427
	tristate "National Semiconductor PC87427"
	depends on !PPC
	help
	  If you say yes here you get access to the hardware monitoring
	  functions of the National Semiconductor PC87427 Super-I/O chip.
	  The chip has two distinct logical devices, one for fan speed
	  monitoring and control, and one for voltage and temperature
	  monitoring. Fan speed monitoring and control are supported, as
	  well as temperature monitoring. Voltages aren't supported yet.

	  This driver can also be built as a module. If so, the module
	  will be called pc87427.

config SENSORS_NTC_THERMISTOR
	tristate "NTC thermistor support"
	depends on IIO
	depends on THERMAL || !THERMAL_OF
	help
	  This driver supports NTC thermistors sensor reading and its
	  interpretation. The driver can also monitor the temperature and
	  send notifications about the temperature.

	  Currently, this driver supports
	  NCP15WB473, NCP18WB473, NCP21WB473, NCP03WB473, NCP15WL333,
	  NCP03WF104 and NCP15XH103 from Murata and B57330V2103 and
	  B57891S0103 from EPCOS.

	  This driver can also be built as a module. If so, the module
	  will be called ntc-thermistor.

config SENSORS_NCT6683
	tristate "Nuvoton NCT6683D"
	depends on !PPC
	help
	  If you say yes here you get support for the hardware monitoring
	  functionality of the Nuvoton NCT6683D eSIO chip.

	  This driver can also be built as a module. If so, the module
	  will be called nct6683.

config SENSORS_NCT6775_CORE
	tristate
	select REGMAP
	help
	  This module contains common code shared by the platform and
	  i2c versions of the nct6775 driver; it is not useful on its
	  own.

	  If built as a module, the module will be called
	  nct6775-core.

config SENSORS_NCT6775
	tristate "Platform driver for Nuvoton NCT6775F and compatibles"
	depends on !PPC
	depends on ACPI_WMI || ACPI_WMI=n
	select HWMON_VID
	select SENSORS_NCT6775_CORE
	help
	  If you say yes here you get support for the hardware monitoring
	  functionality of the Nuvoton NCT6106D, NCT6775F, NCT6776F, NCT6779D,
	  NCT6791D, NCT6792D, NCT6793D, NCT6795D, NCT6796D, and compatible
	  Super-I/O chips. This driver replaces the w83627ehf driver for
	  NCT6775F and NCT6776F.

	  This driver can also be built as a module. If so, the module
	  will be called nct6775.

config SENSORS_NCT6775_I2C
	tristate "I2C driver for Nuvoton NCT6775F and compatibles"
	depends on I2C
	select REGMAP_I2C
	select SENSORS_NCT6775_CORE
	help
	  If you say yes here you get support for the hardware monitoring
	  functionality of the Nuvoton NCT6106D, NCT6775F, NCT6776F, NCT6779D,
	  NCT6791D, NCT6792D, NCT6793D, NCT6795D, NCT6796D, and compatible
	  Super-I/O chips via their I2C interface.

	  If you're not building a kernel for a BMC, this is probably
	  not the driver you want (see CONFIG_SENSORS_NCT6775).

	  This driver can also be built as a module. If so, the module
	  will be called nct6775-i2c.

config SENSORS_NCT7802
	tristate "Nuvoton NCT7802Y"
	depends on I2C
	select REGMAP_I2C
	help
	  If you say yes here you get support for the Nuvoton NCT7802Y
	  hardware monitoring chip.

	  This driver can also be built as a module. If so, the module
	  will be called nct7802.

config SENSORS_NCT7904
	tristate "Nuvoton NCT7904"
	depends on I2C && WATCHDOG
	select WATCHDOG_CORE
	help
	  If you say yes here you get support for the Nuvoton NCT7904
	  hardware monitoring chip, including manual fan speed control
	  and support for the integrated watchdog.

	  This driver can also be built as a module. If so, the module
	  will be called nct7904.

config SENSORS_NPCM7XX
	tristate "Nuvoton NPCM750 and compatible PWM and Fan controllers"
	imply THERMAL
	help
	  This driver provides support for Nuvoton NPCM750/730/715/705 PWM
          and Fan controllers.

          This driver can also be built as a module. If so, the module
          will be called npcm750-pwm-fan.

config SENSORS_NSA320
	tristate "ZyXEL NSA320 and compatible fan speed and temperature sensors"
	depends on GPIOLIB && OF
	depends on MACH_KIRKWOOD || COMPILE_TEST
	help
	  If you say yes here you get support for hardware monitoring
	  for the ZyXEL NSA320 Media Server and other compatible devices
	  (probably the NSA325 and some NSA310 variants).

	  The sensor data is taken from a Holtek HT46R065 microcontroller
	  connected to GPIO lines.

	  This driver can also be built as a module. If so, the module
	  will be called nsa320-hwmon.

config SENSORS_NZXT_KRAKEN2
	tristate "NZXT Kraken X42/X51/X62/X72 liquid coolers"
	depends on USB_HID
	help
	  If you say yes here you get support for hardware monitoring for the
	  NZXT Kraken X42/X52/X62/X72 all-in-one CPU liquid coolers.

	  This driver can also be built as a module. If so, the module
	  will be called nzxt-kraken2.

config SENSORS_NZXT_SMART2
	tristate "NZXT RGB & Fan Controller/Smart Device v2"
	depends on USB_HID
	help
	  If you say yes here you get support for hardware monitoring for the
	  NZXT RGB & Fan Controller/Smart Device v2.

	  This driver can also be built as a module. If so, the module
	  will be called nzxt-smart2.

source "drivers/hwmon/occ/Kconfig"

config SENSORS_PCF8591
	tristate "Philips PCF8591 ADC/DAC"
	depends on I2C
	help
	  If you say yes here you get support for Philips PCF8591 4-channel
	  ADC, 1-channel DAC chips.

	  This driver can also be built as a module. If so, the module
	  will be called pcf8591.

	  These devices are hard to detect and rarely found on mainstream
	  hardware. If unsure, say N.

source "drivers/hwmon/peci/Kconfig"

source "drivers/hwmon/pmbus/Kconfig"

config SENSORS_PWM_FAN
	tristate "PWM fan"
	depends on (PWM && OF) || COMPILE_TEST
	depends on THERMAL || THERMAL=n
	help
	  If you say yes here you get support for fans connected to PWM lines.
	  The driver uses the generic PWM interface, thus it will work on a
	  variety of SoCs.

	  This driver can also be built as a module. If so, the module
	  will be called pwm-fan.

config SENSORS_RASPBERRYPI_HWMON
	tristate "Raspberry Pi voltage monitor"
	depends on RASPBERRYPI_FIRMWARE || (COMPILE_TEST && !RASPBERRYPI_FIRMWARE)
	help
	  If you say yes here you get support for voltage sensor on the
	  Raspberry Pi.

	  This driver can also be built as a module. If so, the module
	  will be called raspberrypi-hwmon.

config SENSORS_SL28CPLD
	tristate "Kontron sl28cpld hardware monitoring driver"
	depends on MFD_SL28CPLD || COMPILE_TEST
	help
	  If you say yes here you get support for the fan supervisor of the
	  sl28cpld board management controller.

	  This driver can also be built as a module.  If so, the module
	  will be called sl28cpld-hwmon.

config SENSORS_SBTSI
	tristate "Emulated SB-TSI temperature sensor"
	depends on I2C
	help
	  If you say yes here you get support for emulated temperature
	  sensors on AMD SoCs with SB-TSI interface connected to a BMC device.

	  This driver can also be built as a module. If so, the module will
	  be called sbtsi_temp.

config SENSORS_SBRMI
	tristate "Emulated SB-RMI sensor"
	depends on I2C
	help
	  If you say yes here you get support for emulated RMI
	  sensors on AMD SoCs with APML interface connected to a BMC device.

	  This driver can also be built as a module. If so, the module will
	  be called sbrmi.

config SENSORS_SHT15
	tristate "Sensiron humidity and temperature sensors. SHT15 and compat."
	depends on GPIOLIB || COMPILE_TEST
	select BITREVERSE
	help
	  If you say yes here you get support for the Sensiron SHT10, SHT11,
	  SHT15, SHT71, SHT75 humidity and temperature sensors.

	  This driver can also be built as a module. If so, the module
	  will be called sht15.

config SENSORS_SHT21
	tristate "Sensiron humidity and temperature sensors. SHT21 and compat."
	depends on I2C
	help
	  If you say yes here you get support for the Sensiron SHT21, SHT25
	  humidity and temperature sensors.

	  This driver can also be built as a module. If so, the module
	  will be called sht21.

config SENSORS_SHT3x
	tristate "Sensiron humidity and temperature sensors. SHT3x and compat."
	depends on I2C
	select CRC8
	help
	  If you say yes here you get support for the Sensiron SHT30 and SHT31
	  humidity and temperature sensors.

	  This driver can also be built as a module. If so, the module
	  will be called sht3x.

config SENSORS_SHT4x
	tristate "Sensiron humidity and temperature sensors. SHT4x and compat."
	depends on I2C
	select CRC8
	help
	  If you say yes here you get support for the Sensiron SHT40, SHT41 and
	  SHT45 humidity and temperature sensors.

	  This driver can also be built as a module. If so, the module
	  will be called sht4x.

config SENSORS_SHTC1
	tristate "Sensiron humidity and temperature sensors. SHTC1 and compat."
	depends on I2C
	help
	  If you say yes here you get support for the Sensiron SHTC1, SHTW1,
	  and SHTC3 humidity and temperature sensors.

	  This driver can also be built as a module. If so, the module
	  will be called shtc1.

config SENSORS_S3C
	tristate "Samsung built-in ADC"
	depends on S3C_ADC
	help
	  If you say yes here you get support for the on-board ADCs of
	  the Samsung S3C24XX, S3C64XX and other series of SoC

	  This driver can also be built as a module. If so, the module
	  will be called s3c-hwmon.

config SENSORS_S3C_RAW
	bool "Include raw channel attributes in sysfs"
	depends on SENSORS_S3C
	help
	  Say Y here if you want to include raw copies of all the ADC
	  channels in sysfs.

config SENSORS_SIS5595
	tristate "Silicon Integrated Systems Corp. SiS5595"
	depends on PCI
	help
	  If you say yes here you get support for the integrated sensors in
	  SiS5595 South Bridges.

	  This driver can also be built as a module. If so, the module
	  will be called sis5595.

config SENSORS_SY7636A
	tristate "Silergy SY7636A"
	depends on MFD_SY7636A
	help
	  If you say yes here you get support for the thermistor readout of
	  the Silergy SY7636A PMIC.

	  This driver can also be built as a module.  If so, the module
	  will be called sy7636a-hwmon.

config SENSORS_DME1737
	tristate "SMSC DME1737, SCH311x and compatibles"
	depends on I2C && !PPC
	select HWMON_VID
	help
	  If you say yes here you get support for the hardware monitoring
	  and fan control features of the SMSC DME1737, SCH311x, SCH5027, and
	  Asus A8000 Super-I/O chips.

	  This driver can also be built as a module. If so, the module
	  will be called dme1737.

config SENSORS_EMC1403
	tristate "SMSC EMC1403/23 thermal sensor"
	depends on I2C
	select REGMAP_I2C
	help
	  If you say yes here you get support for the SMSC EMC1403/23
	  temperature monitoring chip.

	  Threshold values can be configured using sysfs.
	  Data from the different diodes are accessible via sysfs.

config SENSORS_EMC2103
	tristate "SMSC EMC2103"
	depends on I2C
	help
	  If you say yes here you get support for the temperature
	  and fan sensors of the SMSC EMC2103 chips.

	  This driver can also be built as a module. If so, the module
	  will be called emc2103.

config SENSORS_EMC2305
	tristate "Microchip EMC2305 and compatible EMC2301/2/3"
	depends on I2C
	imply THERMAL
	help
	  If you say yes here you get support for the Microchip EMC2305
	  fan controller chips.
	  The Microchip EMC2305 is a fan controller for up to 5 fans.
	  Fan rotation speeds are reported in RPM.

	  This driver can also be built as a module.  If so, the module
	  will be called emc2305.

config SENSORS_EMC6W201
	tristate "SMSC EMC6W201"
	depends on I2C
	help
	  If you say yes here you get support for the SMSC EMC6W201
	  hardware monitoring chip.

	  This driver can also be built as a module. If so, the module
	  will be called emc6w201.

config SENSORS_SMSC47M1
	tristate "SMSC LPC47M10x and compatibles"
	depends on !PPC
	help
	  If you say yes here you get support for the integrated fan
	  monitoring and control capabilities of the SMSC LPC47B27x,
	  LPC47M10x, LPC47M112, LPC47M13x, LPC47M14x, LPC47M15x,
	  LPC47M192, LPC47M292 and LPC47M997 chips.

	  The temperature and voltage sensor features of the LPC47M15x,
	  LPC47M192, LPC47M292 and LPC47M997 are supported by another
	  driver, select also "SMSC LPC47M192 and compatibles" below for
	  those.

	  This driver can also be built as a module. If so, the module
	  will be called smsc47m1.

config SENSORS_SMSC47M192
	tristate "SMSC LPC47M192 and compatibles"
	depends on I2C
	select HWMON_VID
	help
	  If you say yes here you get support for the temperature and
	  voltage sensors of the SMSC LPC47M192, LPC47M15x, LPC47M292
	  and LPC47M997 chips.

	  The fan monitoring and control capabilities of these chips
	  are supported by another driver, select
	  "SMSC LPC47M10x and compatibles" above. You need both drivers
	  if you want fan control and voltage/temperature sensor support.

	  This driver can also be built as a module. If so, the module
	  will be called smsc47m192.

config SENSORS_SMSC47B397
	tristate "SMSC LPC47B397-NC"
	depends on !PPC
	help
	  If you say yes here you get support for the SMSC LPC47B397-NC
	  sensor chip.

	  This driver can also be built as a module. If so, the module
	  will be called smsc47b397.

config SENSORS_SCH56XX_COMMON
	tristate

config SENSORS_SCH5627
	tristate "SMSC SCH5627"
	depends on !PPC && WATCHDOG
	select SENSORS_SCH56XX_COMMON
	select WATCHDOG_CORE
	help
	  If you say yes here you get support for the hardware monitoring
	  features of the SMSC SCH5627 Super-I/O chip including support for
	  the integrated watchdog.

	  This driver can also be built as a module. If so, the module
	  will be called sch5627.

config SENSORS_SCH5636
	tristate "SMSC SCH5636"
	depends on !PPC && WATCHDOG
	select SENSORS_SCH56XX_COMMON
	select WATCHDOG_CORE
	help
	  SMSC SCH5636 Super I/O chips include an embedded microcontroller for
	  hardware monitoring solutions, allowing motherboard manufacturers to
	  create their own custom hwmon solution based upon the SCH5636.

	  Currently this driver only supports the Fujitsu Theseus SCH5636 based
	  hwmon solution. Say yes here if you want support for the Fujitsu
	  Theseus' hardware monitoring features including support for the
	  integrated watchdog.

	  This driver can also be built as a module. If so, the module
	  will be called sch5636.

config SENSORS_STTS751
	tristate "ST Microelectronics STTS751"
	depends on I2C
	help
	  If you say yes here you get support for STTS751
	  temperature sensor chips.

	  This driver can also be built as a module. If so, the module
	  will be called stts751.

config SENSORS_SMM665
	tristate "Summit Microelectronics SMM665"
	depends on I2C
	help
	  If you say yes here you get support for the hardware monitoring
	  features of the Summit Microelectronics SMM665/SMM665B Six-Channel
	  Active DC Output Controller / Monitor.

	  Other supported chips are SMM465, SMM665C, SMM764, and SMM766.
	  Support for those chips is untested.

	  This driver can also be built as a module. If so, the module will
	  be called smm665.

config SENSORS_ADC128D818
	tristate "Texas Instruments ADC128D818"
	depends on I2C
	help
	  If you say yes here you get support for the Texas Instruments
	  ADC128D818 System Monitor with Temperature Sensor chip.

	  This driver can also be built as a module. If so, the module
	  will be called adc128d818.

config SENSORS_ADS7828
	tristate "Texas Instruments ADS7828 and compatibles"
	depends on I2C
	select REGMAP_I2C
	help
	  If you say yes here you get support for Texas Instruments ADS7828 and
	  ADS7830 8-channel A/D converters. ADS7828 resolution is 12-bit, while
	  it is 8-bit on ADS7830.

	  This driver can also be built as a module. If so, the module
	  will be called ads7828.

config SENSORS_ADS7871
	tristate "Texas Instruments ADS7871 A/D converter"
	depends on SPI
	help
	  If you say yes here you get support for TI ADS7871 & ADS7870

	  This driver can also be built as a module. If so, the module
	  will be called ads7871.

config SENSORS_AMC6821
	tristate "Texas Instruments AMC6821"
	depends on I2C 
	help
	  If you say yes here you get support for the Texas Instruments
	  AMC6821 hardware monitoring chips.

	  This driver can also be built as a module. If so, the module
	  will be called amc6821.

config SENSORS_INA209
	tristate "TI / Burr Brown INA209"
	depends on I2C
	help
	  If you say yes here you get support for the TI / Burr Brown INA209
	  voltage / current / power monitor I2C interface.

	  This driver can also be built as a module. If so, the module will
	  be called ina209.

config SENSORS_INA2XX
	tristate "Texas Instruments INA219 and compatibles"
	depends on I2C
	select REGMAP_I2C
	help
	  If you say yes here you get support for INA219, INA220, INA226,
	  INA230, and INA231 power monitor chips.

	  The INA2xx driver is configured for the default configuration of
	  the part as described in the datasheet.
	  Default value for Rshunt is 10 mOhms.
	  This driver can also be built as a module. If so, the module
	  will be called ina2xx.

config SENSORS_INA238
	tristate "Texas Instruments INA238"
	depends on I2C
	select REGMAP_I2C
	help
	  If you say yes here you get support for the INA238 power monitor
	  chip. This driver supports voltage, current, power and temperature
	  measurements as well as alarm configuration.

	  This driver can also be built as a module. If so, the module
	  will be called ina238.

config SENSORS_INA3221
	tristate "Texas Instruments INA3221 Triple Power Monitor"
	depends on I2C
	select REGMAP_I2C
	help
	  If you say yes here you get support for  the TI INA3221 Triple Power
	  Monitor.

	  This driver can also be built as a module. If so, the module
	  will be called ina3221.

config SENSORS_TC74
	tristate "Microchip TC74"
	depends on I2C
	help
	  If you say yes here you get support for Microchip TC74 single
	  input temperature sensor chips.

	  This driver can also be built as a module. If so, the module
	  will be called tc74.

config SENSORS_THMC50
	tristate "Texas Instruments THMC50 / Analog Devices ADM1022"
	depends on I2C
	help
	  If you say yes here you get support for Texas Instruments THMC50
	  sensor chips and clones: the Analog Devices ADM1022.

	  This driver can also be built as a module. If so, the module
	  will be called thmc50.

config SENSORS_TMP102
	tristate "Texas Instruments TMP102"
	depends on I2C
	select REGMAP_I2C
	help
	  If you say yes here you get support for Texas Instruments TMP102
	  sensor chips.

	  This driver can also be built as a module. If so, the module
	  will be called tmp102.

config SENSORS_TMP103
	tristate "Texas Instruments TMP103"
	depends on I2C
	select REGMAP_I2C
	help
	  If you say yes here you get support for Texas Instruments TMP103
	  sensor chips.

	  This driver can also be built as a module. If so, the module
	  will be called tmp103.

config SENSORS_TMP108
	tristate "Texas Instruments TMP108"
	depends on I2C
	select REGMAP_I2C
	help
	  If you say yes here you get support for Texas Instruments TMP108
	  sensor chips.

	  This driver can also be built as a module. If so, the module
	  will be called tmp108.

config SENSORS_TMP401
	tristate "Texas Instruments TMP401 and compatibles"
	depends on I2C
	select REGMAP
	help
	  If you say yes here you get support for Texas Instruments TMP401,
	  TMP411, TMP431, TMP432, and TMP435 temperature sensor chips.

	  This driver can also be built as a module. If so, the module
	  will be called tmp401.

config SENSORS_TMP421
	tristate "Texas Instruments TMP421 and compatible"
	depends on I2C
	help
	  If you say yes here you get support for Texas Instruments TMP421,
	  TMP422, TMP423, TMP441, and TMP442 temperature sensor chips.

	  This driver can also be built as a module. If so, the module
	  will be called tmp421.

config SENSORS_TMP464
	tristate "Texas Instruments TMP464 and compatible"
	depends on I2C
	select REGMAP_I2C
	help
	  If you say yes here you get support for Texas Instruments TMP464
	  and TMP468 temperature sensor chips.

	  This driver can also be built as a module. If so, the module
	  will be called tmp464.

config SENSORS_TMP513
	tristate "Texas Instruments TMP513 and compatibles"
	depends on I2C
	help
	  If you say yes here you get support for Texas Instruments TMP512,
	  and TMP513 temperature and power supply sensor chips.

	  This driver can also be built as a module. If so, the module
	  will be called tmp513.

config SENSORS_VEXPRESS
	tristate "Versatile Express"
	depends on VEXPRESS_CONFIG
	help
	  This driver provides support for hardware sensors available on
	  the ARM Ltd's Versatile Express platform. It can provide wide
	  range of information like temperature, power, energy.

config SENSORS_VIA_CPUTEMP
	tristate "VIA CPU temperature sensor"
	depends on X86
	select HWMON_VID
	help
	  If you say yes here you get support for the temperature
	  sensor inside your CPU. Supported are all known variants of
	  the VIA C7 and Nano.

config SENSORS_VIA686A
	tristate "VIA686A"
	depends on PCI
	help
	  If you say yes here you get support for the integrated sensors in
	  Via 686A/B South Bridges.

	  This driver can also be built as a module. If so, the module
	  will be called via686a.

config SENSORS_VT1211
	tristate "VIA VT1211"
	depends on !PPC
	select HWMON_VID
	help
	  If you say yes here then you get support for hardware monitoring
	  features of the VIA VT1211 Super-I/O chip.

	  This driver can also be built as a module. If so, the module
	  will be called vt1211.

config SENSORS_VT8231
	tristate "VIA VT8231"
	depends on PCI
	select HWMON_VID
	help
	  If you say yes here then you get support for the integrated sensors
	  in the VIA VT8231 device.

	  This driver can also be built as a module. If so, the module
	  will be called vt8231.

config SENSORS_W83773G
	tristate "Nuvoton W83773G"
	depends on I2C
	select REGMAP_I2C
	help
	  If you say yes here you get support for the Nuvoton W83773G hardware
	  monitoring chip.

	  This driver can also be built as a module. If so, the module
	  will be called w83773g.

config SENSORS_W83781D
	tristate "Winbond W83781D, W83782D, W83783S, Asus AS99127F"
	depends on I2C
	select HWMON_VID
	help
	  If you say yes here you get support for the Winbond W8378x series
	  of sensor chips: the W83781D, W83782D and W83783S, and the similar
	  Asus AS99127F.

	  This driver can also be built as a module. If so, the module
	  will be called w83781d.

config SENSORS_W83791D
	tristate "Winbond W83791D"
	depends on I2C
	select HWMON_VID
	help
	  If you say yes here you get support for the Winbond W83791D chip.

	  This driver can also be built as a module. If so, the module
	  will be called w83791d.

config SENSORS_W83792D
	tristate "Winbond W83792D"
	depends on I2C
	help
	  If you say yes here you get support for the Winbond W83792D chip.

	  This driver can also be built as a module. If so, the module
	  will be called w83792d.

config SENSORS_W83793
	tristate "Winbond W83793"
	depends on I2C
	select HWMON_VID
	help
	  If you say yes here you get support for the Winbond W83793
	  hardware monitoring chip, including support for the integrated
	  watchdog.

	  This driver can also be built as a module. If so, the module
	  will be called w83793.

config SENSORS_W83795
	tristate "Winbond/Nuvoton W83795G/ADG"
	depends on I2C
	help
	  If you say yes here you get support for the Winbond W83795G and
	  W83795ADG hardware monitoring chip, including manual fan speed
	  control.

	  This driver can also be built as a module. If so, the module
	  will be called w83795.

config SENSORS_W83795_FANCTRL
	bool "Include automatic fan control support"
	depends on SENSORS_W83795
	help
	  If you say yes here, support for automatic fan speed control
	  will be included in the driver.

	  Please also note that this option will create sysfs attribute
	  files which may change in the future, so you shouldn't rely
	  on them being stable.

config SENSORS_W83L785TS
	tristate "Winbond W83L785TS-S"
	depends on I2C
	help
	  If you say yes here you get support for the Winbond W83L785TS-S
	  sensor chip, which is used on the Asus A7N8X, among other
	  motherboards.

	  This driver can also be built as a module. If so, the module
	  will be called w83l785ts.

config SENSORS_W83L786NG
	tristate "Winbond W83L786NG, W83L786NR"
	depends on I2C
	help
	  If you say yes here you get support for the Winbond W83L786NG
	  and W83L786NR sensor chips.

	  This driver can also be built as a module. If so, the module
	  will be called w83l786ng.

config SENSORS_W83627HF
	tristate "Winbond W83627HF, W83627THF, W83637HF, W83687THF, W83697HF"
	depends on !PPC
	select HWMON_VID
	help
	  If you say yes here you get support for the Winbond W836X7 series
	  of sensor chips: the W83627HF, W83627THF, W83637HF, W83687THF and
	  W83697HF.

	  This driver can also be built as a module. If so, the module
	  will be called w83627hf.

config SENSORS_W83627EHF
	tristate "Winbond W83627EHF/EHG/DHG/UHG, W83667HG"
	depends on !PPC
	select HWMON_VID
	help
	  If you say yes here you get support for the hardware
	  monitoring functionality of the Winbond W83627EHF Super-I/O chip.

	  This driver also supports the W83627EHG, which is the lead-free
	  version of the W83627EHF, and the W83627DHG, which is a similar
	  chip suited for specific Intel processors that use PECI such as
	  the Core 2 Duo. And also the W83627UHG, which is a stripped down
	  version of the W83627DHG (as far as hardware monitoring goes.)

	  This driver also supports Nuvoton W83667HG and W83667HG-B.

	  This driver can also be built as a module. If so, the module
	  will be called w83627ehf.

config SENSORS_WM831X
	tristate "WM831x PMICs"
	depends on MFD_WM831X
	help
	  If you say yes here you get support for the hardware
	  monitoring functionality of the Wolfson Microelectronics
	  WM831x series of PMICs.

	  This driver can also be built as a module. If so, the module
	  will be called wm831x-hwmon.

config SENSORS_WM8350
	tristate "Wolfson Microelectronics WM835x"
	depends on MFD_WM8350
	help
	  If you say yes here you get support for the hardware
	  monitoring features of the WM835x series of PMICs.

	  This driver can also be built as a module. If so, the module
	  will be called wm8350-hwmon.

config SENSORS_ULTRA45
	tristate "Sun Ultra45 PIC16F747"
	depends on SPARC64
	help
	  This driver provides support for the Ultra45 workstation environmental
	  sensors.

config SENSORS_XGENE
	tristate "APM X-Gene SoC hardware monitoring driver"
	depends on XGENE_SLIMPRO_MBOX || PCC
	help
	  If you say yes here you get support for the temperature
	  and power sensors for APM X-Gene SoC.

config SENSORS_INTEL_M10_BMC_HWMON
	tristate "Intel MAX10 BMC Hardware Monitoring"
	depends on MFD_INTEL_M10_BMC
	help
	  This driver provides support for the hardware monitoring functionality
	  on Intel MAX10 BMC chip.

	  This BMC Chip is used on Intel FPGA PCIe Acceleration Cards (PAC). Its
	  sensors monitor various telemetry data of different components on the
	  card, e.g. board temperature, FPGA core temperature/voltage/current.

if ACPI

comment "ACPI drivers"

config SENSORS_ACPI_POWER
	tristate "ACPI 4.0 power meter"
	help
	  This driver exposes ACPI 4.0 power meters as hardware monitoring
	  devices.  Say Y (or M) if you have a computer with ACPI 4.0 firmware
	  and a power meter.

	  To compile this driver as a module, choose M here:
	  the module will be called acpi_power_meter.

config SENSORS_ATK0110
	tristate "ASUS ATK0110"
	depends on X86
	help
	  If you say yes here you get support for the ACPI hardware
	  monitoring interface found in many ASUS motherboards. This
	  driver will provide readings of fans, voltages and temperatures
	  through the system firmware.

	  This driver can also be built as a module. If so, the module
	  will be called asus_atk0110.

config SENSORS_ASUS_WMI
	tristate "ASUS WMI X370/X470/B450/X399"
	depends on ACPI_WMI
	help
	  If you say yes here you get support for the ACPI hardware monitoring
	  interface found in X370/X470/B450/X399 ASUS motherboards. This driver
	  will provide readings of fans, voltages and temperatures through the system
	  firmware.

	  This driver can also be built as a module. If so, the module
	  will be called asus_wmi_sensors.

config SENSORS_ASUS_EC
	tristate "ASUS EC Sensors"
	depends on X86
	help
	  If you say yes here you get support for the ACPI embedded controller
	  hardware monitoring interface found in ASUS motherboards. The driver
	  currently supports B550/X570 boards, although other ASUS boards might
	  provide this monitoring interface as well.

	  This driver can also be built as a module. If so, the module
	  will be called asus_ec_sensors.

endif # ACPI

endif # HWMON<|MERGE_RESOLUTION|>--- conflicted
+++ resolved
@@ -1079,7 +1079,6 @@
 	  This driver can also be built as a module. If so, the module
 	  will be called max31760.
 
-<<<<<<< HEAD
 config MAX31827
 	tristate "MAX31827 low-power temperature switch and similar devices"
 	depends on I2C
@@ -1091,8 +1090,6 @@
 	  This driver can also be built as a module.  If so, the module
 	  will be called max31827.
 
-=======
->>>>>>> cb1f2dbc
 config SENSORS_MAX6620
 	tristate "Maxim MAX6620 fan controller"
 	depends on I2C
@@ -1971,7 +1968,7 @@
 
 config SENSORS_AMC6821
 	tristate "Texas Instruments AMC6821"
-	depends on I2C 
+	depends on I2C
 	help
 	  If you say yes here you get support for the Texas Instruments
 	  AMC6821 hardware monitoring chips.
