--- conflicted
+++ resolved
@@ -583,31 +583,6 @@
 
 	return 0;
 }
-<<<<<<< HEAD
-
-static void adp5589_gpio_remove(struct adp5589_kpad *kpad)
-{
-	struct device *dev = &kpad->client->dev;
-	const struct adp5589_kpad_platform_data *pdata =
-		adp5589_kpad_pdata_get(dev);
-	const struct adp5589_gpio_platform_data *gpio_data = pdata->gpio_data;
-	int error;
-
-	if (!kpad->export_gpio)
-		return;
-
-	if (gpio_data->teardown) {
-		error = gpio_data->teardown(kpad->client,
-					    kpad->gc.base, kpad->gc.ngpio,
-					    gpio_data->context);
-		if (error)
-			dev_warn(dev, "teardown failed %d\n", error);
-	}
-
-	gpiochip_remove(&kpad->gc);
-}
-=======
->>>>>>> e2662117
 #else
 static inline int adp5589_gpio_add(struct adp5589_kpad *kpad)
 {
@@ -1046,16 +1021,12 @@
 		return -EIO;
 	}
 
-<<<<<<< HEAD
-	kpad = kzalloc(sizeof(*kpad), GFP_KERNEL);
-=======
 	if (!pdata) {
 		dev_err(&client->dev, "no platform data?\n");
 		return -EINVAL;
 	}
 
 	kpad = devm_kzalloc(&client->dev, sizeof(*kpad), GFP_KERNEL);
->>>>>>> e2662117
 	if (!kpad)
 		return -ENOMEM;
 
