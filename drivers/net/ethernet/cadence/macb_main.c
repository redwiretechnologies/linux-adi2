--- conflicted
+++ resolved
@@ -289,15 +289,10 @@
 	top = cpu_to_le16(*((u16 *)(bp->dev->dev_addr + 4)));
 	macb_or_gem_writel(bp, SA1T, top);
 
-<<<<<<< HEAD
-	gem_writel(bp, RXPTPUNI, bottom);
-	gem_writel(bp, TXPTPUNI, bottom);
-=======
 	if (gem_has_ptp(bp)) {
 		gem_writel(bp, RXPTPUNI, bottom);
 		gem_writel(bp, TXPTPUNI, bottom);
 	}
->>>>>>> 46608a88
 
 	/* Clear unused address register sets */
 	macb_or_gem_writel(bp, SA2B, 0);
@@ -730,11 +725,6 @@
 
 	spin_unlock_irqrestore(&bp->lock, flags);
 
-<<<<<<< HEAD
-	/* Enable Rx and Tx */
-	macb_writel(bp, NCR, macb_readl(bp, NCR) | MACB_BIT(RE) | MACB_BIT(TE) |
-		    MACB_BIT(PTPUNI));
-=======
 	if (!(bp->caps & MACB_CAPS_MACB_IS_EMAC))
 		macb_set_tx_clk(bp, speed);
 
@@ -744,7 +734,6 @@
 		ctrl |= MACB_BIT(PTPUNI);
 
 	macb_writel(bp, NCR, ctrl | MACB_BIT(RE) | MACB_BIT(TE));
->>>>>>> 46608a88
 
 	netif_tx_wake_all_queues(ndev);
 }
@@ -3256,17 +3245,10 @@
 	struct macb *bp = netdev_priv(netdev);
 
 	memset(wol, 0, sizeof(struct ethtool_wolinfo));
-<<<<<<< HEAD
 
 	if (bp->caps & MACB_CAPS_WOL) {
 		wol->supported = WAKE_ARP;
 
-=======
-
-	if (bp->caps & MACB_CAPS_WOL) {
-		wol->supported = WAKE_ARP;
-
->>>>>>> 46608a88
 		if (bp->wol)
 			wol->wolopts |= WAKE_ARP;
 	}
@@ -5222,12 +5204,10 @@
 
 	if (!device_may_wakeup(&bp->dev->dev))
 		phy_exit(bp->sgmii_phy);
-<<<<<<< HEAD
-=======
+
 
 	if (!device_may_wakeup(&bp->dev->dev))
 		phy_exit(bp->sgmii_phy);
->>>>>>> 46608a88
 
 	if (!netif_running(netdev))
 		return 0;
@@ -5316,12 +5296,9 @@
 
 	if (!device_may_wakeup(&bp->dev->dev))
 		phy_init(bp->sgmii_phy);
-<<<<<<< HEAD
-=======
 
 	if (!device_may_wakeup(&bp->dev->dev))
 		phy_init(bp->sgmii_phy);
->>>>>>> 46608a88
 
 	if (!netif_running(netdev))
 		return 0;
