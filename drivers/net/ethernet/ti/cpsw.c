/*
 * Texas Instruments Ethernet Switch Driver
 *
 * Copyright (C) 2012 Texas Instruments
 *
 * This program is free software; you can redistribute it and/or
 * modify it under the terms of the GNU General Public License as
 * published by the Free Software Foundation version 2.
 *
 * This program is distributed "as is" WITHOUT ANY WARRANTY of any
 * kind, whether express or implied; without even the implied warranty
 * of MERCHANTABILITY or FITNESS FOR A PARTICULAR PURPOSE.  See the
 * GNU General Public License for more details.
 */

#include <linux/kernel.h>
#include <linux/io.h>
#include <linux/clk.h>
#include <linux/timer.h>
#include <linux/module.h>
#include <linux/platform_device.h>
#include <linux/irqreturn.h>
#include <linux/interrupt.h>
#include <linux/if_ether.h>
#include <linux/etherdevice.h>
#include <linux/netdevice.h>
#include <linux/net_tstamp.h>
#include <linux/phy.h>
#include <linux/workqueue.h>
#include <linux/delay.h>
#include <linux/pm_runtime.h>
#include <linux/of.h>
#include <linux/of_net.h>
#include <linux/of_device.h>
#include <linux/if_vlan.h>

#include <linux/pinctrl/consumer.h>

#include "cpsw.h"
#include "cpsw_ale.h"
#include "cpts.h"
#include "davinci_cpdma.h"

#define CPSW_DEBUG	(NETIF_MSG_HW		| NETIF_MSG_WOL		| \
			 NETIF_MSG_DRV		| NETIF_MSG_LINK	| \
			 NETIF_MSG_IFUP		| NETIF_MSG_INTR	| \
			 NETIF_MSG_PROBE	| NETIF_MSG_TIMER	| \
			 NETIF_MSG_IFDOWN	| NETIF_MSG_RX_ERR	| \
			 NETIF_MSG_TX_ERR	| NETIF_MSG_TX_DONE	| \
			 NETIF_MSG_PKTDATA	| NETIF_MSG_TX_QUEUED	| \
			 NETIF_MSG_RX_STATUS)

#define cpsw_info(priv, type, format, ...)		\
do {								\
	if (netif_msg_##type(priv) && net_ratelimit())		\
		dev_info(priv->dev, format, ## __VA_ARGS__);	\
} while (0)

#define cpsw_err(priv, type, format, ...)		\
do {								\
	if (netif_msg_##type(priv) && net_ratelimit())		\
		dev_err(priv->dev, format, ## __VA_ARGS__);	\
} while (0)

#define cpsw_dbg(priv, type, format, ...)		\
do {								\
	if (netif_msg_##type(priv) && net_ratelimit())		\
		dev_dbg(priv->dev, format, ## __VA_ARGS__);	\
} while (0)

#define cpsw_notice(priv, type, format, ...)		\
do {								\
	if (netif_msg_##type(priv) && net_ratelimit())		\
		dev_notice(priv->dev, format, ## __VA_ARGS__);	\
} while (0)

#define ALE_ALL_PORTS		0x7

#define CPSW_MAJOR_VERSION(reg)		(reg >> 8 & 0x7)
#define CPSW_MINOR_VERSION(reg)		(reg & 0xff)
#define CPSW_RTL_VERSION(reg)		((reg >> 11) & 0x1f)

#define CPSW_VERSION_1		0x19010a
#define CPSW_VERSION_2		0x19010c
#define CPSW_VERSION_3		0x19010f
#define CPSW_VERSION_4		0x190112

#define HOST_PORT_NUM		0
#define SLIVER_SIZE		0x40

#define CPSW1_HOST_PORT_OFFSET	0x028
#define CPSW1_SLAVE_OFFSET	0x050
#define CPSW1_SLAVE_SIZE	0x040
#define CPSW1_CPDMA_OFFSET	0x100
#define CPSW1_STATERAM_OFFSET	0x200
#define CPSW1_HW_STATS		0x400
#define CPSW1_CPTS_OFFSET	0x500
#define CPSW1_ALE_OFFSET	0x600
#define CPSW1_SLIVER_OFFSET	0x700

#define CPSW2_HOST_PORT_OFFSET	0x108
#define CPSW2_SLAVE_OFFSET	0x200
#define CPSW2_SLAVE_SIZE	0x100
#define CPSW2_CPDMA_OFFSET	0x800
#define CPSW2_HW_STATS		0x900
#define CPSW2_STATERAM_OFFSET	0xa00
#define CPSW2_CPTS_OFFSET	0xc00
#define CPSW2_ALE_OFFSET	0xd00
#define CPSW2_SLIVER_OFFSET	0xd80
#define CPSW2_BD_OFFSET		0x2000

#define CPDMA_RXTHRESH		0x0c0
#define CPDMA_RXFREE		0x0e0
#define CPDMA_TXHDP		0x00
#define CPDMA_RXHDP		0x20
#define CPDMA_TXCP		0x40
#define CPDMA_RXCP		0x60

#define CPSW_POLL_WEIGHT	64
#define CPSW_MIN_PACKET_SIZE	60
#define CPSW_MAX_PACKET_SIZE	(1500 + 14 + 4 + 4)

#define RX_PRIORITY_MAPPING	0x76543210
#define TX_PRIORITY_MAPPING	0x33221100
#define CPDMA_TX_PRIORITY_MAP	0x76543210

#define CPSW_VLAN_AWARE		BIT(1)
#define CPSW_ALE_VLAN_AWARE	1

#define CPSW_FIFO_NORMAL_MODE		(0 << 15)
#define CPSW_FIFO_DUAL_MAC_MODE		(1 << 15)
#define CPSW_FIFO_RATE_LIMIT_MODE	(2 << 15)

#define CPSW_INTPACEEN		(0x3f << 16)
#define CPSW_INTPRESCALE_MASK	(0x7FF << 0)
#define CPSW_CMINTMAX_CNT	63
#define CPSW_CMINTMIN_CNT	2
#define CPSW_CMINTMAX_INTVL	(1000 / CPSW_CMINTMIN_CNT)
#define CPSW_CMINTMIN_INTVL	((1000 / CPSW_CMINTMAX_CNT) + 1)

#define cpsw_enable_irq(priv)	\
	do {			\
		u32 i;		\
		for (i = 0; i < priv->num_irqs; i++) \
			enable_irq(priv->irqs_table[i]); \
	} while (0);
#define cpsw_disable_irq(priv)	\
	do {			\
		u32 i;		\
		for (i = 0; i < priv->num_irqs; i++) \
			disable_irq_nosync(priv->irqs_table[i]); \
	} while (0);

#define cpsw_slave_index(priv)				\
		((priv->data.dual_emac) ? priv->emac_port :	\
		priv->data.active_slave)

static int debug_level;
module_param(debug_level, int, 0);
MODULE_PARM_DESC(debug_level, "cpsw debug level (NETIF_MSG bits)");

static int ale_ageout = 10;
module_param(ale_ageout, int, 0);
MODULE_PARM_DESC(ale_ageout, "cpsw ale ageout interval (seconds)");

static int rx_packet_max = CPSW_MAX_PACKET_SIZE;
module_param(rx_packet_max, int, 0);
MODULE_PARM_DESC(rx_packet_max, "maximum receive packet size (bytes)");

struct cpsw_wr_regs {
	u32	id_ver;
	u32	soft_reset;
	u32	control;
	u32	int_control;
	u32	rx_thresh_en;
	u32	rx_en;
	u32	tx_en;
	u32	misc_en;
	u32	mem_allign1[8];
	u32	rx_thresh_stat;
	u32	rx_stat;
	u32	tx_stat;
	u32	misc_stat;
	u32	mem_allign2[8];
	u32	rx_imax;
	u32	tx_imax;

};

struct cpsw_ss_regs {
	u32	id_ver;
	u32	control;
	u32	soft_reset;
	u32	stat_port_en;
	u32	ptype;
	u32	soft_idle;
	u32	thru_rate;
	u32	gap_thresh;
	u32	tx_start_wds;
	u32	flow_control;
	u32	vlan_ltype;
	u32	ts_ltype;
	u32	dlr_ltype;
};

/* CPSW_PORT_V1 */
#define CPSW1_MAX_BLKS      0x00 /* Maximum FIFO Blocks */
#define CPSW1_BLK_CNT       0x04 /* FIFO Block Usage Count (Read Only) */
#define CPSW1_TX_IN_CTL     0x08 /* Transmit FIFO Control */
#define CPSW1_PORT_VLAN     0x0c /* VLAN Register */
#define CPSW1_TX_PRI_MAP    0x10 /* Tx Header Priority to Switch Pri Mapping */
#define CPSW1_TS_CTL        0x14 /* Time Sync Control */
#define CPSW1_TS_SEQ_LTYPE  0x18 /* Time Sync Sequence ID Offset and Msg Type */
#define CPSW1_TS_VLAN       0x1c /* Time Sync VLAN1 and VLAN2 */

/* CPSW_PORT_V2 */
#define CPSW2_CONTROL       0x00 /* Control Register */
#define CPSW2_MAX_BLKS      0x08 /* Maximum FIFO Blocks */
#define CPSW2_BLK_CNT       0x0c /* FIFO Block Usage Count (Read Only) */
#define CPSW2_TX_IN_CTL     0x10 /* Transmit FIFO Control */
#define CPSW2_PORT_VLAN     0x14 /* VLAN Register */
#define CPSW2_TX_PRI_MAP    0x18 /* Tx Header Priority to Switch Pri Mapping */
#define CPSW2_TS_SEQ_MTYPE  0x1c /* Time Sync Sequence ID Offset and Msg Type */

/* CPSW_PORT_V1 and V2 */
#define SA_LO               0x20 /* CPGMAC_SL Source Address Low */
#define SA_HI               0x24 /* CPGMAC_SL Source Address High */
#define SEND_PERCENT        0x28 /* Transmit Queue Send Percentages */

/* CPSW_PORT_V2 only */
#define RX_DSCP_PRI_MAP0    0x30 /* Rx DSCP Priority to Rx Packet Mapping */
#define RX_DSCP_PRI_MAP1    0x34 /* Rx DSCP Priority to Rx Packet Mapping */
#define RX_DSCP_PRI_MAP2    0x38 /* Rx DSCP Priority to Rx Packet Mapping */
#define RX_DSCP_PRI_MAP3    0x3c /* Rx DSCP Priority to Rx Packet Mapping */
#define RX_DSCP_PRI_MAP4    0x40 /* Rx DSCP Priority to Rx Packet Mapping */
#define RX_DSCP_PRI_MAP5    0x44 /* Rx DSCP Priority to Rx Packet Mapping */
#define RX_DSCP_PRI_MAP6    0x48 /* Rx DSCP Priority to Rx Packet Mapping */
#define RX_DSCP_PRI_MAP7    0x4c /* Rx DSCP Priority to Rx Packet Mapping */

/* Bit definitions for the CPSW2_CONTROL register */
#define PASS_PRI_TAGGED     (1<<24) /* Pass Priority Tagged */
#define VLAN_LTYPE2_EN      (1<<21) /* VLAN LTYPE 2 enable */
#define VLAN_LTYPE1_EN      (1<<20) /* VLAN LTYPE 1 enable */
#define DSCP_PRI_EN         (1<<16) /* DSCP Priority Enable */
#define TS_320              (1<<14) /* Time Sync Dest Port 320 enable */
#define TS_319              (1<<13) /* Time Sync Dest Port 319 enable */
#define TS_132              (1<<12) /* Time Sync Dest IP Addr 132 enable */
#define TS_131              (1<<11) /* Time Sync Dest IP Addr 131 enable */
#define TS_130              (1<<10) /* Time Sync Dest IP Addr 130 enable */
#define TS_129              (1<<9)  /* Time Sync Dest IP Addr 129 enable */
#define TS_BIT8             (1<<8)  /* ts_ttl_nonzero? */
#define TS_ANNEX_D_EN       (1<<4)  /* Time Sync Annex D enable */
#define TS_LTYPE2_EN        (1<<3)  /* Time Sync LTYPE 2 enable */
#define TS_LTYPE1_EN        (1<<2)  /* Time Sync LTYPE 1 enable */
#define TS_TX_EN            (1<<1)  /* Time Sync Transmit Enable */
#define TS_RX_EN            (1<<0)  /* Time Sync Receive Enable */

#define CTRL_TS_BITS \
	(TS_320 | TS_319 | TS_132 | TS_131 | TS_130 | TS_129 | TS_BIT8 | \
	 TS_ANNEX_D_EN | TS_LTYPE1_EN)

#define CTRL_ALL_TS_MASK (CTRL_TS_BITS | TS_TX_EN | TS_RX_EN)
#define CTRL_TX_TS_BITS  (CTRL_TS_BITS | TS_TX_EN)
#define CTRL_RX_TS_BITS  (CTRL_TS_BITS | TS_RX_EN)

/* Bit definitions for the CPSW2_TS_SEQ_MTYPE register */
#define TS_SEQ_ID_OFFSET_SHIFT   (16)    /* Time Sync Sequence ID Offset */
#define TS_SEQ_ID_OFFSET_MASK    (0x3f)
#define TS_MSG_TYPE_EN_SHIFT     (0)     /* Time Sync Message Type Enable */
#define TS_MSG_TYPE_EN_MASK      (0xffff)

/* The PTP event messages - Sync, Delay_Req, Pdelay_Req, and Pdelay_Resp. */
#define EVENT_MSG_BITS ((1<<0) | (1<<1) | (1<<2) | (1<<3))

/* Bit definitions for the CPSW1_TS_CTL register */
#define CPSW_V1_TS_RX_EN		BIT(0)
#define CPSW_V1_TS_TX_EN		BIT(4)
#define CPSW_V1_MSG_TYPE_OFS		16

/* Bit definitions for the CPSW1_TS_SEQ_LTYPE register */
#define CPSW_V1_SEQ_ID_OFS_SHIFT	16

struct cpsw_host_regs {
	u32	max_blks;
	u32	blk_cnt;
	u32	tx_in_ctl;
	u32	port_vlan;
	u32	tx_pri_map;
	u32	cpdma_tx_pri_map;
	u32	cpdma_rx_chan_map;
};

struct cpsw_sliver_regs {
	u32	id_ver;
	u32	mac_control;
	u32	mac_status;
	u32	soft_reset;
	u32	rx_maxlen;
	u32	__reserved_0;
	u32	rx_pause;
	u32	tx_pause;
	u32	__reserved_1;
	u32	rx_pri_map;
};

struct cpsw_hw_stats {
	u32	rxgoodframes;
	u32	rxbroadcastframes;
	u32	rxmulticastframes;
	u32	rxpauseframes;
	u32	rxcrcerrors;
	u32	rxaligncodeerrors;
	u32	rxoversizedframes;
	u32	rxjabberframes;
	u32	rxundersizedframes;
	u32	rxfragments;
	u32	__pad_0[2];
	u32	rxoctets;
	u32	txgoodframes;
	u32	txbroadcastframes;
	u32	txmulticastframes;
	u32	txpauseframes;
	u32	txdeferredframes;
	u32	txcollisionframes;
	u32	txsinglecollframes;
	u32	txmultcollframes;
	u32	txexcessivecollisions;
	u32	txlatecollisions;
	u32	txunderrun;
	u32	txcarriersenseerrors;
	u32	txoctets;
	u32	octetframes64;
	u32	octetframes65t127;
	u32	octetframes128t255;
	u32	octetframes256t511;
	u32	octetframes512t1023;
	u32	octetframes1024tup;
	u32	netoctets;
	u32	rxsofoverruns;
	u32	rxmofoverruns;
	u32	rxdmaoverruns;
};

struct cpsw_slave {
	void __iomem			*regs;
	struct cpsw_sliver_regs __iomem	*sliver;
	int				slave_num;
	u32				mac_control;
	struct cpsw_slave_data		*data;
	struct phy_device		*phy;
	struct net_device		*ndev;
	u32				port_vlan;
	u32				open_stat;
};

static inline u32 slave_read(struct cpsw_slave *slave, u32 offset)
{
	return __raw_readl(slave->regs + offset);
}

static inline void slave_write(struct cpsw_slave *slave, u32 val, u32 offset)
{
	__raw_writel(val, slave->regs + offset);
}

struct cpsw_priv {
	spinlock_t			lock;
	struct platform_device		*pdev;
	struct net_device		*ndev;
	struct napi_struct		napi;
	struct device			*dev;
	struct cpsw_platform_data	data;
	struct cpsw_ss_regs __iomem	*regs;
	struct cpsw_wr_regs __iomem	*wr_regs;
	u8 __iomem			*hw_stats;
	struct cpsw_host_regs __iomem	*host_port_regs;
	u32				msg_enable;
	u32				version;
	u32				coal_intvl;
	u32				bus_freq_mhz;
	int				rx_packet_max;
	int				host_port;
	struct clk			*clk;
	u8				mac_addr[ETH_ALEN];
	struct cpsw_slave		*slaves;
	struct cpdma_ctlr		*dma;
	struct cpdma_chan		*txch, *rxch;
	struct cpsw_ale			*ale;
	/* snapshot of IRQ numbers */
	u32 irqs_table[4];
	u32 num_irqs;
	bool irq_enabled;
	struct cpts *cpts;
	u32 emac_port;
};

struct cpsw_stats {
	char stat_string[ETH_GSTRING_LEN];
	int type;
	int sizeof_stat;
	int stat_offset;
};

enum {
	CPSW_STATS,
	CPDMA_RX_STATS,
	CPDMA_TX_STATS,
};

#define CPSW_STAT(m)		CPSW_STATS,				\
				sizeof(((struct cpsw_hw_stats *)0)->m), \
				offsetof(struct cpsw_hw_stats, m)
#define CPDMA_RX_STAT(m)	CPDMA_RX_STATS,				   \
				sizeof(((struct cpdma_chan_stats *)0)->m), \
				offsetof(struct cpdma_chan_stats, m)
#define CPDMA_TX_STAT(m)	CPDMA_TX_STATS,				   \
				sizeof(((struct cpdma_chan_stats *)0)->m), \
				offsetof(struct cpdma_chan_stats, m)

static const struct cpsw_stats cpsw_gstrings_stats[] = {
	{ "Good Rx Frames", CPSW_STAT(rxgoodframes) },
	{ "Broadcast Rx Frames", CPSW_STAT(rxbroadcastframes) },
	{ "Multicast Rx Frames", CPSW_STAT(rxmulticastframes) },
	{ "Pause Rx Frames", CPSW_STAT(rxpauseframes) },
	{ "Rx CRC Errors", CPSW_STAT(rxcrcerrors) },
	{ "Rx Align/Code Errors", CPSW_STAT(rxaligncodeerrors) },
	{ "Oversize Rx Frames", CPSW_STAT(rxoversizedframes) },
	{ "Rx Jabbers", CPSW_STAT(rxjabberframes) },
	{ "Undersize (Short) Rx Frames", CPSW_STAT(rxundersizedframes) },
	{ "Rx Fragments", CPSW_STAT(rxfragments) },
	{ "Rx Octets", CPSW_STAT(rxoctets) },
	{ "Good Tx Frames", CPSW_STAT(txgoodframes) },
	{ "Broadcast Tx Frames", CPSW_STAT(txbroadcastframes) },
	{ "Multicast Tx Frames", CPSW_STAT(txmulticastframes) },
	{ "Pause Tx Frames", CPSW_STAT(txpauseframes) },
	{ "Deferred Tx Frames", CPSW_STAT(txdeferredframes) },
	{ "Collisions", CPSW_STAT(txcollisionframes) },
	{ "Single Collision Tx Frames", CPSW_STAT(txsinglecollframes) },
	{ "Multiple Collision Tx Frames", CPSW_STAT(txmultcollframes) },
	{ "Excessive Collisions", CPSW_STAT(txexcessivecollisions) },
	{ "Late Collisions", CPSW_STAT(txlatecollisions) },
	{ "Tx Underrun", CPSW_STAT(txunderrun) },
	{ "Carrier Sense Errors", CPSW_STAT(txcarriersenseerrors) },
	{ "Tx Octets", CPSW_STAT(txoctets) },
	{ "Rx + Tx 64 Octet Frames", CPSW_STAT(octetframes64) },
	{ "Rx + Tx 65-127 Octet Frames", CPSW_STAT(octetframes65t127) },
	{ "Rx + Tx 128-255 Octet Frames", CPSW_STAT(octetframes128t255) },
	{ "Rx + Tx 256-511 Octet Frames", CPSW_STAT(octetframes256t511) },
	{ "Rx + Tx 512-1023 Octet Frames", CPSW_STAT(octetframes512t1023) },
	{ "Rx + Tx 1024-Up Octet Frames", CPSW_STAT(octetframes1024tup) },
	{ "Net Octets", CPSW_STAT(netoctets) },
	{ "Rx Start of Frame Overruns", CPSW_STAT(rxsofoverruns) },
	{ "Rx Middle of Frame Overruns", CPSW_STAT(rxmofoverruns) },
	{ "Rx DMA Overruns", CPSW_STAT(rxdmaoverruns) },
	{ "Rx DMA chan: head_enqueue", CPDMA_RX_STAT(head_enqueue) },
	{ "Rx DMA chan: tail_enqueue", CPDMA_RX_STAT(tail_enqueue) },
	{ "Rx DMA chan: pad_enqueue", CPDMA_RX_STAT(pad_enqueue) },
	{ "Rx DMA chan: misqueued", CPDMA_RX_STAT(misqueued) },
	{ "Rx DMA chan: desc_alloc_fail", CPDMA_RX_STAT(desc_alloc_fail) },
	{ "Rx DMA chan: pad_alloc_fail", CPDMA_RX_STAT(pad_alloc_fail) },
	{ "Rx DMA chan: runt_receive_buf", CPDMA_RX_STAT(runt_receive_buff) },
	{ "Rx DMA chan: runt_transmit_buf", CPDMA_RX_STAT(runt_transmit_buff) },
	{ "Rx DMA chan: empty_dequeue", CPDMA_RX_STAT(empty_dequeue) },
	{ "Rx DMA chan: busy_dequeue", CPDMA_RX_STAT(busy_dequeue) },
	{ "Rx DMA chan: good_dequeue", CPDMA_RX_STAT(good_dequeue) },
	{ "Rx DMA chan: requeue", CPDMA_RX_STAT(requeue) },
	{ "Rx DMA chan: teardown_dequeue", CPDMA_RX_STAT(teardown_dequeue) },
	{ "Tx DMA chan: head_enqueue", CPDMA_TX_STAT(head_enqueue) },
	{ "Tx DMA chan: tail_enqueue", CPDMA_TX_STAT(tail_enqueue) },
	{ "Tx DMA chan: pad_enqueue", CPDMA_TX_STAT(pad_enqueue) },
	{ "Tx DMA chan: misqueued", CPDMA_TX_STAT(misqueued) },
	{ "Tx DMA chan: desc_alloc_fail", CPDMA_TX_STAT(desc_alloc_fail) },
	{ "Tx DMA chan: pad_alloc_fail", CPDMA_TX_STAT(pad_alloc_fail) },
	{ "Tx DMA chan: runt_receive_buf", CPDMA_TX_STAT(runt_receive_buff) },
	{ "Tx DMA chan: runt_transmit_buf", CPDMA_TX_STAT(runt_transmit_buff) },
	{ "Tx DMA chan: empty_dequeue", CPDMA_TX_STAT(empty_dequeue) },
	{ "Tx DMA chan: busy_dequeue", CPDMA_TX_STAT(busy_dequeue) },
	{ "Tx DMA chan: good_dequeue", CPDMA_TX_STAT(good_dequeue) },
	{ "Tx DMA chan: requeue", CPDMA_TX_STAT(requeue) },
	{ "Tx DMA chan: teardown_dequeue", CPDMA_TX_STAT(teardown_dequeue) },
};

#define CPSW_STATS_LEN	ARRAY_SIZE(cpsw_gstrings_stats)

#define napi_to_priv(napi)	container_of(napi, struct cpsw_priv, napi)
#define for_each_slave(priv, func, arg...)				\
	do {								\
		struct cpsw_slave *slave;				\
		int n;							\
		if (priv->data.dual_emac)				\
			(func)((priv)->slaves + priv->emac_port, ##arg);\
		else							\
			for (n = (priv)->data.slaves,			\
					slave = (priv)->slaves;		\
					n; n--)				\
				(func)(slave++, ##arg);			\
	} while (0)
#define cpsw_get_slave_ndev(priv, __slave_no__)				\
	(priv->slaves[__slave_no__].ndev)
#define cpsw_get_slave_priv(priv, __slave_no__)				\
	((priv->slaves[__slave_no__].ndev) ?				\
		netdev_priv(priv->slaves[__slave_no__].ndev) : NULL)	\

#define cpsw_dual_emac_src_port_detect(status, priv, ndev, skb)		\
	do {								\
		if (!priv->data.dual_emac)				\
			break;						\
		if (CPDMA_RX_SOURCE_PORT(status) == 1) {		\
			ndev = cpsw_get_slave_ndev(priv, 0);		\
			priv = netdev_priv(ndev);			\
			skb->dev = ndev;				\
		} else if (CPDMA_RX_SOURCE_PORT(status) == 2) {		\
			ndev = cpsw_get_slave_ndev(priv, 1);		\
			priv = netdev_priv(ndev);			\
			skb->dev = ndev;				\
		}							\
	} while (0)
#define cpsw_add_mcast(priv, addr)					\
	do {								\
		if (priv->data.dual_emac) {				\
			struct cpsw_slave *slave = priv->slaves +	\
						priv->emac_port;	\
			int slave_port = cpsw_get_slave_port(priv,	\
						slave->slave_num);	\
			cpsw_ale_add_mcast(priv->ale, addr,		\
				1 << slave_port | 1 << priv->host_port,	\
				ALE_VLAN, slave->port_vlan, 0);		\
		} else {						\
			cpsw_ale_add_mcast(priv->ale, addr,		\
				ALE_ALL_PORTS << priv->host_port,	\
				0, 0, 0);				\
		}							\
	} while (0)

static inline int cpsw_get_slave_port(struct cpsw_priv *priv, u32 slave_num)
{
	if (priv->host_port == 0)
		return slave_num + 1;
	else
		return slave_num;
}

static void cpsw_set_promiscious(struct net_device *ndev, bool enable)
{
	struct cpsw_priv *priv = netdev_priv(ndev);
	struct cpsw_ale *ale = priv->ale;
	int i;

	if (priv->data.dual_emac) {
		bool flag = false;

		/* Enabling promiscuous mode for one interface will be
		 * common for both the interface as the interface shares
		 * the same hardware resource.
		 */
		for (i = 0; i < priv->data.slaves; i++)
			if (priv->slaves[i].ndev->flags & IFF_PROMISC)
				flag = true;

		if (!enable && flag) {
			enable = true;
			dev_err(&ndev->dev, "promiscuity not disabled as the other interface is still in promiscuity mode\n");
		}

		if (enable) {
			/* Enable Bypass */
			cpsw_ale_control_set(ale, 0, ALE_BYPASS, 1);

			dev_dbg(&ndev->dev, "promiscuity enabled\n");
		} else {
			/* Disable Bypass */
			cpsw_ale_control_set(ale, 0, ALE_BYPASS, 0);
			dev_dbg(&ndev->dev, "promiscuity disabled\n");
		}
	} else {
		if (enable) {
			unsigned long timeout = jiffies + HZ;

			/* Disable Learn for all ports */
			for (i = 0; i < priv->data.slaves; i++) {
				cpsw_ale_control_set(ale, i,
						     ALE_PORT_NOLEARN, 1);
				cpsw_ale_control_set(ale, i,
						     ALE_PORT_NO_SA_UPDATE, 1);
			}

			/* Clear All Untouched entries */
			cpsw_ale_control_set(ale, 0, ALE_AGEOUT, 1);
			do {
				cpu_relax();
				if (cpsw_ale_control_get(ale, 0, ALE_AGEOUT))
					break;
			} while (time_after(timeout, jiffies));
			cpsw_ale_control_set(ale, 0, ALE_AGEOUT, 1);

			/* Clear all mcast from ALE */
			cpsw_ale_flush_multicast(ale, ALE_ALL_PORTS <<
						 priv->host_port);

			/* Flood All Unicast Packets to Host port */
			cpsw_ale_control_set(ale, 0, ALE_P0_UNI_FLOOD, 1);
			dev_dbg(&ndev->dev, "promiscuity enabled\n");
		} else {
			/* Flood All Unicast Packets to Host port */
			cpsw_ale_control_set(ale, 0, ALE_P0_UNI_FLOOD, 0);

			/* Enable Learn for all ports */
			for (i = 0; i < priv->data.slaves; i++) {
				cpsw_ale_control_set(ale, i,
						     ALE_PORT_NOLEARN, 0);
				cpsw_ale_control_set(ale, i,
						     ALE_PORT_NO_SA_UPDATE, 0);
			}
			dev_dbg(&ndev->dev, "promiscuity disabled\n");
		}
	}
}

static void cpsw_ndo_set_rx_mode(struct net_device *ndev)
{
	struct cpsw_priv *priv = netdev_priv(ndev);

	if (ndev->flags & IFF_PROMISC) {
		/* Enable promiscuous mode */
		cpsw_set_promiscious(ndev, true);
		return;
	} else {
		/* Disable promiscuous mode */
		cpsw_set_promiscious(ndev, false);
	}

	/* Clear all mcast from ALE */
	cpsw_ale_flush_multicast(priv->ale, ALE_ALL_PORTS << priv->host_port);

	if (!netdev_mc_empty(ndev)) {
		struct netdev_hw_addr *ha;

		/* program multicast address list into ALE register */
		netdev_for_each_mc_addr(ha, ndev) {
			cpsw_add_mcast(priv, (u8 *)ha->addr);
		}
	}
}

static void cpsw_intr_enable(struct cpsw_priv *priv)
{
	__raw_writel(0xFF, &priv->wr_regs->tx_en);
	__raw_writel(0xFF, &priv->wr_regs->rx_en);

	cpdma_ctlr_int_ctrl(priv->dma, true);
	return;
}

static void cpsw_intr_disable(struct cpsw_priv *priv)
{
	__raw_writel(0, &priv->wr_regs->tx_en);
	__raw_writel(0, &priv->wr_regs->rx_en);

	cpdma_ctlr_int_ctrl(priv->dma, false);
	return;
}

static void cpsw_tx_handler(void *token, int len, int status)
{
	struct sk_buff		*skb = token;
	struct net_device	*ndev = skb->dev;
	struct cpsw_priv	*priv = netdev_priv(ndev);

	/* Check whether the queue is stopped due to stalled tx dma, if the
	 * queue is stopped then start the queue as we have free desc for tx
	 */
	if (unlikely(netif_queue_stopped(ndev)))
		netif_wake_queue(ndev);
	cpts_tx_timestamp(priv->cpts, skb);
	ndev->stats.tx_packets++;
	ndev->stats.tx_bytes += len;
	dev_kfree_skb_any(skb);
}

static void cpsw_rx_handler(void *token, int len, int status)
{
	struct sk_buff		*skb = token;
	struct sk_buff		*new_skb;
	struct net_device	*ndev = skb->dev;
	struct cpsw_priv	*priv = netdev_priv(ndev);
	int			ret = 0;

	cpsw_dual_emac_src_port_detect(status, priv, ndev, skb);

	if (unlikely(status < 0) || unlikely(!netif_running(ndev))) {
		/* the interface is going down, skbs are purged */
		dev_kfree_skb_any(skb);
		return;
	}

	new_skb = netdev_alloc_skb_ip_align(ndev, priv->rx_packet_max);
	if (new_skb) {
		skb_put(skb, len);
		cpts_rx_timestamp(priv->cpts, skb);
		skb->protocol = eth_type_trans(skb, ndev);
		netif_receive_skb(skb);
		ndev->stats.rx_bytes += len;
		ndev->stats.rx_packets++;
	} else {
		ndev->stats.rx_dropped++;
		new_skb = skb;
	}

	ret = cpdma_chan_submit(priv->rxch, new_skb, new_skb->data,
			skb_tailroom(new_skb), 0);
	if (WARN_ON(ret < 0))
		dev_kfree_skb_any(new_skb);
}

static irqreturn_t cpsw_interrupt(int irq, void *dev_id)
{
	struct cpsw_priv *priv = dev_id;

	cpsw_intr_disable(priv);
	if (priv->irq_enabled == true) {
		cpsw_disable_irq(priv);
		priv->irq_enabled = false;
	}

	if (netif_running(priv->ndev)) {
		napi_schedule(&priv->napi);
		return IRQ_HANDLED;
	}

	priv = cpsw_get_slave_priv(priv, 1);
	if (!priv)
		return IRQ_NONE;

	if (netif_running(priv->ndev)) {
		napi_schedule(&priv->napi);
		return IRQ_HANDLED;
	}
	return IRQ_NONE;
}

static int cpsw_poll(struct napi_struct *napi, int budget)
{
	struct cpsw_priv	*priv = napi_to_priv(napi);
	int			num_tx, num_rx;

	num_tx = cpdma_chan_process(priv->txch, 128);
	if (num_tx)
		cpdma_ctlr_eoi(priv->dma, CPDMA_EOI_TX);

	num_rx = cpdma_chan_process(priv->rxch, budget);
	if (num_rx < budget) {
		struct cpsw_priv *prim_cpsw;

		napi_complete(napi);
		cpsw_intr_enable(priv);
		cpdma_ctlr_eoi(priv->dma, CPDMA_EOI_RX);
		prim_cpsw = cpsw_get_slave_priv(priv, 0);
		if (prim_cpsw->irq_enabled == false) {
			prim_cpsw->irq_enabled = true;
			cpsw_enable_irq(priv);
		}
	}

	if (num_rx || num_tx)
		cpsw_dbg(priv, intr, "poll %d rx, %d tx pkts\n",
			 num_rx, num_tx);

	return num_rx;
}

static inline void soft_reset(const char *module, void __iomem *reg)
{
	unsigned long timeout = jiffies + HZ;

	__raw_writel(1, reg);
	do {
		cpu_relax();
	} while ((__raw_readl(reg) & 1) && time_after(timeout, jiffies));

	WARN(__raw_readl(reg) & 1, "failed to soft-reset %s\n", module);
}

#define mac_hi(mac)	(((mac)[0] << 0) | ((mac)[1] << 8) |	\
			 ((mac)[2] << 16) | ((mac)[3] << 24))
#define mac_lo(mac)	(((mac)[4] << 0) | ((mac)[5] << 8))

static void cpsw_set_slave_mac(struct cpsw_slave *slave,
			       struct cpsw_priv *priv)
{
	slave_write(slave, mac_hi(priv->mac_addr), SA_HI);
	slave_write(slave, mac_lo(priv->mac_addr), SA_LO);
}

static void _cpsw_adjust_link(struct cpsw_slave *slave,
			      struct cpsw_priv *priv, bool *link)
{
	struct phy_device	*phy = slave->phy;
	u32			mac_control = 0;
	u32			slave_port;

	if (!phy)
		return;

	slave_port = cpsw_get_slave_port(priv, slave->slave_num);

	if (phy->link) {
		mac_control = priv->data.mac_control;

		/* enable forwarding */
		cpsw_ale_control_set(priv->ale, slave_port,
				     ALE_PORT_STATE, ALE_PORT_STATE_FORWARD);

		if (phy->speed == 1000)
			mac_control |= BIT(7);	/* GIGABITEN	*/
		if (phy->duplex)
			mac_control |= BIT(0);	/* FULLDUPLEXEN	*/

		/* set speed_in input in case RMII mode is used in 100Mbps */
		if (phy->speed == 100)
			mac_control |= BIT(15);
		else if (phy->speed == 10)
			mac_control |= BIT(18); /* In Band mode */

		*link = true;
	} else {
		mac_control = 0;
		/* disable forwarding */
		cpsw_ale_control_set(priv->ale, slave_port,
				     ALE_PORT_STATE, ALE_PORT_STATE_DISABLE);
	}

	if (mac_control != slave->mac_control) {
		phy_print_status(phy);
		__raw_writel(mac_control, &slave->sliver->mac_control);
	}

	slave->mac_control = mac_control;
}

static void cpsw_adjust_link(struct net_device *ndev)
{
	struct cpsw_priv	*priv = netdev_priv(ndev);
	bool			link = false;

	for_each_slave(priv, _cpsw_adjust_link, priv, &link);

	if (link) {
		netif_carrier_on(ndev);
		if (netif_running(ndev))
			netif_wake_queue(ndev);
	} else {
		netif_carrier_off(ndev);
		netif_stop_queue(ndev);
	}
}

static int cpsw_get_coalesce(struct net_device *ndev,
				struct ethtool_coalesce *coal)
{
	struct cpsw_priv *priv = netdev_priv(ndev);

	coal->rx_coalesce_usecs = priv->coal_intvl;
	return 0;
}

static int cpsw_set_coalesce(struct net_device *ndev,
				struct ethtool_coalesce *coal)
{
	struct cpsw_priv *priv = netdev_priv(ndev);
	u32 int_ctrl;
	u32 num_interrupts = 0;
	u32 prescale = 0;
	u32 addnl_dvdr = 1;
	u32 coal_intvl = 0;

	if (!coal->rx_coalesce_usecs)
		return -EINVAL;

	coal_intvl = coal->rx_coalesce_usecs;

	int_ctrl =  readl(&priv->wr_regs->int_control);
	prescale = priv->bus_freq_mhz * 4;

	if (coal_intvl < CPSW_CMINTMIN_INTVL)
		coal_intvl = CPSW_CMINTMIN_INTVL;

	if (coal_intvl > CPSW_CMINTMAX_INTVL) {
		/* Interrupt pacer works with 4us Pulse, we can
		 * throttle further by dilating the 4us pulse.
		 */
		addnl_dvdr = CPSW_INTPRESCALE_MASK / prescale;

		if (addnl_dvdr > 1) {
			prescale *= addnl_dvdr;
			if (coal_intvl > (CPSW_CMINTMAX_INTVL * addnl_dvdr))
				coal_intvl = (CPSW_CMINTMAX_INTVL
						* addnl_dvdr);
		} else {
			addnl_dvdr = 1;
			coal_intvl = CPSW_CMINTMAX_INTVL;
		}
	}

	num_interrupts = (1000 * addnl_dvdr) / coal_intvl;
	writel(num_interrupts, &priv->wr_regs->rx_imax);
	writel(num_interrupts, &priv->wr_regs->tx_imax);

	int_ctrl |= CPSW_INTPACEEN;
	int_ctrl &= (~CPSW_INTPRESCALE_MASK);
	int_ctrl |= (prescale & CPSW_INTPRESCALE_MASK);
	writel(int_ctrl, &priv->wr_regs->int_control);

	cpsw_notice(priv, timer, "Set coalesce to %d usecs.\n", coal_intvl);
	if (priv->data.dual_emac) {
		int i;

		for (i = 0; i < priv->data.slaves; i++) {
			priv = netdev_priv(priv->slaves[i].ndev);
			priv->coal_intvl = coal_intvl;
		}
	} else {
		priv->coal_intvl = coal_intvl;
	}

	return 0;
}

static int cpsw_get_sset_count(struct net_device *ndev, int sset)
{
	switch (sset) {
	case ETH_SS_STATS:
		return CPSW_STATS_LEN;
	default:
		return -EOPNOTSUPP;
	}
}

static void cpsw_get_strings(struct net_device *ndev, u32 stringset, u8 *data)
{
	u8 *p = data;
	int i;

	switch (stringset) {
	case ETH_SS_STATS:
		for (i = 0; i < CPSW_STATS_LEN; i++) {
			memcpy(p, cpsw_gstrings_stats[i].stat_string,
			       ETH_GSTRING_LEN);
			p += ETH_GSTRING_LEN;
		}
		break;
	}
}

static void cpsw_get_ethtool_stats(struct net_device *ndev,
				    struct ethtool_stats *stats, u64 *data)
{
	struct cpsw_priv *priv = netdev_priv(ndev);
	struct cpdma_chan_stats rx_stats;
	struct cpdma_chan_stats tx_stats;
	u32 val;
	u8 *p;
	int i;

	/* Collect Davinci CPDMA stats for Rx and Tx Channel */
	cpdma_chan_get_stats(priv->rxch, &rx_stats);
	cpdma_chan_get_stats(priv->txch, &tx_stats);

	for (i = 0; i < CPSW_STATS_LEN; i++) {
		switch (cpsw_gstrings_stats[i].type) {
		case CPSW_STATS:
			val = readl(priv->hw_stats +
				    cpsw_gstrings_stats[i].stat_offset);
			data[i] = val;
			break;

		case CPDMA_RX_STATS:
			p = (u8 *)&rx_stats +
				cpsw_gstrings_stats[i].stat_offset;
			data[i] = *(u32 *)p;
			break;

		case CPDMA_TX_STATS:
			p = (u8 *)&tx_stats +
				cpsw_gstrings_stats[i].stat_offset;
			data[i] = *(u32 *)p;
			break;
		}
	}
}

static inline int __show_stat(char *buf, int maxlen, const char *name, u32 val)
{
	static char *leader = "........................................";

	if (!val)
		return 0;
	else
		return snprintf(buf, maxlen, "%s %s %10d\n", name,
				leader + strlen(name), val);
}

static int cpsw_common_res_usage_state(struct cpsw_priv *priv)
{
	u32 i;
	u32 usage_count = 0;

	if (!priv->data.dual_emac)
		return 0;

	for (i = 0; i < priv->data.slaves; i++)
		if (priv->slaves[i].open_stat)
			usage_count++;

	return usage_count;
}

static inline int cpsw_tx_packet_submit(struct net_device *ndev,
			struct cpsw_priv *priv, struct sk_buff *skb)
{
	if (!priv->data.dual_emac)
		return cpdma_chan_submit(priv->txch, skb, skb->data,
				  skb->len, 0);

	if (ndev == cpsw_get_slave_ndev(priv, 0))
		return cpdma_chan_submit(priv->txch, skb, skb->data,
				  skb->len, 1);
	else
		return cpdma_chan_submit(priv->txch, skb, skb->data,
				  skb->len, 2);
}

static inline void cpsw_add_dual_emac_def_ale_entries(
		struct cpsw_priv *priv, struct cpsw_slave *slave,
		u32 slave_port)
{
	u32 port_mask = 1 << slave_port | 1 << priv->host_port;

	if (priv->version == CPSW_VERSION_1)
		slave_write(slave, slave->port_vlan, CPSW1_PORT_VLAN);
	else
		slave_write(slave, slave->port_vlan, CPSW2_PORT_VLAN);
	cpsw_ale_add_vlan(priv->ale, slave->port_vlan, port_mask,
			  port_mask, port_mask, 0);
	cpsw_ale_add_mcast(priv->ale, priv->ndev->broadcast,
			   port_mask, ALE_VLAN, slave->port_vlan, 0);
	cpsw_ale_add_ucast(priv->ale, priv->mac_addr,
		priv->host_port, ALE_VLAN, slave->port_vlan);
}

static void soft_reset_slave(struct cpsw_slave *slave)
{
	char name[32];

	snprintf(name, sizeof(name), "slave-%d", slave->slave_num);
	soft_reset(name, &slave->sliver->soft_reset);
}

static void cpsw_slave_open(struct cpsw_slave *slave, struct cpsw_priv *priv)
{
	u32 slave_port;

	soft_reset_slave(slave);

	/* setup priority mapping */
	__raw_writel(RX_PRIORITY_MAPPING, &slave->sliver->rx_pri_map);

	switch (priv->version) {
	case CPSW_VERSION_1:
		slave_write(slave, TX_PRIORITY_MAPPING, CPSW1_TX_PRI_MAP);
		break;
	case CPSW_VERSION_2:
	case CPSW_VERSION_3:
	case CPSW_VERSION_4:
		slave_write(slave, TX_PRIORITY_MAPPING, CPSW2_TX_PRI_MAP);
		break;
	}

	/* setup max packet size, and mac address */
	__raw_writel(priv->rx_packet_max, &slave->sliver->rx_maxlen);
	cpsw_set_slave_mac(slave, priv);

	slave->mac_control = 0;	/* no link yet */

	slave_port = cpsw_get_slave_port(priv, slave->slave_num);

	if (priv->data.dual_emac)
		cpsw_add_dual_emac_def_ale_entries(priv, slave, slave_port);
	else
		cpsw_ale_add_mcast(priv->ale, priv->ndev->broadcast,
				   1 << slave_port, 0, 0, ALE_MCAST_FWD_2);

	slave->phy = phy_connect(priv->ndev, slave->data->phy_id,
				 &cpsw_adjust_link, slave->data->phy_if);
	if (IS_ERR(slave->phy)) {
		dev_err(priv->dev, "phy %s not found on slave %d\n",
			slave->data->phy_id, slave->slave_num);
		slave->phy = NULL;
	} else {
		dev_info(priv->dev, "phy found : id is : 0x%x\n",
			 slave->phy->phy_id);
		phy_start(slave->phy);

		/* Configure GMII_SEL register */
		cpsw_phy_sel(&priv->pdev->dev, slave->phy->interface,
			     slave->slave_num);
	}
}

static inline void cpsw_add_default_vlan(struct cpsw_priv *priv)
{
	const int vlan = priv->data.default_vlan;
	const int port = priv->host_port;
	u32 reg;
	int i;

	reg = (priv->version == CPSW_VERSION_1) ? CPSW1_PORT_VLAN :
	       CPSW2_PORT_VLAN;

	writel(vlan, &priv->host_port_regs->port_vlan);

	for (i = 0; i < priv->data.slaves; i++)
		slave_write(priv->slaves + i, vlan, reg);

	cpsw_ale_add_vlan(priv->ale, vlan, ALE_ALL_PORTS << port,
			  ALE_ALL_PORTS << port, ALE_ALL_PORTS << port,
			  (ALE_PORT_1 | ALE_PORT_2) << port);
}

static void cpsw_init_host_port(struct cpsw_priv *priv)
{
	u32 control_reg;
	u32 fifo_mode;

	/* soft reset the controller and initialize ale */
	soft_reset("cpsw", &priv->regs->soft_reset);
	cpsw_ale_start(priv->ale);

	/* switch to vlan unaware mode */
	cpsw_ale_control_set(priv->ale, priv->host_port, ALE_VLAN_AWARE,
			     CPSW_ALE_VLAN_AWARE);
	control_reg = readl(&priv->regs->control);
	control_reg |= CPSW_VLAN_AWARE;
	writel(control_reg, &priv->regs->control);
	fifo_mode = (priv->data.dual_emac) ? CPSW_FIFO_DUAL_MAC_MODE :
		     CPSW_FIFO_NORMAL_MODE;
	writel(fifo_mode, &priv->host_port_regs->tx_in_ctl);

	/* setup host port priority mapping */
	__raw_writel(CPDMA_TX_PRIORITY_MAP,
		     &priv->host_port_regs->cpdma_tx_pri_map);
	__raw_writel(0, &priv->host_port_regs->cpdma_rx_chan_map);

	cpsw_ale_control_set(priv->ale, priv->host_port,
			     ALE_PORT_STATE, ALE_PORT_STATE_FORWARD);

	if (!priv->data.dual_emac) {
		cpsw_ale_add_ucast(priv->ale, priv->mac_addr, priv->host_port,
				   0, 0);
		cpsw_ale_add_mcast(priv->ale, priv->ndev->broadcast,
				   1 << priv->host_port, 0, 0, ALE_MCAST_FWD_2);
	}
}

static void cpsw_slave_stop(struct cpsw_slave *slave, struct cpsw_priv *priv)
{
	u32 slave_port;

	slave_port = cpsw_get_slave_port(priv, slave->slave_num);

	if (!slave->phy)
		return;
	phy_stop(slave->phy);
	phy_disconnect(slave->phy);
	slave->phy = NULL;
	cpsw_ale_control_set(priv->ale, slave_port,
			     ALE_PORT_STATE, ALE_PORT_STATE_DISABLE);
}

static int cpsw_ndo_open(struct net_device *ndev)
{
	struct cpsw_priv *priv = netdev_priv(ndev);
	struct cpsw_priv *prim_cpsw;
	int i, ret;
	u32 reg;

	if (!cpsw_common_res_usage_state(priv))
		cpsw_intr_disable(priv);
	netif_carrier_off(ndev);

	pm_runtime_get_sync(&priv->pdev->dev);

	reg = priv->version;

	dev_info(priv->dev, "initializing cpsw version %d.%d (%d)\n",
		 CPSW_MAJOR_VERSION(reg), CPSW_MINOR_VERSION(reg),
		 CPSW_RTL_VERSION(reg));

	/* initialize host and slave ports */
	if (!cpsw_common_res_usage_state(priv))
		cpsw_init_host_port(priv);
	for_each_slave(priv, cpsw_slave_open, priv);

	/* Add default VLAN */
	cpsw_add_default_vlan(priv);

	if (!cpsw_common_res_usage_state(priv)) {
		/* setup tx dma to fixed prio and zero offset */
		cpdma_control_set(priv->dma, CPDMA_TX_PRIO_FIXED, 1);
		cpdma_control_set(priv->dma, CPDMA_RX_BUFFER_OFFSET, 0);

		/* disable priority elevation */
		__raw_writel(0, &priv->regs->ptype);

		/* enable statistics collection only on all ports */
		__raw_writel(0x7, &priv->regs->stat_port_en);

		if (WARN_ON(!priv->data.rx_descs))
			priv->data.rx_descs = 128;

		for (i = 0; i < priv->data.rx_descs; i++) {
			struct sk_buff *skb;

			ret = -ENOMEM;
			skb = __netdev_alloc_skb_ip_align(priv->ndev,
					priv->rx_packet_max, GFP_KERNEL);
			if (!skb)
				goto err_cleanup;
			ret = cpdma_chan_submit(priv->rxch, skb, skb->data,
					skb_tailroom(skb), 0);
			if (ret < 0) {
				kfree_skb(skb);
				goto err_cleanup;
			}
		}
		/* continue even if we didn't manage to submit all
		 * receive descs
		 */
		cpsw_info(priv, ifup, "submitted %d rx descriptors\n", i);

		if (cpts_register(&priv->pdev->dev, priv->cpts,
				  priv->data.cpts_clock_mult,
				  priv->data.cpts_clock_shift))
			dev_err(priv->dev, "error registering cpts device\n");

	}

	/* Enable Interrupt pacing if configured */
	if (priv->coal_intvl != 0) {
		struct ethtool_coalesce coal;

		coal.rx_coalesce_usecs = (priv->coal_intvl << 4);
		cpsw_set_coalesce(ndev, &coal);
	}

	napi_enable(&priv->napi);
	cpdma_ctlr_start(priv->dma);
	cpsw_intr_enable(priv);
	cpdma_ctlr_eoi(priv->dma, CPDMA_EOI_RX);
	cpdma_ctlr_eoi(priv->dma, CPDMA_EOI_TX);

	prim_cpsw = cpsw_get_slave_priv(priv, 0);
	if (prim_cpsw->irq_enabled == false) {
		if ((priv == prim_cpsw) || !netif_running(prim_cpsw->ndev)) {
			prim_cpsw->irq_enabled = true;
			cpsw_enable_irq(prim_cpsw);
		}
	}

	if (priv->data.dual_emac)
		priv->slaves[priv->emac_port].open_stat = true;
	return 0;

err_cleanup:
	cpdma_ctlr_stop(priv->dma);
	for_each_slave(priv, cpsw_slave_stop, priv);
	pm_runtime_put_sync(&priv->pdev->dev);
	netif_carrier_off(priv->ndev);
	return ret;
}

static int cpsw_ndo_stop(struct net_device *ndev)
{
	struct cpsw_priv *priv = netdev_priv(ndev);

	cpsw_info(priv, ifdown, "shutting down cpsw device\n");
	netif_stop_queue(priv->ndev);
	napi_disable(&priv->napi);
	netif_carrier_off(priv->ndev);

	if (cpsw_common_res_usage_state(priv) <= 1) {
		cpts_unregister(priv->cpts);
		cpsw_intr_disable(priv);
		cpdma_ctlr_int_ctrl(priv->dma, false);
		cpdma_ctlr_stop(priv->dma);
		cpsw_ale_stop(priv->ale);
	}
	for_each_slave(priv, cpsw_slave_stop, priv);
	pm_runtime_put_sync(&priv->pdev->dev);
	if (priv->data.dual_emac)
		priv->slaves[priv->emac_port].open_stat = false;
	return 0;
}

static netdev_tx_t cpsw_ndo_start_xmit(struct sk_buff *skb,
				       struct net_device *ndev)
{
	struct cpsw_priv *priv = netdev_priv(ndev);
	int ret;

	ndev->trans_start = jiffies;

	if (skb_padto(skb, CPSW_MIN_PACKET_SIZE)) {
		cpsw_err(priv, tx_err, "packet pad failed\n");
		ndev->stats.tx_dropped++;
		return NETDEV_TX_OK;
	}

	if (skb_shinfo(skb)->tx_flags & SKBTX_HW_TSTAMP &&
				priv->cpts->tx_enable)
		skb_shinfo(skb)->tx_flags |= SKBTX_IN_PROGRESS;

	skb_tx_timestamp(skb);

	ret = cpsw_tx_packet_submit(ndev, priv, skb);
	if (unlikely(ret != 0)) {
		cpsw_err(priv, tx_err, "desc submit failed\n");
		goto fail;
	}

	/* If there is no more tx desc left free then we need to
	 * tell the kernel to stop sending us tx frames.
	 */
	if (unlikely(!cpdma_check_free_tx_desc(priv->txch)))
		netif_stop_queue(ndev);

	return NETDEV_TX_OK;
fail:
	ndev->stats.tx_dropped++;
	netif_stop_queue(ndev);
	return NETDEV_TX_BUSY;
}

#ifdef CONFIG_TI_CPTS

static void cpsw_hwtstamp_v1(struct cpsw_priv *priv)
{
	struct cpsw_slave *slave = &priv->slaves[priv->data.active_slave];
	u32 ts_en, seq_id;

	if (!priv->cpts->tx_enable && !priv->cpts->rx_enable) {
		slave_write(slave, 0, CPSW1_TS_CTL);
		return;
	}

	seq_id = (30 << CPSW_V1_SEQ_ID_OFS_SHIFT) | ETH_P_1588;
	ts_en = EVENT_MSG_BITS << CPSW_V1_MSG_TYPE_OFS;

	if (priv->cpts->tx_enable)
		ts_en |= CPSW_V1_TS_TX_EN;

	if (priv->cpts->rx_enable)
		ts_en |= CPSW_V1_TS_RX_EN;

	slave_write(slave, ts_en, CPSW1_TS_CTL);
	slave_write(slave, seq_id, CPSW1_TS_SEQ_LTYPE);
}

static void cpsw_hwtstamp_v2(struct cpsw_priv *priv)
{
	struct cpsw_slave *slave;
	u32 ctrl, mtype;

	if (priv->data.dual_emac)
		slave = &priv->slaves[priv->emac_port];
	else
		slave = &priv->slaves[priv->data.active_slave];

	ctrl = slave_read(slave, CPSW2_CONTROL);
	ctrl &= ~CTRL_ALL_TS_MASK;

	if (priv->cpts->tx_enable)
		ctrl |= CTRL_TX_TS_BITS;

	if (priv->cpts->rx_enable)
		ctrl |= CTRL_RX_TS_BITS;

	mtype = (30 << TS_SEQ_ID_OFFSET_SHIFT) | EVENT_MSG_BITS;

	slave_write(slave, mtype, CPSW2_TS_SEQ_MTYPE);
	slave_write(slave, ctrl, CPSW2_CONTROL);
	__raw_writel(ETH_P_1588, &priv->regs->ts_ltype);
}

static int cpsw_hwtstamp_set(struct net_device *dev, struct ifreq *ifr)
{
	struct cpsw_priv *priv = netdev_priv(dev);
	struct cpts *cpts = priv->cpts;
	struct hwtstamp_config cfg;

	if (priv->version != CPSW_VERSION_1 &&
	    priv->version != CPSW_VERSION_2)
		return -EOPNOTSUPP;

	if (copy_from_user(&cfg, ifr->ifr_data, sizeof(cfg)))
		return -EFAULT;

	/* reserved for future extensions */
	if (cfg.flags)
		return -EINVAL;

	if (cfg.tx_type != HWTSTAMP_TX_OFF && cfg.tx_type != HWTSTAMP_TX_ON)
		return -ERANGE;

	switch (cfg.rx_filter) {
	case HWTSTAMP_FILTER_NONE:
		cpts->rx_enable = 0;
		break;
	case HWTSTAMP_FILTER_ALL:
	case HWTSTAMP_FILTER_PTP_V1_L4_EVENT:
	case HWTSTAMP_FILTER_PTP_V1_L4_SYNC:
	case HWTSTAMP_FILTER_PTP_V1_L4_DELAY_REQ:
		return -ERANGE;
	case HWTSTAMP_FILTER_PTP_V2_L4_EVENT:
	case HWTSTAMP_FILTER_PTP_V2_L4_SYNC:
	case HWTSTAMP_FILTER_PTP_V2_L4_DELAY_REQ:
	case HWTSTAMP_FILTER_PTP_V2_L2_EVENT:
	case HWTSTAMP_FILTER_PTP_V2_L2_SYNC:
	case HWTSTAMP_FILTER_PTP_V2_L2_DELAY_REQ:
	case HWTSTAMP_FILTER_PTP_V2_EVENT:
	case HWTSTAMP_FILTER_PTP_V2_SYNC:
	case HWTSTAMP_FILTER_PTP_V2_DELAY_REQ:
		cpts->rx_enable = 1;
		cfg.rx_filter = HWTSTAMP_FILTER_PTP_V2_EVENT;
		break;
	default:
		return -ERANGE;
	}

	cpts->tx_enable = cfg.tx_type == HWTSTAMP_TX_ON;

	switch (priv->version) {
	case CPSW_VERSION_1:
		cpsw_hwtstamp_v1(priv);
		break;
	case CPSW_VERSION_2:
		cpsw_hwtstamp_v2(priv);
		break;
	default:
		WARN_ON(1);
	}

	return copy_to_user(ifr->ifr_data, &cfg, sizeof(cfg)) ? -EFAULT : 0;
}

static int cpsw_hwtstamp_get(struct net_device *dev, struct ifreq *ifr)
{
	struct cpsw_priv *priv = netdev_priv(dev);
	struct cpts *cpts = priv->cpts;
	struct hwtstamp_config cfg;

	if (priv->version != CPSW_VERSION_1 &&
	    priv->version != CPSW_VERSION_2)
		return -EOPNOTSUPP;

	cfg.flags = 0;
	cfg.tx_type = cpts->tx_enable ? HWTSTAMP_TX_ON : HWTSTAMP_TX_OFF;
	cfg.rx_filter = (cpts->rx_enable ?
			 HWTSTAMP_FILTER_PTP_V2_EVENT : HWTSTAMP_FILTER_NONE);

	return copy_to_user(ifr->ifr_data, &cfg, sizeof(cfg)) ? -EFAULT : 0;
}

#endif /*CONFIG_TI_CPTS*/

static int cpsw_ndo_ioctl(struct net_device *dev, struct ifreq *req, int cmd)
{
	struct cpsw_priv *priv = netdev_priv(dev);
	int slave_no = cpsw_slave_index(priv);

	if (!netif_running(dev))
		return -EINVAL;

	switch (cmd) {
#ifdef CONFIG_TI_CPTS
	case SIOCSHWTSTAMP:
		return cpsw_hwtstamp_set(dev, req);
	case SIOCGHWTSTAMP:
		return cpsw_hwtstamp_get(dev, req);
#endif
	}

	if (!priv->slaves[slave_no].phy)
		return -EOPNOTSUPP;
	return phy_mii_ioctl(priv->slaves[slave_no].phy, req, cmd);
}

static void cpsw_ndo_tx_timeout(struct net_device *ndev)
{
	struct cpsw_priv *priv = netdev_priv(ndev);

	cpsw_err(priv, tx_err, "transmit timeout, restarting dma\n");
	ndev->stats.tx_errors++;
	cpsw_intr_disable(priv);
	cpdma_ctlr_int_ctrl(priv->dma, false);
	cpdma_chan_stop(priv->txch);
	cpdma_chan_start(priv->txch);
	cpdma_ctlr_int_ctrl(priv->dma, true);
	cpsw_intr_enable(priv);
	cpdma_ctlr_eoi(priv->dma, CPDMA_EOI_RX);
	cpdma_ctlr_eoi(priv->dma, CPDMA_EOI_TX);

}

static int cpsw_ndo_set_mac_address(struct net_device *ndev, void *p)
{
	struct cpsw_priv *priv = netdev_priv(ndev);
	struct sockaddr *addr = (struct sockaddr *)p;
	int flags = 0;
	u16 vid = 0;

	if (!is_valid_ether_addr(addr->sa_data))
		return -EADDRNOTAVAIL;

	if (priv->data.dual_emac) {
		vid = priv->slaves[priv->emac_port].port_vlan;
		flags = ALE_VLAN;
	}

	cpsw_ale_del_ucast(priv->ale, priv->mac_addr, priv->host_port,
			   flags, vid);
	cpsw_ale_add_ucast(priv->ale, addr->sa_data, priv->host_port,
			   flags, vid);

	memcpy(priv->mac_addr, addr->sa_data, ETH_ALEN);
	memcpy(ndev->dev_addr, priv->mac_addr, ETH_ALEN);
	for_each_slave(priv, cpsw_set_slave_mac, priv);

	return 0;
}

#ifdef CONFIG_NET_POLL_CONTROLLER
static void cpsw_ndo_poll_controller(struct net_device *ndev)
{
	struct cpsw_priv *priv = netdev_priv(ndev);

	cpsw_intr_disable(priv);
	cpdma_ctlr_int_ctrl(priv->dma, false);
	cpsw_interrupt(ndev->irq, priv);
	cpdma_ctlr_int_ctrl(priv->dma, true);
	cpsw_intr_enable(priv);
	cpdma_ctlr_eoi(priv->dma, CPDMA_EOI_RX);
	cpdma_ctlr_eoi(priv->dma, CPDMA_EOI_TX);

}
#endif

static inline int cpsw_add_vlan_ale_entry(struct cpsw_priv *priv,
				unsigned short vid)
{
	int ret;

	ret = cpsw_ale_add_vlan(priv->ale, vid,
				ALE_ALL_PORTS << priv->host_port,
				0, ALE_ALL_PORTS << priv->host_port,
				(ALE_PORT_1 | ALE_PORT_2) << priv->host_port);
	if (ret != 0)
		return ret;

	ret = cpsw_ale_add_ucast(priv->ale, priv->mac_addr,
				 priv->host_port, ALE_VLAN, vid);
	if (ret != 0)
		goto clean_vid;

	ret = cpsw_ale_add_mcast(priv->ale, priv->ndev->broadcast,
				 ALE_ALL_PORTS << priv->host_port,
				 ALE_VLAN, vid, 0);
	if (ret != 0)
		goto clean_vlan_ucast;
	return 0;

clean_vlan_ucast:
	cpsw_ale_del_ucast(priv->ale, priv->mac_addr,
			    priv->host_port, ALE_VLAN, vid);
clean_vid:
	cpsw_ale_del_vlan(priv->ale, vid, 0);
	return ret;
}

static int cpsw_ndo_vlan_rx_add_vid(struct net_device *ndev,
				    __be16 proto, u16 vid)
{
	struct cpsw_priv *priv = netdev_priv(ndev);

	if (vid == priv->data.default_vlan)
		return 0;

	dev_info(priv->dev, "Adding vlanid %d to vlan filter\n", vid);
	return cpsw_add_vlan_ale_entry(priv, vid);
}

static int cpsw_ndo_vlan_rx_kill_vid(struct net_device *ndev,
				     __be16 proto, u16 vid)
{
	struct cpsw_priv *priv = netdev_priv(ndev);
	int ret;

	if (vid == priv->data.default_vlan)
		return 0;

	dev_info(priv->dev, "removing vlanid %d from vlan filter\n", vid);
	ret = cpsw_ale_del_vlan(priv->ale, vid, 0);
	if (ret != 0)
		return ret;

	ret = cpsw_ale_del_ucast(priv->ale, priv->mac_addr,
				 priv->host_port, ALE_VLAN, vid);
	if (ret != 0)
		return ret;

	return cpsw_ale_del_mcast(priv->ale, priv->ndev->broadcast,
				  0, ALE_VLAN, vid);
}

static const struct net_device_ops cpsw_netdev_ops = {
	.ndo_open		= cpsw_ndo_open,
	.ndo_stop		= cpsw_ndo_stop,
	.ndo_start_xmit		= cpsw_ndo_start_xmit,
	.ndo_set_mac_address	= cpsw_ndo_set_mac_address,
	.ndo_do_ioctl		= cpsw_ndo_ioctl,
	.ndo_validate_addr	= eth_validate_addr,
	.ndo_change_mtu		= eth_change_mtu,
	.ndo_tx_timeout		= cpsw_ndo_tx_timeout,
	.ndo_set_rx_mode	= cpsw_ndo_set_rx_mode,
#ifdef CONFIG_NET_POLL_CONTROLLER
	.ndo_poll_controller	= cpsw_ndo_poll_controller,
#endif
	.ndo_vlan_rx_add_vid	= cpsw_ndo_vlan_rx_add_vid,
	.ndo_vlan_rx_kill_vid	= cpsw_ndo_vlan_rx_kill_vid,
};

static void cpsw_get_drvinfo(struct net_device *ndev,
			     struct ethtool_drvinfo *info)
{
	struct cpsw_priv *priv = netdev_priv(ndev);

	strlcpy(info->driver, "TI CPSW Driver v1.0", sizeof(info->driver));
	strlcpy(info->version, "1.0", sizeof(info->version));
	strlcpy(info->bus_info, priv->pdev->name, sizeof(info->bus_info));
}

static u32 cpsw_get_msglevel(struct net_device *ndev)
{
	struct cpsw_priv *priv = netdev_priv(ndev);
	return priv->msg_enable;
}

static void cpsw_set_msglevel(struct net_device *ndev, u32 value)
{
	struct cpsw_priv *priv = netdev_priv(ndev);
	priv->msg_enable = value;
}

static int cpsw_get_ts_info(struct net_device *ndev,
			    struct ethtool_ts_info *info)
{
#ifdef CONFIG_TI_CPTS
	struct cpsw_priv *priv = netdev_priv(ndev);

	info->so_timestamping =
		SOF_TIMESTAMPING_TX_HARDWARE |
		SOF_TIMESTAMPING_TX_SOFTWARE |
		SOF_TIMESTAMPING_RX_HARDWARE |
		SOF_TIMESTAMPING_RX_SOFTWARE |
		SOF_TIMESTAMPING_SOFTWARE |
		SOF_TIMESTAMPING_RAW_HARDWARE;
	info->phc_index = priv->cpts->phc_index;
	info->tx_types =
		(1 << HWTSTAMP_TX_OFF) |
		(1 << HWTSTAMP_TX_ON);
	info->rx_filters =
		(1 << HWTSTAMP_FILTER_NONE) |
		(1 << HWTSTAMP_FILTER_PTP_V2_EVENT);
#else
	info->so_timestamping =
		SOF_TIMESTAMPING_TX_SOFTWARE |
		SOF_TIMESTAMPING_RX_SOFTWARE |
		SOF_TIMESTAMPING_SOFTWARE;
	info->phc_index = -1;
	info->tx_types = 0;
	info->rx_filters = 0;
#endif
	return 0;
}

static int cpsw_get_settings(struct net_device *ndev,
			     struct ethtool_cmd *ecmd)
{
	struct cpsw_priv *priv = netdev_priv(ndev);
	int slave_no = cpsw_slave_index(priv);

	if (priv->slaves[slave_no].phy)
		return phy_ethtool_gset(priv->slaves[slave_no].phy, ecmd);
	else
		return -EOPNOTSUPP;
}

static int cpsw_set_settings(struct net_device *ndev, struct ethtool_cmd *ecmd)
{
	struct cpsw_priv *priv = netdev_priv(ndev);
	int slave_no = cpsw_slave_index(priv);

	if (priv->slaves[slave_no].phy)
		return phy_ethtool_sset(priv->slaves[slave_no].phy, ecmd);
	else
		return -EOPNOTSUPP;
}

static void cpsw_get_wol(struct net_device *ndev, struct ethtool_wolinfo *wol)
{
	struct cpsw_priv *priv = netdev_priv(ndev);
	int slave_no = cpsw_slave_index(priv);

	wol->supported = 0;
	wol->wolopts = 0;

	if (priv->slaves[slave_no].phy)
		phy_ethtool_get_wol(priv->slaves[slave_no].phy, wol);
}

static int cpsw_set_wol(struct net_device *ndev, struct ethtool_wolinfo *wol)
{
	struct cpsw_priv *priv = netdev_priv(ndev);
	int slave_no = cpsw_slave_index(priv);

	if (priv->slaves[slave_no].phy)
		return phy_ethtool_set_wol(priv->slaves[slave_no].phy, wol);
	else
		return -EOPNOTSUPP;
}

static const struct ethtool_ops cpsw_ethtool_ops = {
	.get_drvinfo	= cpsw_get_drvinfo,
	.get_msglevel	= cpsw_get_msglevel,
	.set_msglevel	= cpsw_set_msglevel,
	.get_link	= ethtool_op_get_link,
	.get_ts_info	= cpsw_get_ts_info,
	.get_settings	= cpsw_get_settings,
	.set_settings	= cpsw_set_settings,
	.get_coalesce	= cpsw_get_coalesce,
	.set_coalesce	= cpsw_set_coalesce,
	.get_sset_count		= cpsw_get_sset_count,
	.get_strings		= cpsw_get_strings,
	.get_ethtool_stats	= cpsw_get_ethtool_stats,
	.get_wol	= cpsw_get_wol,
	.set_wol	= cpsw_set_wol,
};

static void cpsw_slave_init(struct cpsw_slave *slave, struct cpsw_priv *priv,
			    u32 slave_reg_ofs, u32 sliver_reg_ofs)
{
	void __iomem		*regs = priv->regs;
	int			slave_num = slave->slave_num;
	struct cpsw_slave_data	*data = priv->data.slave_data + slave_num;

	slave->data	= data;
	slave->regs	= regs + slave_reg_ofs;
	slave->sliver	= regs + sliver_reg_ofs;
	slave->port_vlan = data->dual_emac_res_vlan;
}

static int cpsw_probe_dt(struct cpsw_platform_data *data,
			 struct platform_device *pdev)
{
	struct device_node *node = pdev->dev.of_node;
	struct device_node *slave_node;
	int i = 0, ret;
	u32 prop;

	if (!node)
		return -EINVAL;

	if (of_property_read_u32(node, "slaves", &prop)) {
		pr_err("Missing slaves property in the DT.\n");
		return -EINVAL;
	}
	data->slaves = prop;

	if (of_property_read_u32(node, "active_slave", &prop)) {
		pr_err("Missing active_slave property in the DT.\n");
		return -EINVAL;
	}
	data->active_slave = prop;

	if (of_property_read_u32(node, "cpts_clock_mult", &prop)) {
		pr_err("Missing cpts_clock_mult property in the DT.\n");
		return -EINVAL;
	}
	data->cpts_clock_mult = prop;

	if (of_property_read_u32(node, "cpts_clock_shift", &prop)) {
		pr_err("Missing cpts_clock_shift property in the DT.\n");
		return -EINVAL;
	}
	data->cpts_clock_shift = prop;

	data->slave_data = devm_kzalloc(&pdev->dev, data->slaves
					* sizeof(struct cpsw_slave_data),
					GFP_KERNEL);
	if (!data->slave_data)
		return -ENOMEM;

	if (of_property_read_u32(node, "cpdma_channels", &prop)) {
		pr_err("Missing cpdma_channels property in the DT.\n");
		return -EINVAL;
	}
	data->channels = prop;

	if (of_property_read_u32(node, "ale_entries", &prop)) {
		pr_err("Missing ale_entries property in the DT.\n");
		return -EINVAL;
	}
	data->ale_entries = prop;

	if (of_property_read_u32(node, "bd_ram_size", &prop)) {
		pr_err("Missing bd_ram_size property in the DT.\n");
		return -EINVAL;
	}
	data->bd_ram_size = prop;

	if (of_property_read_u32(node, "rx_descs", &prop)) {
		pr_err("Missing rx_descs property in the DT.\n");
		return -EINVAL;
	}
	data->rx_descs = prop;

	if (of_property_read_u32(node, "mac_control", &prop)) {
		pr_err("Missing mac_control property in the DT.\n");
		return -EINVAL;
	}
	data->mac_control = prop;

	if (of_property_read_bool(node, "dual_emac"))
		data->dual_emac = 1;

	/*
	 * Populate all the child nodes here...
	 */
	ret = of_platform_populate(node, NULL, NULL, &pdev->dev);
	/* We do not want to force this, as in some cases may not have child */
	if (ret)
		pr_warn("Doesn't have any child node\n");

	for_each_child_of_node(node, slave_node) {
		struct cpsw_slave_data *slave_data = data->slave_data + i;
		const void *mac_addr = NULL;
		u32 phyid;
		int lenp;
		const __be32 *parp;
		struct device_node *mdio_node;
		struct platform_device *mdio;

		/* This is no slave child node, continue */
		if (strcmp(slave_node->name, "slave"))
			continue;

		parp = of_get_property(slave_node, "phy_id", &lenp);
		if ((parp == NULL) || (lenp != (sizeof(void *) * 2))) {
			pr_err("Missing slave[%d] phy_id property\n", i);
			return -EINVAL;
		}
		mdio_node = of_find_node_by_phandle(be32_to_cpup(parp));
		phyid = be32_to_cpup(parp+1);
		mdio = of_find_device_by_node(mdio_node);
<<<<<<< HEAD
=======
		of_node_put(mdio_node);
>>>>>>> 40dde7e2
		if (!mdio) {
			pr_err("Missing mdio platform device\n");
			return -EINVAL;
		}
		snprintf(slave_data->phy_id, sizeof(slave_data->phy_id),
			 PHY_ID_FMT, mdio->name, phyid);

		mac_addr = of_get_mac_address(slave_node);
		if (mac_addr)
			memcpy(slave_data->mac_addr, mac_addr, ETH_ALEN);

		slave_data->phy_if = of_get_phy_mode(slave_node);
		if (slave_data->phy_if < 0) {
			pr_err("Missing or malformed slave[%d] phy-mode property\n",
			       i);
			return slave_data->phy_if;
		}

		if (data->dual_emac) {
			if (of_property_read_u32(slave_node, "dual_emac_res_vlan",
						 &prop)) {
				pr_err("Missing dual_emac_res_vlan in DT.\n");
				slave_data->dual_emac_res_vlan = i+1;
				pr_err("Using %d as Reserved VLAN for %d slave\n",
				       slave_data->dual_emac_res_vlan, i);
			} else {
				slave_data->dual_emac_res_vlan = prop;
			}
		}

		i++;
		if (i == data->slaves)
			break;
	}

	return 0;
}

static int cpsw_probe_dual_emac(struct platform_device *pdev,
				struct cpsw_priv *priv)
{
	struct cpsw_platform_data	*data = &priv->data;
	struct net_device		*ndev;
	struct cpsw_priv		*priv_sl2;
	int ret = 0, i;

	ndev = alloc_etherdev(sizeof(struct cpsw_priv));
	if (!ndev) {
		pr_err("cpsw: error allocating net_device\n");
		return -ENOMEM;
	}

	priv_sl2 = netdev_priv(ndev);
	spin_lock_init(&priv_sl2->lock);
	priv_sl2->data = *data;
	priv_sl2->pdev = pdev;
	priv_sl2->ndev = ndev;
	priv_sl2->dev  = &ndev->dev;
	priv_sl2->msg_enable = netif_msg_init(debug_level, CPSW_DEBUG);
	priv_sl2->rx_packet_max = max(rx_packet_max, 128);

	if (is_valid_ether_addr(data->slave_data[1].mac_addr)) {
		memcpy(priv_sl2->mac_addr, data->slave_data[1].mac_addr,
			ETH_ALEN);
		pr_info("cpsw: Detected MACID = %pM\n", priv_sl2->mac_addr);
	} else {
		random_ether_addr(priv_sl2->mac_addr);
		pr_info("cpsw: Random MACID = %pM\n", priv_sl2->mac_addr);
	}
	memcpy(ndev->dev_addr, priv_sl2->mac_addr, ETH_ALEN);

	priv_sl2->slaves = priv->slaves;
	priv_sl2->clk = priv->clk;

	priv_sl2->coal_intvl = 0;
	priv_sl2->bus_freq_mhz = priv->bus_freq_mhz;

	priv_sl2->regs = priv->regs;
	priv_sl2->host_port = priv->host_port;
	priv_sl2->host_port_regs = priv->host_port_regs;
	priv_sl2->wr_regs = priv->wr_regs;
	priv_sl2->hw_stats = priv->hw_stats;
	priv_sl2->dma = priv->dma;
	priv_sl2->txch = priv->txch;
	priv_sl2->rxch = priv->rxch;
	priv_sl2->ale = priv->ale;
	priv_sl2->emac_port = 1;
	priv->slaves[1].ndev = ndev;
	priv_sl2->cpts = priv->cpts;
	priv_sl2->version = priv->version;

	for (i = 0; i < priv->num_irqs; i++) {
		priv_sl2->irqs_table[i] = priv->irqs_table[i];
		priv_sl2->num_irqs = priv->num_irqs;
	}
	ndev->features |= NETIF_F_HW_VLAN_CTAG_FILTER;

	ndev->netdev_ops = &cpsw_netdev_ops;
	SET_ETHTOOL_OPS(ndev, &cpsw_ethtool_ops);
	netif_napi_add(ndev, &priv_sl2->napi, cpsw_poll, CPSW_POLL_WEIGHT);

	/* register the network device */
	SET_NETDEV_DEV(ndev, &pdev->dev);
	ret = register_netdev(ndev);
	if (ret) {
		pr_err("cpsw: error registering net device\n");
		free_netdev(ndev);
		ret = -ENODEV;
	}

	return ret;
}

static int cpsw_probe(struct platform_device *pdev)
{
	struct cpsw_platform_data	*data;
	struct net_device		*ndev;
	struct cpsw_priv		*priv;
	struct cpdma_params		dma_params;
	struct cpsw_ale_params		ale_params;
	void __iomem			*ss_regs;
	struct resource			*res, *ss_res;
	u32 slave_offset, sliver_offset, slave_size;
	int ret = 0, i, k = 0;

	ndev = alloc_etherdev(sizeof(struct cpsw_priv));
	if (!ndev) {
		pr_err("error allocating net_device\n");
		return -ENOMEM;
	}

	platform_set_drvdata(pdev, ndev);
	priv = netdev_priv(ndev);
	spin_lock_init(&priv->lock);
	priv->pdev = pdev;
	priv->ndev = ndev;
	priv->dev  = &ndev->dev;
	priv->msg_enable = netif_msg_init(debug_level, CPSW_DEBUG);
	priv->rx_packet_max = max(rx_packet_max, 128);
	priv->cpts = devm_kzalloc(&pdev->dev, sizeof(struct cpts), GFP_KERNEL);
	priv->irq_enabled = true;
	if (!priv->cpts) {
		pr_err("error allocating cpts\n");
		goto clean_ndev_ret;
	}

	/*
	 * This may be required here for child devices.
	 */
	pm_runtime_enable(&pdev->dev);

	/* Select default pin state */
	pinctrl_pm_select_default_state(&pdev->dev);

	if (cpsw_probe_dt(&priv->data, pdev)) {
		pr_err("cpsw: platform data missing\n");
		ret = -ENODEV;
		goto clean_runtime_disable_ret;
	}
	data = &priv->data;

	if (is_valid_ether_addr(data->slave_data[0].mac_addr)) {
		memcpy(priv->mac_addr, data->slave_data[0].mac_addr, ETH_ALEN);
		pr_info("Detected MACID = %pM\n", priv->mac_addr);
	} else {
		eth_random_addr(priv->mac_addr);
		pr_info("Random MACID = %pM\n", priv->mac_addr);
	}

	memcpy(ndev->dev_addr, priv->mac_addr, ETH_ALEN);

	priv->slaves = devm_kzalloc(&pdev->dev,
				    sizeof(struct cpsw_slave) * data->slaves,
				    GFP_KERNEL);
	if (!priv->slaves) {
		ret = -ENOMEM;
		goto clean_runtime_disable_ret;
	}
	for (i = 0; i < data->slaves; i++)
		priv->slaves[i].slave_num = i;

	priv->slaves[0].ndev = ndev;
	priv->emac_port = 0;

	priv->clk = devm_clk_get(&pdev->dev, "fck");
	if (IS_ERR(priv->clk)) {
		dev_err(priv->dev, "fck is not found\n");
		ret = -ENODEV;
		goto clean_runtime_disable_ret;
	}
	priv->coal_intvl = 0;
	priv->bus_freq_mhz = clk_get_rate(priv->clk) / 1000000;

	ss_res = platform_get_resource(pdev, IORESOURCE_MEM, 0);
	ss_regs = devm_ioremap_resource(&pdev->dev, ss_res);
	if (IS_ERR(ss_regs)) {
		ret = PTR_ERR(ss_regs);
		goto clean_runtime_disable_ret;
	}
	priv->regs = ss_regs;
	priv->host_port = HOST_PORT_NUM;

	/* Need to enable clocks with runtime PM api to access module
	 * registers
	 */
	pm_runtime_get_sync(&pdev->dev);
	priv->version = readl(&priv->regs->id_ver);
	pm_runtime_put_sync(&pdev->dev);

	res = platform_get_resource(pdev, IORESOURCE_MEM, 1);
	priv->wr_regs = devm_ioremap_resource(&pdev->dev, res);
	if (IS_ERR(priv->wr_regs)) {
		ret = PTR_ERR(priv->wr_regs);
		goto clean_runtime_disable_ret;
	}

	memset(&dma_params, 0, sizeof(dma_params));
	memset(&ale_params, 0, sizeof(ale_params));

	switch (priv->version) {
	case CPSW_VERSION_1:
		priv->host_port_regs = ss_regs + CPSW1_HOST_PORT_OFFSET;
		priv->cpts->reg      = ss_regs + CPSW1_CPTS_OFFSET;
		priv->hw_stats	     = ss_regs + CPSW1_HW_STATS;
		dma_params.dmaregs   = ss_regs + CPSW1_CPDMA_OFFSET;
		dma_params.txhdp     = ss_regs + CPSW1_STATERAM_OFFSET;
		ale_params.ale_regs  = ss_regs + CPSW1_ALE_OFFSET;
		slave_offset         = CPSW1_SLAVE_OFFSET;
		slave_size           = CPSW1_SLAVE_SIZE;
		sliver_offset        = CPSW1_SLIVER_OFFSET;
		dma_params.desc_mem_phys = 0;
		break;
	case CPSW_VERSION_2:
	case CPSW_VERSION_3:
	case CPSW_VERSION_4:
		priv->host_port_regs = ss_regs + CPSW2_HOST_PORT_OFFSET;
		priv->cpts->reg      = ss_regs + CPSW2_CPTS_OFFSET;
		priv->hw_stats	     = ss_regs + CPSW2_HW_STATS;
		dma_params.dmaregs   = ss_regs + CPSW2_CPDMA_OFFSET;
		dma_params.txhdp     = ss_regs + CPSW2_STATERAM_OFFSET;
		ale_params.ale_regs  = ss_regs + CPSW2_ALE_OFFSET;
		slave_offset         = CPSW2_SLAVE_OFFSET;
		slave_size           = CPSW2_SLAVE_SIZE;
		sliver_offset        = CPSW2_SLIVER_OFFSET;
		dma_params.desc_mem_phys =
			(u32 __force) ss_res->start + CPSW2_BD_OFFSET;
		break;
	default:
		dev_err(priv->dev, "unknown version 0x%08x\n", priv->version);
		ret = -ENODEV;
		goto clean_runtime_disable_ret;
	}
	for (i = 0; i < priv->data.slaves; i++) {
		struct cpsw_slave *slave = &priv->slaves[i];
		cpsw_slave_init(slave, priv, slave_offset, sliver_offset);
		slave_offset  += slave_size;
		sliver_offset += SLIVER_SIZE;
	}

	dma_params.dev		= &pdev->dev;
	dma_params.rxthresh	= dma_params.dmaregs + CPDMA_RXTHRESH;
	dma_params.rxfree	= dma_params.dmaregs + CPDMA_RXFREE;
	dma_params.rxhdp	= dma_params.txhdp + CPDMA_RXHDP;
	dma_params.txcp		= dma_params.txhdp + CPDMA_TXCP;
	dma_params.rxcp		= dma_params.txhdp + CPDMA_RXCP;

	dma_params.num_chan		= data->channels;
	dma_params.has_soft_reset	= true;
	dma_params.min_packet_size	= CPSW_MIN_PACKET_SIZE;
	dma_params.desc_mem_size	= data->bd_ram_size;
	dma_params.desc_align		= 16;
	dma_params.has_ext_regs		= true;
	dma_params.desc_hw_addr         = dma_params.desc_mem_phys;

	priv->dma = cpdma_ctlr_create(&dma_params);
	if (!priv->dma) {
		dev_err(priv->dev, "error initializing dma\n");
		ret = -ENOMEM;
		goto clean_runtime_disable_ret;
	}

	priv->txch = cpdma_chan_create(priv->dma, tx_chan_num(0),
				       cpsw_tx_handler);
	priv->rxch = cpdma_chan_create(priv->dma, rx_chan_num(0),
				       cpsw_rx_handler);

	if (WARN_ON(!priv->txch || !priv->rxch)) {
		dev_err(priv->dev, "error initializing dma channels\n");
		ret = -ENOMEM;
		goto clean_dma_ret;
	}

	ale_params.dev			= &ndev->dev;
	ale_params.ale_ageout		= ale_ageout;
	ale_params.ale_entries		= data->ale_entries;
	ale_params.ale_ports		= data->slaves;

	priv->ale = cpsw_ale_create(&ale_params);
	if (!priv->ale) {
		dev_err(priv->dev, "error initializing ale engine\n");
		ret = -ENODEV;
		goto clean_dma_ret;
	}

	ndev->irq = platform_get_irq(pdev, 0);
	if (ndev->irq < 0) {
		dev_err(priv->dev, "error getting irq resource\n");
		ret = -ENOENT;
		goto clean_ale_ret;
	}

	while ((res = platform_get_resource(priv->pdev, IORESOURCE_IRQ, k))) {
		for (i = res->start; i <= res->end; i++) {
			if (devm_request_irq(&pdev->dev, i, cpsw_interrupt, 0,
					     dev_name(&pdev->dev), priv)) {
				dev_err(priv->dev, "error attaching irq\n");
				goto clean_ale_ret;
			}
			priv->irqs_table[k] = i;
			priv->num_irqs = k + 1;
		}
		k++;
	}

	ndev->features |= NETIF_F_HW_VLAN_CTAG_FILTER;

	ndev->netdev_ops = &cpsw_netdev_ops;
	SET_ETHTOOL_OPS(ndev, &cpsw_ethtool_ops);
	netif_napi_add(ndev, &priv->napi, cpsw_poll, CPSW_POLL_WEIGHT);

	/* register the network device */
	SET_NETDEV_DEV(ndev, &pdev->dev);
	ret = register_netdev(ndev);
	if (ret) {
		dev_err(priv->dev, "error registering net device\n");
		ret = -ENODEV;
		goto clean_ale_ret;
	}

	cpsw_notice(priv, probe, "initialized device (regs %pa, irq %d)\n",
		    &ss_res->start, ndev->irq);

	if (priv->data.dual_emac) {
		ret = cpsw_probe_dual_emac(pdev, priv);
		if (ret) {
			cpsw_err(priv, probe, "error probe slave 2 emac interface\n");
			goto clean_ale_ret;
		}
	}

	return 0;

clean_ale_ret:
	cpsw_ale_destroy(priv->ale);
clean_dma_ret:
	cpdma_chan_destroy(priv->txch);
	cpdma_chan_destroy(priv->rxch);
	cpdma_ctlr_destroy(priv->dma);
clean_runtime_disable_ret:
	pm_runtime_disable(&pdev->dev);
clean_ndev_ret:
	free_netdev(priv->ndev);
	return ret;
}

static int cpsw_remove(struct platform_device *pdev)
{
	struct net_device *ndev = platform_get_drvdata(pdev);
	struct cpsw_priv *priv = netdev_priv(ndev);

	if (priv->data.dual_emac)
		unregister_netdev(cpsw_get_slave_ndev(priv, 1));
	unregister_netdev(ndev);

	cpsw_ale_destroy(priv->ale);
	cpdma_chan_destroy(priv->txch);
	cpdma_chan_destroy(priv->rxch);
	cpdma_ctlr_destroy(priv->dma);
	pm_runtime_disable(&pdev->dev);
	if (priv->data.dual_emac)
		free_netdev(cpsw_get_slave_ndev(priv, 1));
	free_netdev(ndev);
	return 0;
}

static int cpsw_suspend(struct device *dev)
{
	struct platform_device	*pdev = to_platform_device(dev);
	struct net_device	*ndev = platform_get_drvdata(pdev);
	struct cpsw_priv	*priv = netdev_priv(ndev);

	if (netif_running(ndev))
		cpsw_ndo_stop(ndev);

	for_each_slave(priv, soft_reset_slave);

	pm_runtime_put_sync(&pdev->dev);

	/* Select sleep pin state */
	pinctrl_pm_select_sleep_state(&pdev->dev);

	return 0;
}

static int cpsw_resume(struct device *dev)
{
	struct platform_device	*pdev = to_platform_device(dev);
	struct net_device	*ndev = platform_get_drvdata(pdev);

	pm_runtime_get_sync(&pdev->dev);

	/* Select default pin state */
	pinctrl_pm_select_default_state(&pdev->dev);

	if (netif_running(ndev))
		cpsw_ndo_open(ndev);
	return 0;
}

static const struct dev_pm_ops cpsw_pm_ops = {
	.suspend	= cpsw_suspend,
	.resume		= cpsw_resume,
};

static const struct of_device_id cpsw_of_mtable[] = {
	{ .compatible = "ti,cpsw", },
	{ /* sentinel */ },
};
MODULE_DEVICE_TABLE(of, cpsw_of_mtable);

static struct platform_driver cpsw_driver = {
	.driver = {
		.name	 = "cpsw",
		.owner	 = THIS_MODULE,
		.pm	 = &cpsw_pm_ops,
		.of_match_table = cpsw_of_mtable,
	},
	.probe = cpsw_probe,
	.remove = cpsw_remove,
};

static int __init cpsw_init(void)
{
	return platform_driver_register(&cpsw_driver);
}
late_initcall(cpsw_init);

static void __exit cpsw_exit(void)
{
	platform_driver_unregister(&cpsw_driver);
}
module_exit(cpsw_exit);

MODULE_LICENSE("GPL");
MODULE_AUTHOR("Cyril Chemparathy <cyril@ti.com>");
MODULE_AUTHOR("Mugunthan V N <mugunthanvnm@ti.com>");
MODULE_DESCRIPTION("TI CPSW Ethernet driver");<|MERGE_RESOLUTION|>--- conflicted
+++ resolved
@@ -1871,10 +1871,7 @@
 		mdio_node = of_find_node_by_phandle(be32_to_cpup(parp));
 		phyid = be32_to_cpup(parp+1);
 		mdio = of_find_device_by_node(mdio_node);
-<<<<<<< HEAD
-=======
 		of_node_put(mdio_node);
->>>>>>> 40dde7e2
 		if (!mdio) {
 			pr_err("Missing mdio platform device\n");
 			return -EINVAL;
