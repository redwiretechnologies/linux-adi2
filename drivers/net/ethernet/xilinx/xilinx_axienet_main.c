--- conflicted
+++ resolved
@@ -1626,14 +1626,6 @@
 	lp->phy_node = of_parse_phandle(op->dev.of_node, "phy-handle", 0);
 	if (lp->phy_node) {
 		dev_dbg(lp->dev, "using PHY node %s (%p)\n", np->full_name, np);
-<<<<<<< HEAD
-
-		rc = axienet_mdio_setup(lp, op->dev.of_node);
-		if (rc)
-			dev_warn(&op->dev, "error registering MDIO bus\n");
-	}
-=======
->>>>>>> f5848e16
 
 		rc = axienet_mdio_setup(lp, op->dev.of_node);
 		if (rc)
