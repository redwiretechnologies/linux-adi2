/******************************************************************************
 *
 * This file is provided under a dual BSD/GPLv2 license.  When using or
 * redistributing this file, you may do so under either license.
 *
 * GPL LICENSE SUMMARY
 *
 * Copyright(c) 2012 - 2014 Intel Corporation. All rights reserved.
 *
 * This program is free software; you can redistribute it and/or modify
 * it under the terms of version 2 of the GNU General Public License as
 * published by the Free Software Foundation.
 *
 * This program is distributed in the hope that it will be useful, but
 * WITHOUT ANY WARRANTY; without even the implied warranty of
 * MERCHANTABILITY or FITNESS FOR A PARTICULAR PURPOSE.  See the GNU
 * General Public License for more details.
 *
 * You should have received a copy of the GNU General Public License
 * along with this program; if not, write to the Free Software
 * Foundation, Inc., 51 Franklin Street, Fifth Floor, Boston, MA 02110,
 * USA
 *
 * The full GNU General Public License is included in this distribution
 * in the file called COPYING.
 *
 * Contact Information:
 *  Intel Linux Wireless <ilw@linux.intel.com>
 * Intel Corporation, 5200 N.E. Elam Young Parkway, Hillsboro, OR 97124-6497
 *
 * BSD LICENSE
 *
 * Copyright(c) 2012 - 2014 Intel Corporation. All rights reserved.
 * All rights reserved.
 *
 * Redistribution and use in source and binary forms, with or without
 * modification, are permitted provided that the following conditions
 * are met:
 *
 *  * Redistributions of source code must retain the above copyright
 *    notice, this list of conditions and the following disclaimer.
 *  * Redistributions in binary form must reproduce the above copyright
 *    notice, this list of conditions and the following disclaimer in
 *    the documentation and/or other materials provided with the
 *    distribution.
 *  * Neither the name Intel Corporation nor the names of its
 *    contributors may be used to endorse or promote products derived
 *    from this software without specific prior written permission.
 *
 * THIS SOFTWARE IS PROVIDED BY THE COPYRIGHT HOLDERS AND CONTRIBUTORS
 * "AS IS" AND ANY EXPRESS OR IMPLIED WARRANTIES, INCLUDING, BUT NOT
 * LIMITED TO, THE IMPLIED WARRANTIES OF MERCHANTABILITY AND FITNESS FOR
 * A PARTICULAR PURPOSE ARE DISCLAIMED. IN NO EVENT SHALL THE COPYRIGHT
 * OWNER OR CONTRIBUTORS BE LIABLE FOR ANY DIRECT, INDIRECT, INCIDENTAL,
 * SPECIAL, EXEMPLARY, OR CONSEQUENTIAL DAMAGES (INCLUDING, BUT NOT
 * LIMITED TO, PROCUREMENT OF SUBSTITUTE GOODS OR SERVICES; LOSS OF USE,
 * DATA, OR PROFITS; OR BUSINESS INTERRUPTION) HOWEVER CAUSED AND ON ANY
 * THEORY OF LIABILITY, WHETHER IN CONTRACT, STRICT LIABILITY, OR TORT
 * (INCLUDING NEGLIGENCE OR OTHERWISE) ARISING IN ANY WAY OUT OF THE USE
 * OF THIS SOFTWARE, EVEN IF ADVISED OF THE POSSIBILITY OF SUCH DAMAGE.
 *
 *****************************************************************************/

#ifndef __fw_api_h__
#define __fw_api_h__

#include "fw-api-rs.h"
#include "fw-api-tx.h"
#include "fw-api-sta.h"
#include "fw-api-mac.h"
#include "fw-api-power.h"
#include "fw-api-d3.h"
#include "fw-api-bt-coex.h"

/* maximal number of Tx queues in any platform */
#define IWL_MVM_MAX_QUEUES	20

/* Tx queue numbers */
enum {
	IWL_MVM_OFFCHANNEL_QUEUE = 8,
	IWL_MVM_CMD_QUEUE = 9,
};

#define IWL_MVM_CMD_FIFO	7

#define IWL_MVM_STATION_COUNT	16

/* commands */
enum {
	MVM_ALIVE = 0x1,
	REPLY_ERROR = 0x2,

	INIT_COMPLETE_NOTIF = 0x4,

	/* PHY context commands */
	PHY_CONTEXT_CMD = 0x8,
	DBG_CFG = 0x9,

	/* station table */
	ADD_STA_KEY = 0x17,
	ADD_STA = 0x18,
	REMOVE_STA = 0x19,

	/* TX */
	TX_CMD = 0x1c,
	TXPATH_FLUSH = 0x1e,
	MGMT_MCAST_KEY = 0x1f,

	/* global key */
	WEP_KEY = 0x20,

	/* MAC and Binding commands */
	MAC_CONTEXT_CMD = 0x28,
	TIME_EVENT_CMD = 0x29, /* both CMD and response */
	TIME_EVENT_NOTIFICATION = 0x2a,
	BINDING_CONTEXT_CMD = 0x2b,
	TIME_QUOTA_CMD = 0x2c,
	NON_QOS_TX_COUNTER_CMD = 0x2d,

	LQ_CMD = 0x4e,

	/* Calibration */
	TEMPERATURE_NOTIFICATION = 0x62,
	CALIBRATION_CFG_CMD = 0x65,
	CALIBRATION_RES_NOTIFICATION = 0x66,
	CALIBRATION_COMPLETE_NOTIFICATION = 0x67,
	RADIO_VERSION_NOTIFICATION = 0x68,

	/* Scan offload */
	SCAN_OFFLOAD_REQUEST_CMD = 0x51,
	SCAN_OFFLOAD_ABORT_CMD = 0x52,
	SCAN_OFFLOAD_COMPLETE = 0x6D,
	SCAN_OFFLOAD_UPDATE_PROFILES_CMD = 0x6E,
	SCAN_OFFLOAD_CONFIG_CMD = 0x6f,
	MATCH_FOUND_NOTIFICATION = 0xd9,

	/* Phy */
	PHY_CONFIGURATION_CMD = 0x6a,
	CALIB_RES_NOTIF_PHY_DB = 0x6b,
	/* PHY_DB_CMD = 0x6c, */

	/* Power - legacy power table command */
	POWER_TABLE_CMD = 0x77,
	PSM_UAPSD_AP_MISBEHAVING_NOTIFICATION = 0x78,

	/* Thermal Throttling*/
	REPLY_THERMAL_MNG_BACKOFF = 0x7e,

	/* Scanning */
	SCAN_REQUEST_CMD = 0x80,
	SCAN_ABORT_CMD = 0x81,
	SCAN_START_NOTIFICATION = 0x82,
	SCAN_RESULTS_NOTIFICATION = 0x83,
	SCAN_COMPLETE_NOTIFICATION = 0x84,

	/* NVM */
	NVM_ACCESS_CMD = 0x88,

	SET_CALIB_DEFAULT_CMD = 0x8e,

	BEACON_NOTIFICATION = 0x90,
	BEACON_TEMPLATE_CMD = 0x91,
	TX_ANT_CONFIGURATION_CMD = 0x98,
	BT_CONFIG = 0x9b,
	STATISTICS_NOTIFICATION = 0x9d,
	EOSP_NOTIFICATION = 0x9e,
	REDUCE_TX_POWER_CMD = 0x9f,

	/* RF-KILL commands and notifications */
	CARD_STATE_CMD = 0xa0,
	CARD_STATE_NOTIFICATION = 0xa1,

	MISSED_BEACONS_NOTIFICATION = 0xa2,

	/* Power - new power table command */
	MAC_PM_POWER_TABLE = 0xa9,

	REPLY_RX_PHY_CMD = 0xc0,
	REPLY_RX_MPDU_CMD = 0xc1,
	BA_NOTIF = 0xc5,

	/* BT Coex */
	BT_COEX_PRIO_TABLE = 0xcc,
	BT_COEX_PROT_ENV = 0xcd,
	BT_PROFILE_NOTIFICATION = 0xce,
	BT_COEX_CI = 0x5d,

	REPLY_SF_CFG_CMD = 0xd1,
	REPLY_BEACON_FILTERING_CMD = 0xd2,

	REPLY_DEBUG_CMD = 0xf0,
	DEBUG_LOG_MSG = 0xf7,

	BCAST_FILTER_CMD = 0xcf,
	MCAST_FILTER_CMD = 0xd0,

	/* D3 commands/notifications */
	D3_CONFIG_CMD = 0xd3,
	PROT_OFFLOAD_CONFIG_CMD = 0xd4,
	OFFLOADS_QUERY_CMD = 0xd5,
	REMOTE_WAKE_CONFIG_CMD = 0xd6,
	D0I3_END_CMD = 0xed,

	/* for WoWLAN in particular */
	WOWLAN_PATTERNS = 0xe0,
	WOWLAN_CONFIGURATION = 0xe1,
	WOWLAN_TSC_RSC_PARAM = 0xe2,
	WOWLAN_TKIP_PARAM = 0xe3,
	WOWLAN_KEK_KCK_MATERIAL = 0xe4,
	WOWLAN_GET_STATUSES = 0xe5,
	WOWLAN_TX_POWER_PER_DB = 0xe6,

	/* and for NetDetect */
	NET_DETECT_CONFIG_CMD = 0x54,
	NET_DETECT_PROFILES_QUERY_CMD = 0x56,
	NET_DETECT_PROFILES_CMD = 0x57,
	NET_DETECT_HOTSPOTS_CMD = 0x58,
	NET_DETECT_HOTSPOTS_QUERY_CMD = 0x59,

	REPLY_MAX = 0xff,
};

/**
 * struct iwl_cmd_response - generic response struct for most commands
 * @status: status of the command asked, changes for each one
 */
struct iwl_cmd_response {
	__le32 status;
};

/*
 * struct iwl_tx_ant_cfg_cmd
 * @valid: valid antenna configuration
 */
struct iwl_tx_ant_cfg_cmd {
	__le32 valid;
} __packed;

/**
 * struct iwl_reduce_tx_power_cmd - TX power reduction command
 * REDUCE_TX_POWER_CMD = 0x9f
 * @flags: (reserved for future implementation)
 * @mac_context_id: id of the mac ctx for which we are reducing TX power.
 * @pwr_restriction: TX power restriction in dBms.
 */
struct iwl_reduce_tx_power_cmd {
	u8 flags;
	u8 mac_context_id;
	__le16 pwr_restriction;
} __packed; /* TX_REDUCED_POWER_API_S_VER_1 */

/*
 * Calibration control struct.
 * Sent as part of the phy configuration command.
 * @flow_trigger: bitmap for which calibrations to perform according to
 *		flow triggers.
 * @event_trigger: bitmap for which calibrations to perform according to
 *		event triggers.
 */
struct iwl_calib_ctrl {
	__le32 flow_trigger;
	__le32 event_trigger;
} __packed;

/* This enum defines the bitmap of various calibrations to enable in both
 * init ucode and runtime ucode through CALIBRATION_CFG_CMD.
 */
enum iwl_calib_cfg {
	IWL_CALIB_CFG_XTAL_IDX			= BIT(0),
	IWL_CALIB_CFG_TEMPERATURE_IDX		= BIT(1),
	IWL_CALIB_CFG_VOLTAGE_READ_IDX		= BIT(2),
	IWL_CALIB_CFG_PAPD_IDX			= BIT(3),
	IWL_CALIB_CFG_TX_PWR_IDX		= BIT(4),
	IWL_CALIB_CFG_DC_IDX			= BIT(5),
	IWL_CALIB_CFG_BB_FILTER_IDX		= BIT(6),
	IWL_CALIB_CFG_LO_LEAKAGE_IDX		= BIT(7),
	IWL_CALIB_CFG_TX_IQ_IDX			= BIT(8),
	IWL_CALIB_CFG_TX_IQ_SKEW_IDX		= BIT(9),
	IWL_CALIB_CFG_RX_IQ_IDX			= BIT(10),
	IWL_CALIB_CFG_RX_IQ_SKEW_IDX		= BIT(11),
	IWL_CALIB_CFG_SENSITIVITY_IDX		= BIT(12),
	IWL_CALIB_CFG_CHAIN_NOISE_IDX		= BIT(13),
	IWL_CALIB_CFG_DISCONNECTED_ANT_IDX	= BIT(14),
	IWL_CALIB_CFG_ANT_COUPLING_IDX		= BIT(15),
	IWL_CALIB_CFG_DAC_IDX			= BIT(16),
	IWL_CALIB_CFG_ABS_IDX			= BIT(17),
	IWL_CALIB_CFG_AGC_IDX			= BIT(18),
};

/*
 * Phy configuration command.
 */
struct iwl_phy_cfg_cmd {
	__le32	phy_cfg;
	struct iwl_calib_ctrl calib_control;
} __packed;

#define PHY_CFG_RADIO_TYPE	(BIT(0) | BIT(1))
#define PHY_CFG_RADIO_STEP	(BIT(2) | BIT(3))
#define PHY_CFG_RADIO_DASH	(BIT(4) | BIT(5))
#define PHY_CFG_PRODUCT_NUMBER	(BIT(6) | BIT(7))
#define PHY_CFG_TX_CHAIN_A	BIT(8)
#define PHY_CFG_TX_CHAIN_B	BIT(9)
#define PHY_CFG_TX_CHAIN_C	BIT(10)
#define PHY_CFG_RX_CHAIN_A	BIT(12)
#define PHY_CFG_RX_CHAIN_B	BIT(13)
#define PHY_CFG_RX_CHAIN_C	BIT(14)

#define NVM_MAX_NUM_SECTIONS	11

/* Target of the NVM_ACCESS_CMD */
enum {
	NVM_ACCESS_TARGET_CACHE = 0,
	NVM_ACCESS_TARGET_OTP = 1,
	NVM_ACCESS_TARGET_EEPROM = 2,
};

/* Section types for NVM_ACCESS_CMD */
enum {
	NVM_SECTION_TYPE_SW = 1,
<<<<<<< HEAD
	NVM_SECTION_TYPE_CALIBRATION = 4,
	NVM_SECTION_TYPE_PRODUCTION = 5,
=======
	NVM_SECTION_TYPE_REGULATORY = 3,
	NVM_SECTION_TYPE_CALIBRATION = 4,
	NVM_SECTION_TYPE_PRODUCTION = 5,
	NVM_SECTION_TYPE_MAC_OVERRIDE = 11,
	NVM_MAX_NUM_SECTIONS = 12,
>>>>>>> 4e3b3bcd
};

/**
 * struct iwl_nvm_access_cmd_ver2 - Request the device to send an NVM section
 * @op_code: 0 - read, 1 - write
 * @target: NVM_ACCESS_TARGET_*
 * @type: NVM_SECTION_TYPE_*
 * @offset: offset in bytes into the section
 * @length: in bytes, to read/write
 * @data: if write operation, the data to write. On read its empty
 */
struct iwl_nvm_access_cmd {
	u8 op_code;
	u8 target;
	__le16 type;
	__le16 offset;
	__le16 length;
	u8 data[];
} __packed; /* NVM_ACCESS_CMD_API_S_VER_2 */

/**
 * struct iwl_nvm_access_resp_ver2 - response to NVM_ACCESS_CMD
 * @offset: offset in bytes into the section
 * @length: in bytes, either how much was written or read
 * @type: NVM_SECTION_TYPE_*
 * @status: 0 for success, fail otherwise
 * @data: if read operation, the data returned. Empty on write.
 */
struct iwl_nvm_access_resp {
	__le16 offset;
	__le16 length;
	__le16 type;
	__le16 status;
	u8 data[];
} __packed; /* NVM_ACCESS_CMD_RESP_API_S_VER_2 */

/* MVM_ALIVE 0x1 */

/* alive response is_valid values */
#define ALIVE_RESP_UCODE_OK	BIT(0)
#define ALIVE_RESP_RFKILL	BIT(1)

/* alive response ver_type values */
enum {
	FW_TYPE_HW = 0,
	FW_TYPE_PROT = 1,
	FW_TYPE_AP = 2,
	FW_TYPE_WOWLAN = 3,
	FW_TYPE_TIMING = 4,
	FW_TYPE_WIPAN = 5
};

/* alive response ver_subtype values */
enum {
	FW_SUBTYPE_FULL_FEATURE = 0,
	FW_SUBTYPE_BOOTSRAP = 1, /* Not valid */
	FW_SUBTYPE_REDUCED = 2,
	FW_SUBTYPE_ALIVE_ONLY = 3,
	FW_SUBTYPE_WOWLAN = 4,
	FW_SUBTYPE_AP_SUBTYPE = 5,
	FW_SUBTYPE_WIPAN = 6,
	FW_SUBTYPE_INITIALIZE = 9
};

#define IWL_ALIVE_STATUS_ERR 0xDEAD
#define IWL_ALIVE_STATUS_OK 0xCAFE

#define IWL_ALIVE_FLG_RFKILL	BIT(0)

struct mvm_alive_resp {
	__le16 status;
	__le16 flags;
	u8 ucode_minor;
	u8 ucode_major;
	__le16 id;
	u8 api_minor;
	u8 api_major;
	u8 ver_subtype;
	u8 ver_type;
	u8 mac;
	u8 opt;
	__le16 reserved2;
	__le32 timestamp;
	__le32 error_event_table_ptr;	/* SRAM address for error log */
	__le32 log_event_table_ptr;	/* SRAM address for event log */
	__le32 cpu_register_ptr;
	__le32 dbgm_config_ptr;
	__le32 alive_counter_ptr;
	__le32 scd_base_ptr;		/* SRAM address for SCD */
} __packed; /* ALIVE_RES_API_S_VER_1 */

struct mvm_alive_resp_ver2 {
	__le16 status;
	__le16 flags;
	u8 ucode_minor;
	u8 ucode_major;
	__le16 id;
	u8 api_minor;
	u8 api_major;
	u8 ver_subtype;
	u8 ver_type;
	u8 mac;
	u8 opt;
	__le16 reserved2;
	__le32 timestamp;
	__le32 error_event_table_ptr;	/* SRAM address for error log */
	__le32 log_event_table_ptr;	/* SRAM address for LMAC event log */
	__le32 cpu_register_ptr;
	__le32 dbgm_config_ptr;
	__le32 alive_counter_ptr;
	__le32 scd_base_ptr;		/* SRAM address for SCD */
	__le32 st_fwrd_addr;		/* pointer to Store and forward */
	__le32 st_fwrd_size;
	u8 umac_minor;			/* UMAC version: minor */
	u8 umac_major;			/* UMAC version: major */
	__le16 umac_id;			/* UMAC version: id */
	__le32 error_info_addr;		/* SRAM address for UMAC error log */
	__le32 dbg_print_buff_addr;
} __packed; /* ALIVE_RES_API_S_VER_2 */

/* Error response/notification */
enum {
	FW_ERR_UNKNOWN_CMD = 0x0,
	FW_ERR_INVALID_CMD_PARAM = 0x1,
	FW_ERR_SERVICE = 0x2,
	FW_ERR_ARC_MEMORY = 0x3,
	FW_ERR_ARC_CODE = 0x4,
	FW_ERR_WATCH_DOG = 0x5,
	FW_ERR_WEP_GRP_KEY_INDX = 0x10,
	FW_ERR_WEP_KEY_SIZE = 0x11,
	FW_ERR_OBSOLETE_FUNC = 0x12,
	FW_ERR_UNEXPECTED = 0xFE,
	FW_ERR_FATAL = 0xFF
};

/**
 * struct iwl_error_resp - FW error indication
 * ( REPLY_ERROR = 0x2 )
 * @error_type: one of FW_ERR_*
 * @cmd_id: the command ID for which the error occured
 * @bad_cmd_seq_num: sequence number of the erroneous command
 * @error_service: which service created the error, applicable only if
 *	error_type = 2, otherwise 0
 * @timestamp: TSF in usecs.
 */
struct iwl_error_resp {
	__le32 error_type;
	u8 cmd_id;
	u8 reserved1;
	__le16 bad_cmd_seq_num;
	__le32 error_service;
	__le64 timestamp;
} __packed;


/* Common PHY, MAC and Bindings definitions */

#define MAX_MACS_IN_BINDING	(3)
#define MAX_BINDINGS		(4)
#define AUX_BINDING_INDEX	(3)
#define MAX_PHYS		(4)

/* Used to extract ID and color from the context dword */
#define FW_CTXT_ID_POS	  (0)
#define FW_CTXT_ID_MSK	  (0xff << FW_CTXT_ID_POS)
#define FW_CTXT_COLOR_POS (8)
#define FW_CTXT_COLOR_MSK (0xff << FW_CTXT_COLOR_POS)
#define FW_CTXT_INVALID	  (0xffffffff)

#define FW_CMD_ID_AND_COLOR(_id, _color) ((_id << FW_CTXT_ID_POS) |\
					  (_color << FW_CTXT_COLOR_POS))

/* Possible actions on PHYs, MACs and Bindings */
enum {
	FW_CTXT_ACTION_STUB = 0,
	FW_CTXT_ACTION_ADD,
	FW_CTXT_ACTION_MODIFY,
	FW_CTXT_ACTION_REMOVE,
	FW_CTXT_ACTION_NUM
}; /* COMMON_CONTEXT_ACTION_API_E_VER_1 */

/* Time Events */

/* Time Event types, according to MAC type */
enum iwl_time_event_type {
	/* BSS Station Events */
	TE_BSS_STA_AGGRESSIVE_ASSOC,
	TE_BSS_STA_ASSOC,
	TE_BSS_EAP_DHCP_PROT,
	TE_BSS_QUIET_PERIOD,

	/* P2P Device Events */
	TE_P2P_DEVICE_DISCOVERABLE,
	TE_P2P_DEVICE_LISTEN,
	TE_P2P_DEVICE_ACTION_SCAN,
	TE_P2P_DEVICE_FULL_SCAN,

	/* P2P Client Events */
	TE_P2P_CLIENT_AGGRESSIVE_ASSOC,
	TE_P2P_CLIENT_ASSOC,
	TE_P2P_CLIENT_QUIET_PERIOD,

	/* P2P GO Events */
	TE_P2P_GO_ASSOC_PROT,
	TE_P2P_GO_REPETITIVE_NOA,
	TE_P2P_GO_CT_WINDOW,

	/* WiDi Sync Events */
	TE_WIDI_TX_SYNC,

	TE_MAX
}; /* MAC_EVENT_TYPE_API_E_VER_1 */



/* Time event - defines for command API v1 */

/*
 * @TE_V1_FRAG_NONE: fragmentation of the time event is NOT allowed.
 * @TE_V1_FRAG_SINGLE: fragmentation of the time event is allowed, but only
 *	the first fragment is scheduled.
 * @TE_V1_FRAG_DUAL: fragmentation of the time event is allowed, but only
 *	the first 2 fragments are scheduled.
 * @TE_V1_FRAG_ENDLESS: fragmentation of the time event is allowed, and any
 *	number of fragments are valid.
 *
 * Other than the constant defined above, specifying a fragmentation value 'x'
 * means that the event can be fragmented but only the first 'x' will be
 * scheduled.
 */
enum {
	TE_V1_FRAG_NONE = 0,
	TE_V1_FRAG_SINGLE = 1,
	TE_V1_FRAG_DUAL = 2,
	TE_V1_FRAG_ENDLESS = 0xffffffff
};

/* If a Time Event can be fragmented, this is the max number of fragments */
#define TE_V1_FRAG_MAX_MSK	0x0fffffff
/* Repeat the time event endlessly (until removed) */
#define TE_V1_REPEAT_ENDLESS	0xffffffff
/* If a Time Event has bounded repetitions, this is the maximal value */
#define TE_V1_REPEAT_MAX_MSK_V1	0x0fffffff

/* Time Event dependencies: none, on another TE, or in a specific time */
enum {
	TE_V1_INDEPENDENT		= 0,
	TE_V1_DEP_OTHER			= BIT(0),
	TE_V1_DEP_TSF			= BIT(1),
	TE_V1_EVENT_SOCIOPATHIC		= BIT(2),
}; /* MAC_EVENT_DEPENDENCY_POLICY_API_E_VER_2 */

/*
 * @TE_V1_NOTIF_NONE: no notifications
 * @TE_V1_NOTIF_HOST_EVENT_START: request/receive notification on event start
 * @TE_V1_NOTIF_HOST_EVENT_END:request/receive notification on event end
 * @TE_V1_NOTIF_INTERNAL_EVENT_START: internal FW use
 * @TE_V1_NOTIF_INTERNAL_EVENT_END: internal FW use.
 * @TE_V1_NOTIF_HOST_FRAG_START: request/receive notification on frag start
 * @TE_V1_NOTIF_HOST_FRAG_END:request/receive notification on frag end
 * @TE_V1_NOTIF_INTERNAL_FRAG_START: internal FW use.
 * @TE_V1_NOTIF_INTERNAL_FRAG_END: internal FW use.
 *
 * Supported Time event notifications configuration.
 * A notification (both event and fragment) includes a status indicating weather
 * the FW was able to schedule the event or not. For fragment start/end
 * notification the status is always success. There is no start/end fragment
 * notification for monolithic events.
 */
enum {
	TE_V1_NOTIF_NONE = 0,
	TE_V1_NOTIF_HOST_EVENT_START = BIT(0),
	TE_V1_NOTIF_HOST_EVENT_END = BIT(1),
	TE_V1_NOTIF_INTERNAL_EVENT_START = BIT(2),
	TE_V1_NOTIF_INTERNAL_EVENT_END = BIT(3),
	TE_V1_NOTIF_HOST_FRAG_START = BIT(4),
	TE_V1_NOTIF_HOST_FRAG_END = BIT(5),
	TE_V1_NOTIF_INTERNAL_FRAG_START = BIT(6),
	TE_V1_NOTIF_INTERNAL_FRAG_END = BIT(7),
}; /* MAC_EVENT_ACTION_API_E_VER_2 */


/**
 * struct iwl_time_event_cmd_api_v1 - configuring Time Events
 * with struct MAC_TIME_EVENT_DATA_API_S_VER_1 (see also
 * with version 2. determined by IWL_UCODE_TLV_FLAGS)
 * ( TIME_EVENT_CMD = 0x29 )
 * @id_and_color: ID and color of the relevant MAC
 * @action: action to perform, one of FW_CTXT_ACTION_*
 * @id: this field has two meanings, depending on the action:
 *	If the action is ADD, then it means the type of event to add.
 *	For all other actions it is the unique event ID assigned when the
 *	event was added by the FW.
 * @apply_time: When to start the Time Event (in GP2)
 * @max_delay: maximum delay to event's start (apply time), in TU
 * @depends_on: the unique ID of the event we depend on (if any)
 * @interval: interval between repetitions, in TU
 * @interval_reciprocal: 2^32 / interval
 * @duration: duration of event in TU
 * @repeat: how many repetitions to do, can be TE_REPEAT_ENDLESS
 * @dep_policy: one of TE_V1_INDEPENDENT, TE_V1_DEP_OTHER, TE_V1_DEP_TSF
 *	and TE_V1_EVENT_SOCIOPATHIC
 * @is_present: 0 or 1, are we present or absent during the Time Event
 * @max_frags: maximal number of fragments the Time Event can be divided to
 * @notify: notifications using TE_V1_NOTIF_* (whom to notify when)
 */
struct iwl_time_event_cmd_v1 {
	/* COMMON_INDEX_HDR_API_S_VER_1 */
	__le32 id_and_color;
	__le32 action;
	__le32 id;
	/* MAC_TIME_EVENT_DATA_API_S_VER_1 */
	__le32 apply_time;
	__le32 max_delay;
	__le32 dep_policy;
	__le32 depends_on;
	__le32 is_present;
	__le32 max_frags;
	__le32 interval;
	__le32 interval_reciprocal;
	__le32 duration;
	__le32 repeat;
	__le32 notify;
} __packed; /* MAC_TIME_EVENT_CMD_API_S_VER_1 */


/* Time event - defines for command API v2 */

/*
 * @TE_V2_FRAG_NONE: fragmentation of the time event is NOT allowed.
 * @TE_V2_FRAG_SINGLE: fragmentation of the time event is allowed, but only
 *  the first fragment is scheduled.
 * @TE_V2_FRAG_DUAL: fragmentation of the time event is allowed, but only
 *  the first 2 fragments are scheduled.
 * @TE_V2_FRAG_ENDLESS: fragmentation of the time event is allowed, and any
 *  number of fragments are valid.
 *
 * Other than the constant defined above, specifying a fragmentation value 'x'
 * means that the event can be fragmented but only the first 'x' will be
 * scheduled.
 */
enum {
	TE_V2_FRAG_NONE = 0,
	TE_V2_FRAG_SINGLE = 1,
	TE_V2_FRAG_DUAL = 2,
	TE_V2_FRAG_MAX = 0xfe,
	TE_V2_FRAG_ENDLESS = 0xff
};

/* Repeat the time event endlessly (until removed) */
#define TE_V2_REPEAT_ENDLESS	0xff
/* If a Time Event has bounded repetitions, this is the maximal value */
#define TE_V2_REPEAT_MAX	0xfe

#define TE_V2_PLACEMENT_POS	12
#define TE_V2_ABSENCE_POS	15

/* Time event policy values (for time event cmd api v2)
 * A notification (both event and fragment) includes a status indicating weather
 * the FW was able to schedule the event or not. For fragment start/end
 * notification the status is always success. There is no start/end fragment
 * notification for monolithic events.
 *
 * @TE_V2_DEFAULT_POLICY: independent, social, present, unoticable
 * @TE_V2_NOTIF_HOST_EVENT_START: request/receive notification on event start
 * @TE_V2_NOTIF_HOST_EVENT_END:request/receive notification on event end
 * @TE_V2_NOTIF_INTERNAL_EVENT_START: internal FW use
 * @TE_V2_NOTIF_INTERNAL_EVENT_END: internal FW use.
 * @TE_V2_NOTIF_HOST_FRAG_START: request/receive notification on frag start
 * @TE_V2_NOTIF_HOST_FRAG_END:request/receive notification on frag end
 * @TE_V2_NOTIF_INTERNAL_FRAG_START: internal FW use.
 * @TE_V2_NOTIF_INTERNAL_FRAG_END: internal FW use.
 * @TE_V2_DEP_OTHER: depends on another time event
 * @TE_V2_DEP_TSF: depends on a specific time
 * @TE_V2_EVENT_SOCIOPATHIC: can't co-exist with other events of tha same MAC
 * @TE_V2_ABSENCE: are we present or absent during the Time Event.
 */
enum {
	TE_V2_DEFAULT_POLICY = 0x0,

	/* notifications (event start/stop, fragment start/stop) */
	TE_V2_NOTIF_HOST_EVENT_START = BIT(0),
	TE_V2_NOTIF_HOST_EVENT_END = BIT(1),
	TE_V2_NOTIF_INTERNAL_EVENT_START = BIT(2),
	TE_V2_NOTIF_INTERNAL_EVENT_END = BIT(3),

	TE_V2_NOTIF_HOST_FRAG_START = BIT(4),
	TE_V2_NOTIF_HOST_FRAG_END = BIT(5),
	TE_V2_NOTIF_INTERNAL_FRAG_START = BIT(6),
	TE_V2_NOTIF_INTERNAL_FRAG_END = BIT(7),
	T2_V2_START_IMMEDIATELY = BIT(11),

	TE_V2_NOTIF_MSK = 0xff,

	/* placement characteristics */
	TE_V2_DEP_OTHER = BIT(TE_V2_PLACEMENT_POS),
	TE_V2_DEP_TSF = BIT(TE_V2_PLACEMENT_POS + 1),
	TE_V2_EVENT_SOCIOPATHIC = BIT(TE_V2_PLACEMENT_POS + 2),

	/* are we present or absent during the Time Event. */
	TE_V2_ABSENCE = BIT(TE_V2_ABSENCE_POS),
};

/**
 * struct iwl_time_event_cmd_api_v2 - configuring Time Events
 * with struct MAC_TIME_EVENT_DATA_API_S_VER_2 (see also
 * with version 1. determined by IWL_UCODE_TLV_FLAGS)
 * ( TIME_EVENT_CMD = 0x29 )
 * @id_and_color: ID and color of the relevant MAC
 * @action: action to perform, one of FW_CTXT_ACTION_*
 * @id: this field has two meanings, depending on the action:
 *	If the action is ADD, then it means the type of event to add.
 *	For all other actions it is the unique event ID assigned when the
 *	event was added by the FW.
 * @apply_time: When to start the Time Event (in GP2)
 * @max_delay: maximum delay to event's start (apply time), in TU
 * @depends_on: the unique ID of the event we depend on (if any)
 * @interval: interval between repetitions, in TU
 * @duration: duration of event in TU
 * @repeat: how many repetitions to do, can be TE_REPEAT_ENDLESS
 * @max_frags: maximal number of fragments the Time Event can be divided to
 * @policy: defines whether uCode shall notify the host or other uCode modules
 *	on event and/or fragment start and/or end
 *	using one of TE_INDEPENDENT, TE_DEP_OTHER, TE_DEP_TSF
 *	TE_EVENT_SOCIOPATHIC
 *	using TE_ABSENCE and using TE_NOTIF_*
 */
struct iwl_time_event_cmd_v2 {
	/* COMMON_INDEX_HDR_API_S_VER_1 */
	__le32 id_and_color;
	__le32 action;
	__le32 id;
	/* MAC_TIME_EVENT_DATA_API_S_VER_2 */
	__le32 apply_time;
	__le32 max_delay;
	__le32 depends_on;
	__le32 interval;
	__le32 duration;
	u8 repeat;
	u8 max_frags;
	__le16 policy;
} __packed; /* MAC_TIME_EVENT_CMD_API_S_VER_2 */

/**
 * struct iwl_time_event_resp - response structure to iwl_time_event_cmd
 * @status: bit 0 indicates success, all others specify errors
 * @id: the Time Event type
 * @unique_id: the unique ID assigned (in ADD) or given (others) to the TE
 * @id_and_color: ID and color of the relevant MAC
 */
struct iwl_time_event_resp {
	__le32 status;
	__le32 id;
	__le32 unique_id;
	__le32 id_and_color;
} __packed; /* MAC_TIME_EVENT_RSP_API_S_VER_1 */

/**
 * struct iwl_time_event_notif - notifications of time event start/stop
 * ( TIME_EVENT_NOTIFICATION = 0x2a )
 * @timestamp: action timestamp in GP2
 * @session_id: session's unique id
 * @unique_id: unique id of the Time Event itself
 * @id_and_color: ID and color of the relevant MAC
 * @action: one of TE_NOTIF_START or TE_NOTIF_END
 * @status: true if scheduled, false otherwise (not executed)
 */
struct iwl_time_event_notif {
	__le32 timestamp;
	__le32 session_id;
	__le32 unique_id;
	__le32 id_and_color;
	__le32 action;
	__le32 status;
} __packed; /* MAC_TIME_EVENT_NTFY_API_S_VER_1 */


/* Bindings and Time Quota */

/**
 * struct iwl_binding_cmd - configuring bindings
 * ( BINDING_CONTEXT_CMD = 0x2b )
 * @id_and_color: ID and color of the relevant Binding
 * @action: action to perform, one of FW_CTXT_ACTION_*
 * @macs: array of MAC id and colors which belong to the binding
 * @phy: PHY id and color which belongs to the binding
 */
struct iwl_binding_cmd {
	/* COMMON_INDEX_HDR_API_S_VER_1 */
	__le32 id_and_color;
	__le32 action;
	/* BINDING_DATA_API_S_VER_1 */
	__le32 macs[MAX_MACS_IN_BINDING];
	__le32 phy;
} __packed; /* BINDING_CMD_API_S_VER_1 */

/* The maximal number of fragments in the FW's schedule session */
#define IWL_MVM_MAX_QUOTA 128

/**
 * struct iwl_time_quota_data - configuration of time quota per binding
 * @id_and_color: ID and color of the relevant Binding
 * @quota: absolute time quota in TU. The scheduler will try to divide the
 *	remainig quota (after Time Events) according to this quota.
 * @max_duration: max uninterrupted context duration in TU
 */
struct iwl_time_quota_data {
	__le32 id_and_color;
	__le32 quota;
	__le32 max_duration;
} __packed; /* TIME_QUOTA_DATA_API_S_VER_1 */

/**
 * struct iwl_time_quota_cmd - configuration of time quota between bindings
 * ( TIME_QUOTA_CMD = 0x2c )
 * @quotas: allocations per binding
 */
struct iwl_time_quota_cmd {
	struct iwl_time_quota_data quotas[MAX_BINDINGS];
} __packed; /* TIME_QUOTA_ALLOCATION_CMD_API_S_VER_1 */


/* PHY context */

/* Supported bands */
#define PHY_BAND_5  (0)
#define PHY_BAND_24 (1)

/* Supported channel width, vary if there is VHT support */
#define PHY_VHT_CHANNEL_MODE20	(0x0)
#define PHY_VHT_CHANNEL_MODE40	(0x1)
#define PHY_VHT_CHANNEL_MODE80	(0x2)
#define PHY_VHT_CHANNEL_MODE160	(0x3)

/*
 * Control channel position:
 * For legacy set bit means upper channel, otherwise lower.
 * For VHT - bit-2 marks if the control is lower/upper relative to center-freq
 *   bits-1:0 mark the distance from the center freq. for 20Mhz, offset is 0.
 *                                   center_freq
 *                                        |
 * 40Mhz                          |_______|_______|
 * 80Mhz                  |_______|_______|_______|_______|
 * 160Mhz |_______|_______|_______|_______|_______|_______|_______|_______|
 * code      011     010     001     000  |  100     101     110    111
 */
#define PHY_VHT_CTRL_POS_1_BELOW  (0x0)
#define PHY_VHT_CTRL_POS_2_BELOW  (0x1)
#define PHY_VHT_CTRL_POS_3_BELOW  (0x2)
#define PHY_VHT_CTRL_POS_4_BELOW  (0x3)
#define PHY_VHT_CTRL_POS_1_ABOVE  (0x4)
#define PHY_VHT_CTRL_POS_2_ABOVE  (0x5)
#define PHY_VHT_CTRL_POS_3_ABOVE  (0x6)
#define PHY_VHT_CTRL_POS_4_ABOVE  (0x7)

/*
 * @band: PHY_BAND_*
 * @channel: channel number
 * @width: PHY_[VHT|LEGACY]_CHANNEL_*
 * @ctrl channel: PHY_[VHT|LEGACY]_CTRL_*
 */
struct iwl_fw_channel_info {
	u8 band;
	u8 channel;
	u8 width;
	u8 ctrl_pos;
} __packed;

#define PHY_RX_CHAIN_DRIVER_FORCE_POS	(0)
#define PHY_RX_CHAIN_DRIVER_FORCE_MSK \
	(0x1 << PHY_RX_CHAIN_DRIVER_FORCE_POS)
#define PHY_RX_CHAIN_VALID_POS		(1)
#define PHY_RX_CHAIN_VALID_MSK \
	(0x7 << PHY_RX_CHAIN_VALID_POS)
#define PHY_RX_CHAIN_FORCE_SEL_POS	(4)
#define PHY_RX_CHAIN_FORCE_SEL_MSK \
	(0x7 << PHY_RX_CHAIN_FORCE_SEL_POS)
#define PHY_RX_CHAIN_FORCE_MIMO_SEL_POS	(7)
#define PHY_RX_CHAIN_FORCE_MIMO_SEL_MSK \
	(0x7 << PHY_RX_CHAIN_FORCE_MIMO_SEL_POS)
#define PHY_RX_CHAIN_CNT_POS		(10)
#define PHY_RX_CHAIN_CNT_MSK \
	(0x3 << PHY_RX_CHAIN_CNT_POS)
#define PHY_RX_CHAIN_MIMO_CNT_POS	(12)
#define PHY_RX_CHAIN_MIMO_CNT_MSK \
	(0x3 << PHY_RX_CHAIN_MIMO_CNT_POS)
#define PHY_RX_CHAIN_MIMO_FORCE_POS	(14)
#define PHY_RX_CHAIN_MIMO_FORCE_MSK \
	(0x1 << PHY_RX_CHAIN_MIMO_FORCE_POS)

/* TODO: fix the value, make it depend on firmware at runtime? */
#define NUM_PHY_CTX	3

/* TODO: complete missing documentation */
/**
 * struct iwl_phy_context_cmd - config of the PHY context
 * ( PHY_CONTEXT_CMD = 0x8 )
 * @id_and_color: ID and color of the relevant Binding
 * @action: action to perform, one of FW_CTXT_ACTION_*
 * @apply_time: 0 means immediate apply and context switch.
 *	other value means apply new params after X usecs
 * @tx_param_color: ???
 * @channel_info:
 * @txchain_info: ???
 * @rxchain_info: ???
 * @acquisition_data: ???
 * @dsp_cfg_flags: set to 0
 */
struct iwl_phy_context_cmd {
	/* COMMON_INDEX_HDR_API_S_VER_1 */
	__le32 id_and_color;
	__le32 action;
	/* PHY_CONTEXT_DATA_API_S_VER_1 */
	__le32 apply_time;
	__le32 tx_param_color;
	struct iwl_fw_channel_info ci;
	__le32 txchain_info;
	__le32 rxchain_info;
	__le32 acquisition_data;
	__le32 dsp_cfg_flags;
} __packed; /* PHY_CONTEXT_CMD_API_VER_1 */

#define IWL_RX_INFO_PHY_CNT 8
#define IWL_RX_INFO_ENERGY_ANT_ABC_IDX 1
#define IWL_RX_INFO_ENERGY_ANT_A_MSK 0x000000ff
#define IWL_RX_INFO_ENERGY_ANT_B_MSK 0x0000ff00
#define IWL_RX_INFO_ENERGY_ANT_C_MSK 0x00ff0000
#define IWL_RX_INFO_ENERGY_ANT_A_POS 0
#define IWL_RX_INFO_ENERGY_ANT_B_POS 8
#define IWL_RX_INFO_ENERGY_ANT_C_POS 16

#define IWL_RX_INFO_AGC_IDX 1
#define IWL_RX_INFO_RSSI_AB_IDX 2
#define IWL_OFDM_AGC_A_MSK 0x0000007f
#define IWL_OFDM_AGC_A_POS 0
#define IWL_OFDM_AGC_B_MSK 0x00003f80
#define IWL_OFDM_AGC_B_POS 7
#define IWL_OFDM_AGC_CODE_MSK 0x3fe00000
#define IWL_OFDM_AGC_CODE_POS 20
#define IWL_OFDM_RSSI_INBAND_A_MSK 0x00ff
#define IWL_OFDM_RSSI_A_POS 0
#define IWL_OFDM_RSSI_ALLBAND_A_MSK 0xff00
#define IWL_OFDM_RSSI_ALLBAND_A_POS 8
#define IWL_OFDM_RSSI_INBAND_B_MSK 0xff0000
#define IWL_OFDM_RSSI_B_POS 16
#define IWL_OFDM_RSSI_ALLBAND_B_MSK 0xff000000
#define IWL_OFDM_RSSI_ALLBAND_B_POS 24

/**
 * struct iwl_rx_phy_info - phy info
 * (REPLY_RX_PHY_CMD = 0xc0)
 * @non_cfg_phy_cnt: non configurable DSP phy data byte count
 * @cfg_phy_cnt: configurable DSP phy data byte count
 * @stat_id: configurable DSP phy data set ID
 * @reserved1:
 * @system_timestamp: GP2  at on air rise
 * @timestamp: TSF at on air rise
 * @beacon_time_stamp: beacon at on-air rise
 * @phy_flags: general phy flags: band, modulation, ...
 * @channel: channel number
 * @non_cfg_phy_buf: for various implementations of non_cfg_phy
 * @rate_n_flags: RATE_MCS_*
 * @byte_count: frame's byte-count
 * @frame_time: frame's time on the air, based on byte count and frame rate
 *	calculation
 * @mac_active_msk: what MACs were active when the frame was received
 *
 * Before each Rx, the device sends this data. It contains PHY information
 * about the reception of the packet.
 */
struct iwl_rx_phy_info {
	u8 non_cfg_phy_cnt;
	u8 cfg_phy_cnt;
	u8 stat_id;
	u8 reserved1;
	__le32 system_timestamp;
	__le64 timestamp;
	__le32 beacon_time_stamp;
	__le16 phy_flags;
	__le16 channel;
	__le32 non_cfg_phy[IWL_RX_INFO_PHY_CNT];
	__le32 rate_n_flags;
	__le32 byte_count;
	__le16 mac_active_msk;
	__le16 frame_time;
} __packed;

struct iwl_rx_mpdu_res_start {
	__le16 byte_count;
	__le16 reserved;
} __packed;

/**
 * enum iwl_rx_phy_flags - to parse %iwl_rx_phy_info phy_flags
 * @RX_RES_PHY_FLAGS_BAND_24: true if the packet was received on 2.4 band
 * @RX_RES_PHY_FLAGS_MOD_CCK:
 * @RX_RES_PHY_FLAGS_SHORT_PREAMBLE: true if packet's preamble was short
 * @RX_RES_PHY_FLAGS_NARROW_BAND:
 * @RX_RES_PHY_FLAGS_ANTENNA: antenna on which the packet was received
 * @RX_RES_PHY_FLAGS_AGG: set if the packet was part of an A-MPDU
 * @RX_RES_PHY_FLAGS_OFDM_HT: The frame was an HT frame
 * @RX_RES_PHY_FLAGS_OFDM_GF: The frame used GF preamble
 * @RX_RES_PHY_FLAGS_OFDM_VHT: The frame was a VHT frame
 */
enum iwl_rx_phy_flags {
	RX_RES_PHY_FLAGS_BAND_24	= BIT(0),
	RX_RES_PHY_FLAGS_MOD_CCK	= BIT(1),
	RX_RES_PHY_FLAGS_SHORT_PREAMBLE	= BIT(2),
	RX_RES_PHY_FLAGS_NARROW_BAND	= BIT(3),
	RX_RES_PHY_FLAGS_ANTENNA	= (0x7 << 4),
	RX_RES_PHY_FLAGS_ANTENNA_POS	= 4,
	RX_RES_PHY_FLAGS_AGG		= BIT(7),
	RX_RES_PHY_FLAGS_OFDM_HT	= BIT(8),
	RX_RES_PHY_FLAGS_OFDM_GF	= BIT(9),
	RX_RES_PHY_FLAGS_OFDM_VHT	= BIT(10),
};

/**
 * enum iwl_mvm_rx_status - written by fw for each Rx packet
 * @RX_MPDU_RES_STATUS_CRC_OK: CRC is fine
 * @RX_MPDU_RES_STATUS_OVERRUN_OK: there was no RXE overflow
 * @RX_MPDU_RES_STATUS_SRC_STA_FOUND:
 * @RX_MPDU_RES_STATUS_KEY_VALID:
 * @RX_MPDU_RES_STATUS_KEY_PARAM_OK:
 * @RX_MPDU_RES_STATUS_ICV_OK: ICV is fine, if not, the packet is destroyed
 * @RX_MPDU_RES_STATUS_MIC_OK: used for CCM alg only. TKIP MIC is checked
 *	in the driver.
 * @RX_MPDU_RES_STATUS_TTAK_OK: TTAK is fine
 * @RX_MPDU_RES_STATUS_MNG_FRAME_REPLAY_ERR:  valid for alg = CCM_CMAC or
 *	alg = CCM only. Checks replay attack for 11w frames. Relevant only if
 *	%RX_MPDU_RES_STATUS_ROBUST_MNG_FRAME is set.
 * @RX_MPDU_RES_STATUS_SEC_NO_ENC: this frame is not encrypted
 * @RX_MPDU_RES_STATUS_SEC_WEP_ENC: this frame is encrypted using WEP
 * @RX_MPDU_RES_STATUS_SEC_CCM_ENC: this frame is encrypted using CCM
 * @RX_MPDU_RES_STATUS_SEC_TKIP_ENC: this frame is encrypted using TKIP
 * @RX_MPDU_RES_STATUS_SEC_CCM_CMAC_ENC: this frame is encrypted using CCM_CMAC
 * @RX_MPDU_RES_STATUS_SEC_ENC_ERR: this frame couldn't be decrypted
 * @RX_MPDU_RES_STATUS_SEC_ENC_MSK: bitmask of the encryption algorithm
 * @RX_MPDU_RES_STATUS_DEC_DONE: this frame has been successfully decrypted
 * @RX_MPDU_RES_STATUS_PROTECT_FRAME_BIT_CMP:
 * @RX_MPDU_RES_STATUS_EXT_IV_BIT_CMP:
 * @RX_MPDU_RES_STATUS_KEY_ID_CMP_BIT:
 * @RX_MPDU_RES_STATUS_ROBUST_MNG_FRAME: this frame is an 11w management frame
 * @RX_MPDU_RES_STATUS_HASH_INDEX_MSK:
 * @RX_MPDU_RES_STATUS_STA_ID_MSK:
 * @RX_MPDU_RES_STATUS_RRF_KILL:
 * @RX_MPDU_RES_STATUS_FILTERING_MSK:
 * @RX_MPDU_RES_STATUS2_FILTERING_MSK:
 */
enum iwl_mvm_rx_status {
	RX_MPDU_RES_STATUS_CRC_OK			= BIT(0),
	RX_MPDU_RES_STATUS_OVERRUN_OK			= BIT(1),
	RX_MPDU_RES_STATUS_SRC_STA_FOUND		= BIT(2),
	RX_MPDU_RES_STATUS_KEY_VALID			= BIT(3),
	RX_MPDU_RES_STATUS_KEY_PARAM_OK			= BIT(4),
	RX_MPDU_RES_STATUS_ICV_OK			= BIT(5),
	RX_MPDU_RES_STATUS_MIC_OK			= BIT(6),
	RX_MPDU_RES_STATUS_TTAK_OK			= BIT(7),
	RX_MPDU_RES_STATUS_MNG_FRAME_REPLAY_ERR		= BIT(7),
	RX_MPDU_RES_STATUS_SEC_NO_ENC			= (0 << 8),
	RX_MPDU_RES_STATUS_SEC_WEP_ENC			= (1 << 8),
	RX_MPDU_RES_STATUS_SEC_CCM_ENC			= (2 << 8),
	RX_MPDU_RES_STATUS_SEC_TKIP_ENC			= (3 << 8),
	RX_MPDU_RES_STATUS_SEC_EXT_ENC			= (4 << 8),
	RX_MPDU_RES_STATUS_SEC_CCM_CMAC_ENC		= (6 << 8),
	RX_MPDU_RES_STATUS_SEC_ENC_ERR			= (7 << 8),
	RX_MPDU_RES_STATUS_SEC_ENC_MSK			= (7 << 8),
	RX_MPDU_RES_STATUS_DEC_DONE			= BIT(11),
	RX_MPDU_RES_STATUS_PROTECT_FRAME_BIT_CMP	= BIT(12),
	RX_MPDU_RES_STATUS_EXT_IV_BIT_CMP		= BIT(13),
	RX_MPDU_RES_STATUS_KEY_ID_CMP_BIT		= BIT(14),
	RX_MPDU_RES_STATUS_ROBUST_MNG_FRAME		= BIT(15),
	RX_MPDU_RES_STATUS_HASH_INDEX_MSK		= (0x3F0000),
	RX_MPDU_RES_STATUS_STA_ID_MSK			= (0x1f000000),
	RX_MPDU_RES_STATUS_RRF_KILL			= BIT(29),
	RX_MPDU_RES_STATUS_FILTERING_MSK		= (0xc00000),
	RX_MPDU_RES_STATUS2_FILTERING_MSK		= (0xc0000000),
};

/**
 * struct iwl_radio_version_notif - information on the radio version
 * ( RADIO_VERSION_NOTIFICATION = 0x68 )
 * @radio_flavor:
 * @radio_step:
 * @radio_dash:
 */
struct iwl_radio_version_notif {
	__le32 radio_flavor;
	__le32 radio_step;
	__le32 radio_dash;
} __packed; /* RADIO_VERSION_NOTOFICATION_S_VER_1 */

enum iwl_card_state_flags {
	CARD_ENABLED		= 0x00,
	HW_CARD_DISABLED	= 0x01,
	SW_CARD_DISABLED	= 0x02,
	CT_KILL_CARD_DISABLED	= 0x04,
	HALT_CARD_DISABLED	= 0x08,
	CARD_DISABLED_MSK	= 0x0f,
	CARD_IS_RX_ON		= 0x10,
};

/**
 * struct iwl_radio_version_notif - information on the radio version
 * ( CARD_STATE_NOTIFICATION = 0xa1 )
 * @flags: %iwl_card_state_flags
 */
struct iwl_card_state_notif {
	__le32 flags;
} __packed; /* CARD_STATE_NTFY_API_S_VER_1 */

/**
 * struct iwl_missed_beacons_notif - information on missed beacons
 * ( MISSED_BEACONS_NOTIFICATION = 0xa2 )
 * @mac_id: interface ID
 * @consec_missed_beacons_since_last_rx: number of consecutive missed
 *	beacons since last RX.
 * @consec_missed_beacons: number of consecutive missed beacons
 * @num_expected_beacons:
 * @num_recvd_beacons:
 */
struct iwl_missed_beacons_notif {
	__le32 mac_id;
	__le32 consec_missed_beacons_since_last_rx;
	__le32 consec_missed_beacons;
	__le32 num_expected_beacons;
	__le32 num_recvd_beacons;
} __packed; /* MISSED_BEACON_NTFY_API_S_VER_3 */

/**
 * struct iwl_set_calib_default_cmd - set default value for calibration.
 * ( SET_CALIB_DEFAULT_CMD = 0x8e )
 * @calib_index: the calibration to set value for
 * @length: of data
 * @data: the value to set for the calibration result
 */
struct iwl_set_calib_default_cmd {
	__le16 calib_index;
	__le16 length;
	u8 data[0];
} __packed; /* PHY_CALIB_OVERRIDE_VALUES_S */

#define MAX_PORT_ID_NUM	2
#define MAX_MCAST_FILTERING_ADDRESSES 256

/**
 * struct iwl_mcast_filter_cmd - configure multicast filter.
 * @filter_own: Set 1 to filter out multicast packets sent by station itself
 * @port_id:	Multicast MAC addresses array specifier. This is a strange way
 *		to identify network interface adopted in host-device IF.
 *		It is used by FW as index in array of addresses. This array has
 *		MAX_PORT_ID_NUM members.
 * @count:	Number of MAC addresses in the array
 * @pass_all:	Set 1 to pass all multicast packets.
 * @bssid:	current association BSSID.
 * @addr_list:	Place holder for array of MAC addresses.
 *		IMPORTANT: add padding if necessary to ensure DWORD alignment.
 */
struct iwl_mcast_filter_cmd {
	u8 filter_own;
	u8 port_id;
	u8 count;
	u8 pass_all;
	u8 bssid[6];
	u8 reserved[2];
	u8 addr_list[0];
} __packed; /* MCAST_FILTERING_CMD_API_S_VER_1 */

#define MAX_BCAST_FILTERS 8
#define MAX_BCAST_FILTER_ATTRS 2

/**
 * enum iwl_mvm_bcast_filter_attr_offset - written by fw for each Rx packet
 * @BCAST_FILTER_OFFSET_PAYLOAD_START: offset is from payload start.
 * @BCAST_FILTER_OFFSET_IP_END: offset is from ip header end (i.e.
 *	start of ip payload).
 */
enum iwl_mvm_bcast_filter_attr_offset {
	BCAST_FILTER_OFFSET_PAYLOAD_START = 0,
	BCAST_FILTER_OFFSET_IP_END = 1,
};

/**
 * struct iwl_fw_bcast_filter_attr - broadcast filter attribute
 * @offset_type:	&enum iwl_mvm_bcast_filter_attr_offset.
 * @offset:	starting offset of this pattern.
 * @val:		value to match - big endian (MSB is the first
 *		byte to match from offset pos).
 * @mask:	mask to match (big endian).
 */
struct iwl_fw_bcast_filter_attr {
	u8 offset_type;
	u8 offset;
	__le16 reserved1;
	__be32 val;
	__be32 mask;
} __packed; /* BCAST_FILTER_ATT_S_VER_1 */

/**
 * enum iwl_mvm_bcast_filter_frame_type - filter frame type
 * @BCAST_FILTER_FRAME_TYPE_ALL: consider all frames.
 * @BCAST_FILTER_FRAME_TYPE_IPV4: consider only ipv4 frames
 */
enum iwl_mvm_bcast_filter_frame_type {
	BCAST_FILTER_FRAME_TYPE_ALL = 0,
	BCAST_FILTER_FRAME_TYPE_IPV4 = 1,
};

/**
 * struct iwl_fw_bcast_filter - broadcast filter
 * @discard: discard frame (1) or let it pass (0).
 * @frame_type: &enum iwl_mvm_bcast_filter_frame_type.
 * @num_attrs: number of valid attributes in this filter.
 * @attrs: attributes of this filter. a filter is considered matched
 *	only when all its attributes are matched (i.e. AND relationship)
 */
struct iwl_fw_bcast_filter {
	u8 discard;
	u8 frame_type;
	u8 num_attrs;
	u8 reserved1;
	struct iwl_fw_bcast_filter_attr attrs[MAX_BCAST_FILTER_ATTRS];
} __packed; /* BCAST_FILTER_S_VER_1 */

/**
 * struct iwl_fw_bcast_mac - per-mac broadcast filtering configuration.
 * @default_discard: default action for this mac (discard (1) / pass (0)).
 * @attached_filters: bitmap of relevant filters for this mac.
 */
struct iwl_fw_bcast_mac {
	u8 default_discard;
	u8 reserved1;
	__le16 attached_filters;
} __packed; /* BCAST_MAC_CONTEXT_S_VER_1 */

/**
 * struct iwl_bcast_filter_cmd - broadcast filtering configuration
 * @disable: enable (0) / disable (1)
 * @max_bcast_filters: max number of filters (MAX_BCAST_FILTERS)
 * @max_macs: max number of macs (NUM_MAC_INDEX_DRIVER)
 * @filters: broadcast filters
 * @macs: broadcast filtering configuration per-mac
 */
struct iwl_bcast_filter_cmd {
	u8 disable;
	u8 max_bcast_filters;
	u8 max_macs;
	u8 reserved1;
	struct iwl_fw_bcast_filter filters[MAX_BCAST_FILTERS];
	struct iwl_fw_bcast_mac macs[NUM_MAC_INDEX_DRIVER];
} __packed; /* BCAST_FILTERING_HCMD_API_S_VER_1 */

struct mvm_statistics_dbg {
	__le32 burst_check;
	__le32 burst_count;
	__le32 wait_for_silence_timeout_cnt;
	__le32 reserved[3];
} __packed; /* STATISTICS_DEBUG_API_S_VER_2 */

struct mvm_statistics_div {
	__le32 tx_on_a;
	__le32 tx_on_b;
	__le32 exec_time;
	__le32 probe_time;
	__le32 rssi_ant;
	__le32 reserved2;
} __packed; /* STATISTICS_SLOW_DIV_API_S_VER_2 */

struct mvm_statistics_general_common {
	__le32 temperature;   /* radio temperature */
	__le32 temperature_m; /* radio voltage */
	struct mvm_statistics_dbg dbg;
	__le32 sleep_time;
	__le32 slots_out;
	__le32 slots_idle;
	__le32 ttl_timestamp;
	struct mvm_statistics_div div;
	__le32 rx_enable_counter;
	/*
	 * num_of_sos_states:
	 *  count the number of times we have to re-tune
	 *  in order to get out of bad PHY status
	 */
	__le32 num_of_sos_states;
} __packed; /* STATISTICS_GENERAL_API_S_VER_5 */

struct mvm_statistics_rx_non_phy {
	__le32 bogus_cts;	/* CTS received when not expecting CTS */
	__le32 bogus_ack;	/* ACK received when not expecting ACK */
	__le32 non_bssid_frames;	/* number of frames with BSSID that
					 * doesn't belong to the STA BSSID */
	__le32 filtered_frames;	/* count frames that were dumped in the
				 * filtering process */
	__le32 non_channel_beacons;	/* beacons with our bss id but not on
					 * our serving channel */
	__le32 channel_beacons;	/* beacons with our bss id and in our
				 * serving channel */
	__le32 num_missed_bcon;	/* number of missed beacons */
	__le32 adc_rx_saturation_time;	/* count in 0.8us units the time the
					 * ADC was in saturation */
	__le32 ina_detection_search_time;/* total time (in 0.8us) searched
					  * for INA */
	__le32 beacon_silence_rssi_a;	/* RSSI silence after beacon frame */
	__le32 beacon_silence_rssi_b;	/* RSSI silence after beacon frame */
	__le32 beacon_silence_rssi_c;	/* RSSI silence after beacon frame */
	__le32 interference_data_flag;	/* flag for interference data
					 * availability. 1 when data is
					 * available. */
	__le32 channel_load;		/* counts RX Enable time in uSec */
	__le32 dsp_false_alarms;	/* DSP false alarm (both OFDM
					 * and CCK) counter */
	__le32 beacon_rssi_a;
	__le32 beacon_rssi_b;
	__le32 beacon_rssi_c;
	__le32 beacon_energy_a;
	__le32 beacon_energy_b;
	__le32 beacon_energy_c;
	__le32 num_bt_kills;
	__le32 mac_id;
	__le32 directed_data_mpdu;
} __packed; /* STATISTICS_RX_NON_PHY_API_S_VER_3 */

struct mvm_statistics_rx_phy {
	__le32 ina_cnt;
	__le32 fina_cnt;
	__le32 plcp_err;
	__le32 crc32_err;
	__le32 overrun_err;
	__le32 early_overrun_err;
	__le32 crc32_good;
	__le32 false_alarm_cnt;
	__le32 fina_sync_err_cnt;
	__le32 sfd_timeout;
	__le32 fina_timeout;
	__le32 unresponded_rts;
	__le32 rxe_frame_limit_overrun;
	__le32 sent_ack_cnt;
	__le32 sent_cts_cnt;
	__le32 sent_ba_rsp_cnt;
	__le32 dsp_self_kill;
	__le32 mh_format_err;
	__le32 re_acq_main_rssi_sum;
	__le32 reserved;
} __packed; /* STATISTICS_RX_PHY_API_S_VER_2 */

struct mvm_statistics_rx_ht_phy {
	__le32 plcp_err;
	__le32 overrun_err;
	__le32 early_overrun_err;
	__le32 crc32_good;
	__le32 crc32_err;
	__le32 mh_format_err;
	__le32 agg_crc32_good;
	__le32 agg_mpdu_cnt;
	__le32 agg_cnt;
	__le32 unsupport_mcs;
} __packed;  /* STATISTICS_HT_RX_PHY_API_S_VER_1 */

#define MAX_CHAINS 3

struct mvm_statistics_tx_non_phy_agg {
	__le32 ba_timeout;
	__le32 ba_reschedule_frames;
	__le32 scd_query_agg_frame_cnt;
	__le32 scd_query_no_agg;
	__le32 scd_query_agg;
	__le32 scd_query_mismatch;
	__le32 frame_not_ready;
	__le32 underrun;
	__le32 bt_prio_kill;
	__le32 rx_ba_rsp_cnt;
	__s8 txpower[MAX_CHAINS];
	__s8 reserved;
	__le32 reserved2;
} __packed; /* STATISTICS_TX_NON_PHY_AGG_API_S_VER_1 */

struct mvm_statistics_tx_channel_width {
	__le32 ext_cca_narrow_ch20[1];
	__le32 ext_cca_narrow_ch40[2];
	__le32 ext_cca_narrow_ch80[3];
	__le32 ext_cca_narrow_ch160[4];
	__le32 last_tx_ch_width_indx;
	__le32 rx_detected_per_ch_width[4];
	__le32 success_per_ch_width[4];
	__le32 fail_per_ch_width[4];
}; /* STATISTICS_TX_CHANNEL_WIDTH_API_S_VER_1 */

struct mvm_statistics_tx {
	__le32 preamble_cnt;
	__le32 rx_detected_cnt;
	__le32 bt_prio_defer_cnt;
	__le32 bt_prio_kill_cnt;
	__le32 few_bytes_cnt;
	__le32 cts_timeout;
	__le32 ack_timeout;
	__le32 expected_ack_cnt;
	__le32 actual_ack_cnt;
	__le32 dump_msdu_cnt;
	__le32 burst_abort_next_frame_mismatch_cnt;
	__le32 burst_abort_missing_next_frame_cnt;
	__le32 cts_timeout_collision;
	__le32 ack_or_ba_timeout_collision;
	struct mvm_statistics_tx_non_phy_agg agg;
	struct mvm_statistics_tx_channel_width channel_width;
} __packed; /* STATISTICS_TX_API_S_VER_4 */


struct mvm_statistics_bt_activity {
	__le32 hi_priority_tx_req_cnt;
	__le32 hi_priority_tx_denied_cnt;
	__le32 lo_priority_tx_req_cnt;
	__le32 lo_priority_tx_denied_cnt;
	__le32 hi_priority_rx_req_cnt;
	__le32 hi_priority_rx_denied_cnt;
	__le32 lo_priority_rx_req_cnt;
	__le32 lo_priority_rx_denied_cnt;
} __packed;  /* STATISTICS_BT_ACTIVITY_API_S_VER_1 */

struct mvm_statistics_general {
	struct mvm_statistics_general_common common;
	__le32 beacon_filtered;
	__le32 missed_beacons;
	__s8 beacon_filter_average_energy;
	__s8 beacon_filter_reason;
	__s8 beacon_filter_current_energy;
	__s8 beacon_filter_reserved;
	__le32 beacon_filter_delta_time;
	struct mvm_statistics_bt_activity bt_activity;
} __packed; /* STATISTICS_GENERAL_API_S_VER_5 */

struct mvm_statistics_rx {
	struct mvm_statistics_rx_phy ofdm;
	struct mvm_statistics_rx_phy cck;
	struct mvm_statistics_rx_non_phy general;
	struct mvm_statistics_rx_ht_phy ofdm_ht;
} __packed; /* STATISTICS_RX_API_S_VER_3 */

/*
 * STATISTICS_NOTIFICATION = 0x9d (notification only, not a command)
 *
 * By default, uCode issues this notification after receiving a beacon
 * while associated.  To disable this behavior, set DISABLE_NOTIF flag in the
 * REPLY_STATISTICS_CMD 0x9c, above.
 *
 * Statistics counters continue to increment beacon after beacon, but are
 * cleared when changing channels or when driver issues REPLY_STATISTICS_CMD
 * 0x9c with CLEAR_STATS bit set (see above).
 *
 * uCode also issues this notification during scans.  uCode clears statistics
 * appropriately so that each notification contains statistics for only the
 * one channel that has just been scanned.
 */

struct iwl_notif_statistics { /* STATISTICS_NTFY_API_S_VER_8 */
	__le32 flag;
	struct mvm_statistics_rx rx;
	struct mvm_statistics_tx tx;
	struct mvm_statistics_general general;
} __packed;

/***********************************
 * Smart Fifo API
 ***********************************/
/* Smart Fifo state */
enum iwl_sf_state {
	SF_LONG_DELAY_ON = 0, /* should never be called by driver */
	SF_FULL_ON,
	SF_UNINIT,
	SF_INIT_OFF,
	SF_HW_NUM_STATES
};

/* Smart Fifo possible scenario */
enum iwl_sf_scenario {
	SF_SCENARIO_SINGLE_UNICAST,
	SF_SCENARIO_AGG_UNICAST,
	SF_SCENARIO_MULTICAST,
	SF_SCENARIO_BA_RESP,
	SF_SCENARIO_TX_RESP,
	SF_NUM_SCENARIO
};

#define SF_TRANSIENT_STATES_NUMBER 2	/* SF_LONG_DELAY_ON and SF_FULL_ON */
#define SF_NUM_TIMEOUT_TYPES 2		/* Aging timer and Idle timer */

/* smart FIFO default values */
#define SF_W_MARK_SISO 4096
#define SF_W_MARK_MIMO2 8192
#define SF_W_MARK_MIMO3 6144
#define SF_W_MARK_LEGACY 4096
#define SF_W_MARK_SCAN 4096

/* SF Scenarios timers for FULL_ON state (aligned to 32 uSec) */
#define SF_SINGLE_UNICAST_IDLE_TIMER 320	/* 300 uSec  */
#define SF_SINGLE_UNICAST_AGING_TIMER 2016	/* 2 mSec */
#define SF_AGG_UNICAST_IDLE_TIMER 320		/* 300 uSec */
#define SF_AGG_UNICAST_AGING_TIMER 2016		/* 2 mSec */
#define SF_MCAST_IDLE_TIMER 2016		/* 2 mSec */
#define SF_MCAST_AGING_TIMER 10016		/* 10 mSec */
#define SF_BA_IDLE_TIMER 320			/* 300 uSec */
#define SF_BA_AGING_TIMER 2016			/* 2 mSec */
#define SF_TX_RE_IDLE_TIMER 320			/* 300 uSec */
#define SF_TX_RE_AGING_TIMER 2016		/* 2 mSec */

#define SF_LONG_DELAY_AGING_TIMER 1000000	/* 1 Sec */

/**
 * Smart Fifo configuration command.
 * @state: smart fifo state, types listed in iwl_sf_sate.
 * @watermark: Minimum allowed availabe free space in RXF for transient state.
 * @long_delay_timeouts: aging and idle timer values for each scenario
 * in long delay state.
 * @full_on_timeouts: timer values for each scenario in full on state.
 */
struct iwl_sf_cfg_cmd {
	enum iwl_sf_state state;
	__le32 watermark[SF_TRANSIENT_STATES_NUMBER];
	__le32 long_delay_timeouts[SF_NUM_SCENARIO][SF_NUM_TIMEOUT_TYPES];
	__le32 full_on_timeouts[SF_NUM_SCENARIO][SF_NUM_TIMEOUT_TYPES];
} __packed; /* SF_CFG_API_S_VER_2 */

#endif /* __fw_api_h__ */<|MERGE_RESOLUTION|>--- conflicted
+++ resolved
@@ -306,7 +306,6 @@
 #define PHY_CFG_RX_CHAIN_B	BIT(13)
 #define PHY_CFG_RX_CHAIN_C	BIT(14)
 
-#define NVM_MAX_NUM_SECTIONS	11
 
 /* Target of the NVM_ACCESS_CMD */
 enum {
@@ -318,16 +317,11 @@
 /* Section types for NVM_ACCESS_CMD */
 enum {
 	NVM_SECTION_TYPE_SW = 1,
-<<<<<<< HEAD
-	NVM_SECTION_TYPE_CALIBRATION = 4,
-	NVM_SECTION_TYPE_PRODUCTION = 5,
-=======
 	NVM_SECTION_TYPE_REGULATORY = 3,
 	NVM_SECTION_TYPE_CALIBRATION = 4,
 	NVM_SECTION_TYPE_PRODUCTION = 5,
 	NVM_SECTION_TYPE_MAC_OVERRIDE = 11,
 	NVM_MAX_NUM_SECTIONS = 12,
->>>>>>> 4e3b3bcd
 };
 
 /**
