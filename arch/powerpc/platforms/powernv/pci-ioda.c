/*
 * Support PCI/PCIe on PowerNV platforms
 *
 * Copyright 2011 Benjamin Herrenschmidt, IBM Corp.
 *
 * This program is free software; you can redistribute it and/or
 * modify it under the terms of the GNU General Public License
 * as published by the Free Software Foundation; either version
 * 2 of the License, or (at your option) any later version.
 */

#undef DEBUG

#include <linux/kernel.h>
#include <linux/pci.h>
#include <linux/debugfs.h>
#include <linux/delay.h>
#include <linux/string.h>
#include <linux/init.h>
#include <linux/bootmem.h>
#include <linux/irq.h>
#include <linux/io.h>
#include <linux/msi.h>

#include <asm/sections.h>
#include <asm/io.h>
#include <asm/prom.h>
#include <asm/pci-bridge.h>
#include <asm/machdep.h>
#include <asm/msi_bitmap.h>
#include <asm/ppc-pci.h>
#include <asm/opal.h>
#include <asm/iommu.h>
#include <asm/tce.h>
#include <asm/xics.h>
#include <asm/debug.h>

#include "powernv.h"
#include "pci.h"

#define define_pe_printk_level(func, kern_level)		\
static int func(const struct pnv_ioda_pe *pe, const char *fmt, ...)	\
{								\
	struct va_format vaf;					\
	va_list args;						\
	char pfix[32];						\
	int r;							\
								\
	va_start(args, fmt);					\
								\
	vaf.fmt = fmt;						\
	vaf.va = &args;						\
								\
	if (pe->pdev)						\
		strlcpy(pfix, dev_name(&pe->pdev->dev),		\
			sizeof(pfix));				\
	else							\
		sprintf(pfix, "%04x:%02x     ",			\
			pci_domain_nr(pe->pbus),		\
			pe->pbus->number);			\
	r = printk(kern_level "pci %s: [PE# %.3d] %pV",		\
		   pfix, pe->pe_number, &vaf);			\
								\
	va_end(args);						\
								\
	return r;						\
}								\

define_pe_printk_level(pe_err, KERN_ERR);
define_pe_printk_level(pe_warn, KERN_WARNING);
define_pe_printk_level(pe_info, KERN_INFO);

/*
 * stdcix is only supposed to be used in hypervisor real mode as per
 * the architecture spec
 */
static inline void __raw_rm_writeq(u64 val, volatile void __iomem *paddr)
{
	__asm__ __volatile__("stdcix %0,0,%1"
		: : "r" (val), "r" (paddr) : "memory");
}

static int pnv_ioda_alloc_pe(struct pnv_phb *phb)
{
	unsigned long pe;

	do {
		pe = find_next_zero_bit(phb->ioda.pe_alloc,
					phb->ioda.total_pe, 0);
		if (pe >= phb->ioda.total_pe)
			return IODA_INVALID_PE;
	} while(test_and_set_bit(pe, phb->ioda.pe_alloc));

	phb->ioda.pe_array[pe].phb = phb;
	phb->ioda.pe_array[pe].pe_number = pe;
	return pe;
}

static void pnv_ioda_free_pe(struct pnv_phb *phb, int pe)
{
	WARN_ON(phb->ioda.pe_array[pe].pdev);

	memset(&phb->ioda.pe_array[pe], 0, sizeof(struct pnv_ioda_pe));
	clear_bit(pe, phb->ioda.pe_alloc);
}

/* Currently those 2 are only used when MSIs are enabled, this will change
 * but in the meantime, we need to protect them to avoid warnings
 */
#ifdef CONFIG_PCI_MSI
static struct pnv_ioda_pe *pnv_ioda_get_pe(struct pci_dev *dev)
{
	struct pci_controller *hose = pci_bus_to_host(dev->bus);
	struct pnv_phb *phb = hose->private_data;
	struct pci_dn *pdn = pci_get_pdn(dev);

	if (!pdn)
		return NULL;
	if (pdn->pe_number == IODA_INVALID_PE)
		return NULL;
	return &phb->ioda.pe_array[pdn->pe_number];
}
#endif /* CONFIG_PCI_MSI */

static int pnv_ioda_configure_pe(struct pnv_phb *phb, struct pnv_ioda_pe *pe)
{
	struct pci_dev *parent;
	uint8_t bcomp, dcomp, fcomp;
	long rc, rid_end, rid;

	/* Bus validation ? */
	if (pe->pbus) {
		int count;

		dcomp = OPAL_IGNORE_RID_DEVICE_NUMBER;
		fcomp = OPAL_IGNORE_RID_FUNCTION_NUMBER;
		parent = pe->pbus->self;
		if (pe->flags & PNV_IODA_PE_BUS_ALL)
			count = pe->pbus->busn_res.end - pe->pbus->busn_res.start + 1;
		else
			count = 1;

		switch(count) {
		case  1: bcomp = OpalPciBusAll;		break;
		case  2: bcomp = OpalPciBus7Bits;	break;
		case  4: bcomp = OpalPciBus6Bits;	break;
		case  8: bcomp = OpalPciBus5Bits;	break;
		case 16: bcomp = OpalPciBus4Bits;	break;
		case 32: bcomp = OpalPciBus3Bits;	break;
		default:
			pr_err("%s: Number of subordinate busses %d"
			       " unsupported\n",
			       pci_name(pe->pbus->self), count);
			/* Do an exact match only */
			bcomp = OpalPciBusAll;
		}
		rid_end = pe->rid + (count << 8);
	} else {
		parent = pe->pdev->bus->self;
		bcomp = OpalPciBusAll;
		dcomp = OPAL_COMPARE_RID_DEVICE_NUMBER;
		fcomp = OPAL_COMPARE_RID_FUNCTION_NUMBER;
		rid_end = pe->rid + 1;
	}

	/* Associate PE in PELT */
	rc = opal_pci_set_pe(phb->opal_id, pe->pe_number, pe->rid,
			     bcomp, dcomp, fcomp, OPAL_MAP_PE);
	if (rc) {
		pe_err(pe, "OPAL error %ld trying to setup PELT table\n", rc);
		return -ENXIO;
	}
	opal_pci_eeh_freeze_clear(phb->opal_id, pe->pe_number,
				  OPAL_EEH_ACTION_CLEAR_FREEZE_ALL);

	/* Add to all parents PELT-V */
	while (parent) {
		struct pci_dn *pdn = pci_get_pdn(parent);
		if (pdn && pdn->pe_number != IODA_INVALID_PE) {
			rc = opal_pci_set_peltv(phb->opal_id, pdn->pe_number,
						pe->pe_number, OPAL_ADD_PE_TO_DOMAIN);
			/* XXX What to do in case of error ? */
		}
		parent = parent->bus->self;
	}
	/* Setup reverse map */
	for (rid = pe->rid; rid < rid_end; rid++)
		phb->ioda.pe_rmap[rid] = pe->pe_number;

	/* Setup one MVTs on IODA1 */
	if (phb->type == PNV_PHB_IODA1) {
		pe->mve_number = pe->pe_number;
		rc = opal_pci_set_mve(phb->opal_id, pe->mve_number,
				      pe->pe_number);
		if (rc) {
			pe_err(pe, "OPAL error %ld setting up MVE %d\n",
			       rc, pe->mve_number);
			pe->mve_number = -1;
		} else {
			rc = opal_pci_set_mve_enable(phb->opal_id,
						     pe->mve_number, OPAL_ENABLE_MVE);
			if (rc) {
				pe_err(pe, "OPAL error %ld enabling MVE %d\n",
				       rc, pe->mve_number);
				pe->mve_number = -1;
			}
		}
	} else if (phb->type == PNV_PHB_IODA2)
		pe->mve_number = 0;

	return 0;
}

static void pnv_ioda_link_pe_by_weight(struct pnv_phb *phb,
				       struct pnv_ioda_pe *pe)
{
	struct pnv_ioda_pe *lpe;

	list_for_each_entry(lpe, &phb->ioda.pe_dma_list, dma_link) {
		if (lpe->dma_weight < pe->dma_weight) {
			list_add_tail(&pe->dma_link, &lpe->dma_link);
			return;
		}
	}
	list_add_tail(&pe->dma_link, &phb->ioda.pe_dma_list);
}

static unsigned int pnv_ioda_dma_weight(struct pci_dev *dev)
{
	/* This is quite simplistic. The "base" weight of a device
	 * is 10. 0 means no DMA is to be accounted for it.
	 */

	/* If it's a bridge, no DMA */
	if (dev->hdr_type != PCI_HEADER_TYPE_NORMAL)
		return 0;

	/* Reduce the weight of slow USB controllers */
	if (dev->class == PCI_CLASS_SERIAL_USB_UHCI ||
	    dev->class == PCI_CLASS_SERIAL_USB_OHCI ||
	    dev->class == PCI_CLASS_SERIAL_USB_EHCI)
		return 3;

	/* Increase the weight of RAID (includes Obsidian) */
	if ((dev->class >> 8) == PCI_CLASS_STORAGE_RAID)
		return 15;

	/* Default */
	return 10;
}

#if 0
static struct pnv_ioda_pe *pnv_ioda_setup_dev_PE(struct pci_dev *dev)
{
	struct pci_controller *hose = pci_bus_to_host(dev->bus);
	struct pnv_phb *phb = hose->private_data;
	struct pci_dn *pdn = pci_get_pdn(dev);
	struct pnv_ioda_pe *pe;
	int pe_num;

	if (!pdn) {
		pr_err("%s: Device tree node not associated properly\n",
			   pci_name(dev));
		return NULL;
	}
	if (pdn->pe_number != IODA_INVALID_PE)
		return NULL;

	/* PE#0 has been pre-set */
	if (dev->bus->number == 0)
		pe_num = 0;
	else
		pe_num = pnv_ioda_alloc_pe(phb);
	if (pe_num == IODA_INVALID_PE) {
		pr_warning("%s: Not enough PE# available, disabling device\n",
			   pci_name(dev));
		return NULL;
	}

	/* NOTE: We get only one ref to the pci_dev for the pdn, not for the
	 * pointer in the PE data structure, both should be destroyed at the
	 * same time. However, this needs to be looked at more closely again
	 * once we actually start removing things (Hotplug, SR-IOV, ...)
	 *
	 * At some point we want to remove the PDN completely anyways
	 */
	pe = &phb->ioda.pe_array[pe_num];
	pci_dev_get(dev);
	pdn->pcidev = dev;
	pdn->pe_number = pe_num;
	pe->pdev = dev;
	pe->pbus = NULL;
	pe->tce32_seg = -1;
	pe->mve_number = -1;
	pe->rid = dev->bus->number << 8 | pdn->devfn;

	pe_info(pe, "Associated device to PE\n");

	if (pnv_ioda_configure_pe(phb, pe)) {
		/* XXX What do we do here ? */
		if (pe_num)
			pnv_ioda_free_pe(phb, pe_num);
		pdn->pe_number = IODA_INVALID_PE;
		pe->pdev = NULL;
		pci_dev_put(dev);
		return NULL;
	}

	/* Assign a DMA weight to the device */
	pe->dma_weight = pnv_ioda_dma_weight(dev);
	if (pe->dma_weight != 0) {
		phb->ioda.dma_weight += pe->dma_weight;
		phb->ioda.dma_pe_count++;
	}

	/* Link the PE */
	pnv_ioda_link_pe_by_weight(phb, pe);

	return pe;
}
#endif /* Useful for SRIOV case */

static void pnv_ioda_setup_same_PE(struct pci_bus *bus, struct pnv_ioda_pe *pe)
{
	struct pci_dev *dev;

	list_for_each_entry(dev, &bus->devices, bus_list) {
		struct pci_dn *pdn = pci_get_pdn(dev);

		if (pdn == NULL) {
			pr_warn("%s: No device node associated with device !\n",
				pci_name(dev));
			continue;
		}
		pci_dev_get(dev);
		pdn->pcidev = dev;
		pdn->pe_number = pe->pe_number;
		pe->dma_weight += pnv_ioda_dma_weight(dev);
		if ((pe->flags & PNV_IODA_PE_BUS_ALL) && dev->subordinate)
			pnv_ioda_setup_same_PE(dev->subordinate, pe);
	}
}

/*
 * There're 2 types of PCI bus sensitive PEs: One that is compromised of
 * single PCI bus. Another one that contains the primary PCI bus and its
 * subordinate PCI devices and buses. The second type of PE is normally
 * orgiriated by PCIe-to-PCI bridge or PLX switch downstream ports.
 */
static void pnv_ioda_setup_bus_PE(struct pci_bus *bus, int all)
{
	struct pci_controller *hose = pci_bus_to_host(bus);
	struct pnv_phb *phb = hose->private_data;
	struct pnv_ioda_pe *pe;
	int pe_num;

	pe_num = pnv_ioda_alloc_pe(phb);
	if (pe_num == IODA_INVALID_PE) {
		pr_warning("%s: Not enough PE# available for PCI bus %04x:%02x\n",
			__func__, pci_domain_nr(bus), bus->number);
		return;
	}

	pe = &phb->ioda.pe_array[pe_num];
	pe->flags = (all ? PNV_IODA_PE_BUS_ALL : PNV_IODA_PE_BUS);
	pe->pbus = bus;
	pe->pdev = NULL;
	pe->tce32_seg = -1;
	pe->mve_number = -1;
	pe->rid = bus->busn_res.start << 8;
	pe->dma_weight = 0;

	if (all)
		pe_info(pe, "Secondary bus %d..%d associated with PE#%d\n",
			bus->busn_res.start, bus->busn_res.end, pe_num);
	else
		pe_info(pe, "Secondary bus %d associated with PE#%d\n",
			bus->busn_res.start, pe_num);

	if (pnv_ioda_configure_pe(phb, pe)) {
		/* XXX What do we do here ? */
		if (pe_num)
			pnv_ioda_free_pe(phb, pe_num);
		pe->pbus = NULL;
		return;
	}

	/* Associate it with all child devices */
	pnv_ioda_setup_same_PE(bus, pe);

	/* Put PE to the list */
	list_add_tail(&pe->list, &phb->ioda.pe_list);

	/* Account for one DMA PE if at least one DMA capable device exist
	 * below the bridge
	 */
	if (pe->dma_weight != 0) {
		phb->ioda.dma_weight += pe->dma_weight;
		phb->ioda.dma_pe_count++;
	}

	/* Link the PE */
	pnv_ioda_link_pe_by_weight(phb, pe);
}

static void pnv_ioda_setup_PEs(struct pci_bus *bus)
{
	struct pci_dev *dev;

	pnv_ioda_setup_bus_PE(bus, 0);

	list_for_each_entry(dev, &bus->devices, bus_list) {
		if (dev->subordinate) {
			if (pci_pcie_type(dev) == PCI_EXP_TYPE_PCI_BRIDGE)
				pnv_ioda_setup_bus_PE(dev->subordinate, 1);
			else
				pnv_ioda_setup_PEs(dev->subordinate);
		}
	}
}

/*
 * Configure PEs so that the downstream PCI buses and devices
 * could have their associated PE#. Unfortunately, we didn't
 * figure out the way to identify the PLX bridge yet. So we
 * simply put the PCI bus and the subordinate behind the root
 * port to PE# here. The game rule here is expected to be changed
 * as soon as we can detected PLX bridge correctly.
 */
static void pnv_pci_ioda_setup_PEs(void)
{
	struct pci_controller *hose, *tmp;

	list_for_each_entry_safe(hose, tmp, &hose_list, list_node) {
		pnv_ioda_setup_PEs(hose->bus);
	}
}

static void pnv_pci_ioda_dma_dev_setup(struct pnv_phb *phb, struct pci_dev *pdev)
{
	struct pci_dn *pdn = pci_get_pdn(pdev);
	struct pnv_ioda_pe *pe;

	/*
	 * The function can be called while the PE#
	 * hasn't been assigned. Do nothing for the
	 * case.
	 */
	if (!pdn || pdn->pe_number == IODA_INVALID_PE)
		return;

	pe = &phb->ioda.pe_array[pdn->pe_number];
	set_iommu_table_base(&pdev->dev, &pe->tce32_table);
}

static void pnv_ioda_setup_bus_dma(struct pnv_ioda_pe *pe, struct pci_bus *bus)
{
	struct pci_dev *dev;

	list_for_each_entry(dev, &bus->devices, bus_list) {
		set_iommu_table_base(&dev->dev, &pe->tce32_table);
		if (dev->subordinate)
			pnv_ioda_setup_bus_dma(pe, dev->subordinate);
	}
}

<<<<<<< HEAD
static void pnv_pci_ioda1_tce_invalidate(struct iommu_table *tbl,
					 __be64 *startp, __be64 *endp)
{
	__be64 __iomem *invalidate = (__be64 __iomem *)tbl->it_index;
=======
static void pnv_pci_ioda1_tce_invalidate(struct pnv_ioda_pe *pe,
					 struct iommu_table *tbl,
					 u64 *startp, u64 *endp, bool rm)
{
	u64 __iomem *invalidate = rm ?
		(u64 __iomem *)pe->tce_inval_reg_phys :
		(u64 __iomem *)tbl->it_index;
>>>>>>> 18461960
	unsigned long start, end, inc;

	start = __pa(startp);
	end = __pa(endp);

	/* BML uses this case for p6/p7/galaxy2: Shift addr and put in node */
	if (tbl->it_busno) {
		start <<= 12;
		end <<= 12;
		inc = 128 << 12;
		start |= tbl->it_busno;
		end |= tbl->it_busno;
	} else if (tbl->it_type & TCE_PCI_SWINV_PAIR) {
		/* p7ioc-style invalidation, 2 TCEs per write */
		start |= (1ull << 63);
		end |= (1ull << 63);
		inc = 16;
        } else {
		/* Default (older HW) */
                inc = 128;
	}

        end |= inc - 1;	/* round up end to be different than start */

        mb(); /* Ensure above stores are visible */
        while (start <= end) {
<<<<<<< HEAD
                __raw_writeq(cpu_to_be64(start), invalidate);
=======
		if (rm)
			__raw_rm_writeq(start, invalidate);
		else
			__raw_writeq(start, invalidate);
>>>>>>> 18461960
                start += inc;
        }

	/*
	 * The iommu layer will do another mb() for us on build()
	 * and we don't care on free()
	 */
}

static void pnv_pci_ioda2_tce_invalidate(struct pnv_ioda_pe *pe,
					 struct iommu_table *tbl,
<<<<<<< HEAD
					 __be64 *startp, __be64 *endp)
{
	unsigned long start, end, inc;
	__be64 __iomem *invalidate = (__be64 __iomem *)tbl->it_index;
=======
					 u64 *startp, u64 *endp, bool rm)
{
	unsigned long start, end, inc;
	u64 __iomem *invalidate = rm ?
		(u64 __iomem *)pe->tce_inval_reg_phys :
		(u64 __iomem *)tbl->it_index;
>>>>>>> 18461960

	/* We'll invalidate DMA address in PE scope */
	start = 0x2ul << 60;
	start |= (pe->pe_number & 0xFF);
	end = start;

	/* Figure out the start, end and step */
	inc = tbl->it_offset + (((u64)startp - tbl->it_base) / sizeof(u64));
	start |= (inc << 12);
	inc = tbl->it_offset + (((u64)endp - tbl->it_base) / sizeof(u64));
	end |= (inc << 12);
	inc = (0x1ul << 12);
	mb();

	while (start <= end) {
<<<<<<< HEAD
		__raw_writeq(cpu_to_be64(start), invalidate);
=======
		if (rm)
			__raw_rm_writeq(start, invalidate);
		else
			__raw_writeq(start, invalidate);
>>>>>>> 18461960
		start += inc;
	}
}

void pnv_pci_ioda_tce_invalidate(struct iommu_table *tbl,
<<<<<<< HEAD
				 __be64 *startp, __be64 *endp)
=======
				 u64 *startp, u64 *endp, bool rm)
>>>>>>> 18461960
{
	struct pnv_ioda_pe *pe = container_of(tbl, struct pnv_ioda_pe,
					      tce32_table);
	struct pnv_phb *phb = pe->phb;

	if (phb->type == PNV_PHB_IODA1)
		pnv_pci_ioda1_tce_invalidate(pe, tbl, startp, endp, rm);
	else
		pnv_pci_ioda2_tce_invalidate(pe, tbl, startp, endp, rm);
}

static void pnv_pci_ioda_setup_dma_pe(struct pnv_phb *phb,
				      struct pnv_ioda_pe *pe, unsigned int base,
				      unsigned int segs)
{

	struct page *tce_mem = NULL;
	const __be64 *swinvp;
	struct iommu_table *tbl;
	unsigned int i;
	int64_t rc;
	void *addr;

	/* 256M DMA window, 4K TCE pages, 8 bytes TCE */
#define TCE32_TABLE_SIZE	((0x10000000 / 0x1000) * 8)

	/* XXX FIXME: Handle 64-bit only DMA devices */
	/* XXX FIXME: Provide 64-bit DMA facilities & non-4K TCE tables etc.. */
	/* XXX FIXME: Allocate multi-level tables on PHB3 */

	/* We shouldn't already have a 32-bit DMA associated */
	if (WARN_ON(pe->tce32_seg >= 0))
		return;

	/* Grab a 32-bit TCE table */
	pe->tce32_seg = base;
	pe_info(pe, " Setting up 32-bit TCE table at %08x..%08x\n",
		(base << 28), ((base + segs) << 28) - 1);

	/* XXX Currently, we allocate one big contiguous table for the
	 * TCEs. We only really need one chunk per 256M of TCE space
	 * (ie per segment) but that's an optimization for later, it
	 * requires some added smarts with our get/put_tce implementation
	 */
	tce_mem = alloc_pages_node(phb->hose->node, GFP_KERNEL,
				   get_order(TCE32_TABLE_SIZE * segs));
	if (!tce_mem) {
		pe_err(pe, " Failed to allocate a 32-bit TCE memory\n");
		goto fail;
	}
	addr = page_address(tce_mem);
	memset(addr, 0, TCE32_TABLE_SIZE * segs);

	/* Configure HW */
	for (i = 0; i < segs; i++) {
		rc = opal_pci_map_pe_dma_window(phb->opal_id,
					      pe->pe_number,
					      base + i, 1,
					      __pa(addr) + TCE32_TABLE_SIZE * i,
					      TCE32_TABLE_SIZE, 0x1000);
		if (rc) {
			pe_err(pe, " Failed to configure 32-bit TCE table,"
			       " err %ld\n", rc);
			goto fail;
		}
	}

	/* Setup linux iommu table */
	tbl = &pe->tce32_table;
	pnv_pci_setup_iommu_table(tbl, addr, TCE32_TABLE_SIZE * segs,
				  base << 28);

	/* OPAL variant of P7IOC SW invalidated TCEs */
	swinvp = of_get_property(phb->hose->dn, "ibm,opal-tce-kill", NULL);
	if (swinvp) {
		/* We need a couple more fields -- an address and a data
		 * to or.  Since the bus is only printed out on table free
		 * errors, and on the first pass the data will be a relative
		 * bus number, print that out instead.
		 */
		tbl->it_busno = 0;
		pe->tce_inval_reg_phys = be64_to_cpup(swinvp);
		tbl->it_index = (unsigned long)ioremap(pe->tce_inval_reg_phys,
				8);
		tbl->it_type = TCE_PCI_SWINV_CREATE | TCE_PCI_SWINV_FREE |
			       TCE_PCI_SWINV_PAIR;
	}
	iommu_init_table(tbl, phb->hose->node);
	iommu_register_group(tbl, pci_domain_nr(pe->pbus), pe->pe_number);

	if (pe->pdev)
		set_iommu_table_base(&pe->pdev->dev, tbl);
	else
		pnv_ioda_setup_bus_dma(pe, pe->pbus);

	return;
 fail:
	/* XXX Failure: Try to fallback to 64-bit only ? */
	if (pe->tce32_seg >= 0)
		pe->tce32_seg = -1;
	if (tce_mem)
		__free_pages(tce_mem, get_order(TCE32_TABLE_SIZE * segs));
}

static void pnv_pci_ioda2_setup_dma_pe(struct pnv_phb *phb,
				       struct pnv_ioda_pe *pe)
{
	struct page *tce_mem = NULL;
	void *addr;
	const __be64 *swinvp;
	struct iommu_table *tbl;
	unsigned int tce_table_size, end;
	int64_t rc;

	/* We shouldn't already have a 32-bit DMA associated */
	if (WARN_ON(pe->tce32_seg >= 0))
		return;

	/* The PE will reserve all possible 32-bits space */
	pe->tce32_seg = 0;
	end = (1 << ilog2(phb->ioda.m32_pci_base));
	tce_table_size = (end / 0x1000) * 8;
	pe_info(pe, "Setting up 32-bit TCE table at 0..%08x\n",
		end);

	/* Allocate TCE table */
	tce_mem = alloc_pages_node(phb->hose->node, GFP_KERNEL,
				   get_order(tce_table_size));
	if (!tce_mem) {
		pe_err(pe, "Failed to allocate a 32-bit TCE memory\n");
		goto fail;
	}
	addr = page_address(tce_mem);
	memset(addr, 0, tce_table_size);

	/*
	 * Map TCE table through TVT. The TVE index is the PE number
	 * shifted by 1 bit for 32-bits DMA space.
	 */
	rc = opal_pci_map_pe_dma_window(phb->opal_id, pe->pe_number,
					pe->pe_number << 1, 1, __pa(addr),
					tce_table_size, 0x1000);
	if (rc) {
		pe_err(pe, "Failed to configure 32-bit TCE table,"
		       " err %ld\n", rc);
		goto fail;
	}

	/* Setup linux iommu table */
	tbl = &pe->tce32_table;
	pnv_pci_setup_iommu_table(tbl, addr, tce_table_size, 0);

	/* OPAL variant of PHB3 invalidated TCEs */
	swinvp = of_get_property(phb->hose->dn, "ibm,opal-tce-kill", NULL);
	if (swinvp) {
		/* We need a couple more fields -- an address and a data
		 * to or.  Since the bus is only printed out on table free
		 * errors, and on the first pass the data will be a relative
		 * bus number, print that out instead.
		 */
		tbl->it_busno = 0;
		pe->tce_inval_reg_phys = be64_to_cpup(swinvp);
		tbl->it_index = (unsigned long)ioremap(pe->tce_inval_reg_phys,
				8);
		tbl->it_type = TCE_PCI_SWINV_CREATE | TCE_PCI_SWINV_FREE;
	}
	iommu_init_table(tbl, phb->hose->node);

	if (pe->pdev)
		set_iommu_table_base(&pe->pdev->dev, tbl);
	else
		pnv_ioda_setup_bus_dma(pe, pe->pbus);

	return;
fail:
	if (pe->tce32_seg >= 0)
		pe->tce32_seg = -1;
	if (tce_mem)
		__free_pages(tce_mem, get_order(tce_table_size));
}

static void pnv_ioda_setup_dma(struct pnv_phb *phb)
{
	struct pci_controller *hose = phb->hose;
	unsigned int residual, remaining, segs, tw, base;
	struct pnv_ioda_pe *pe;

	/* If we have more PE# than segments available, hand out one
	 * per PE until we run out and let the rest fail. If not,
	 * then we assign at least one segment per PE, plus more based
	 * on the amount of devices under that PE
	 */
	if (phb->ioda.dma_pe_count > phb->ioda.tce32_count)
		residual = 0;
	else
		residual = phb->ioda.tce32_count -
			phb->ioda.dma_pe_count;

	pr_info("PCI: Domain %04x has %ld available 32-bit DMA segments\n",
		hose->global_number, phb->ioda.tce32_count);
	pr_info("PCI: %d PE# for a total weight of %d\n",
		phb->ioda.dma_pe_count, phb->ioda.dma_weight);

	/* Walk our PE list and configure their DMA segments, hand them
	 * out one base segment plus any residual segments based on
	 * weight
	 */
	remaining = phb->ioda.tce32_count;
	tw = phb->ioda.dma_weight;
	base = 0;
	list_for_each_entry(pe, &phb->ioda.pe_dma_list, dma_link) {
		if (!pe->dma_weight)
			continue;
		if (!remaining) {
			pe_warn(pe, "No DMA32 resources available\n");
			continue;
		}
		segs = 1;
		if (residual) {
			segs += ((pe->dma_weight * residual)  + (tw / 2)) / tw;
			if (segs > remaining)
				segs = remaining;
		}

		/*
		 * For IODA2 compliant PHB3, we needn't care about the weight.
		 * The all available 32-bits DMA space will be assigned to
		 * the specific PE.
		 */
		if (phb->type == PNV_PHB_IODA1) {
			pe_info(pe, "DMA weight %d, assigned %d DMA32 segments\n",
				pe->dma_weight, segs);
			pnv_pci_ioda_setup_dma_pe(phb, pe, base, segs);
		} else {
			pe_info(pe, "Assign DMA32 space\n");
			segs = 0;
			pnv_pci_ioda2_setup_dma_pe(phb, pe);
		}

		remaining -= segs;
		base += segs;
	}
}

#ifdef CONFIG_PCI_MSI
static void pnv_ioda2_msi_eoi(struct irq_data *d)
{
	unsigned int hw_irq = (unsigned int)irqd_to_hwirq(d);
	struct irq_chip *chip = irq_data_get_irq_chip(d);
	struct pnv_phb *phb = container_of(chip, struct pnv_phb,
					   ioda.irq_chip);
	int64_t rc;

	rc = opal_pci_msi_eoi(phb->opal_id, hw_irq);
	WARN_ON_ONCE(rc);

	icp_native_eoi(d);
}

static int pnv_pci_ioda_msi_setup(struct pnv_phb *phb, struct pci_dev *dev,
				  unsigned int hwirq, unsigned int virq,
				  unsigned int is_64, struct msi_msg *msg)
{
	struct pnv_ioda_pe *pe = pnv_ioda_get_pe(dev);
	struct pci_dn *pdn = pci_get_pdn(dev);
	struct irq_data *idata;
	struct irq_chip *ichip;
	unsigned int xive_num = hwirq - phb->msi_base;
	__be32 data;
	int rc;

	/* No PE assigned ? bail out ... no MSI for you ! */
	if (pe == NULL)
		return -ENXIO;

	/* Check if we have an MVE */
	if (pe->mve_number < 0)
		return -ENXIO;

	/* Force 32-bit MSI on some broken devices */
	if (pdn && pdn->force_32bit_msi)
		is_64 = 0;

	/* Assign XIVE to PE */
	rc = opal_pci_set_xive_pe(phb->opal_id, pe->pe_number, xive_num);
	if (rc) {
		pr_warn("%s: OPAL error %d setting XIVE %d PE\n",
			pci_name(dev), rc, xive_num);
		return -EIO;
	}

	if (is_64) {
		__be64 addr64;

		rc = opal_get_msi_64(phb->opal_id, pe->mve_number, xive_num, 1,
				     &addr64, &data);
		if (rc) {
			pr_warn("%s: OPAL error %d getting 64-bit MSI data\n",
				pci_name(dev), rc);
			return -EIO;
		}
		msg->address_hi = be64_to_cpu(addr64) >> 32;
		msg->address_lo = be64_to_cpu(addr64) & 0xfffffffful;
	} else {
		__be32 addr32;

		rc = opal_get_msi_32(phb->opal_id, pe->mve_number, xive_num, 1,
				     &addr32, &data);
		if (rc) {
			pr_warn("%s: OPAL error %d getting 32-bit MSI data\n",
				pci_name(dev), rc);
			return -EIO;
		}
		msg->address_hi = 0;
		msg->address_lo = be32_to_cpu(addr32);
	}
	msg->data = be32_to_cpu(data);

	/*
	 * Change the IRQ chip for the MSI interrupts on PHB3.
	 * The corresponding IRQ chip should be populated for
	 * the first time.
	 */
	if (phb->type == PNV_PHB_IODA2) {
		if (!phb->ioda.irq_chip_init) {
			idata = irq_get_irq_data(virq);
			ichip = irq_data_get_irq_chip(idata);
			phb->ioda.irq_chip_init = 1;
			phb->ioda.irq_chip = *ichip;
			phb->ioda.irq_chip.irq_eoi = pnv_ioda2_msi_eoi;
		}

		irq_set_chip(virq, &phb->ioda.irq_chip);
	}

	pr_devel("%s: %s-bit MSI on hwirq %x (xive #%d),"
		 " address=%x_%08x data=%x PE# %d\n",
		 pci_name(dev), is_64 ? "64" : "32", hwirq, xive_num,
		 msg->address_hi, msg->address_lo, data, pe->pe_number);

	return 0;
}

static void pnv_pci_init_ioda_msis(struct pnv_phb *phb)
{
	unsigned int count;
	const __be32 *prop = of_get_property(phb->hose->dn,
					     "ibm,opal-msi-ranges", NULL);
	if (!prop) {
		/* BML Fallback */
		prop = of_get_property(phb->hose->dn, "msi-ranges", NULL);
	}
	if (!prop)
		return;

	phb->msi_base = be32_to_cpup(prop);
	count = be32_to_cpup(prop + 1);
	if (msi_bitmap_alloc(&phb->msi_bmp, count, phb->hose->dn)) {
		pr_err("PCI %d: Failed to allocate MSI bitmap !\n",
		       phb->hose->global_number);
		return;
	}

	phb->msi_setup = pnv_pci_ioda_msi_setup;
	phb->msi32_support = 1;
	pr_info("  Allocated bitmap for %d MSIs (base IRQ 0x%x)\n",
		count, phb->msi_base);
}
#else
static void pnv_pci_init_ioda_msis(struct pnv_phb *phb) { }
#endif /* CONFIG_PCI_MSI */

/*
 * This function is supposed to be called on basis of PE from top
 * to bottom style. So the the I/O or MMIO segment assigned to
 * parent PE could be overrided by its child PEs if necessary.
 */
static void pnv_ioda_setup_pe_seg(struct pci_controller *hose,
				  struct pnv_ioda_pe *pe)
{
	struct pnv_phb *phb = hose->private_data;
	struct pci_bus_region region;
	struct resource *res;
	int i, index;
	int rc;

	/*
	 * NOTE: We only care PCI bus based PE for now. For PCI
	 * device based PE, for example SRIOV sensitive VF should
	 * be figured out later.
	 */
	BUG_ON(!(pe->flags & (PNV_IODA_PE_BUS | PNV_IODA_PE_BUS_ALL)));

	pci_bus_for_each_resource(pe->pbus, res, i) {
		if (!res || !res->flags ||
		    res->start > res->end)
			continue;

		if (res->flags & IORESOURCE_IO) {
			region.start = res->start - phb->ioda.io_pci_base;
			region.end   = res->end - phb->ioda.io_pci_base;
			index = region.start / phb->ioda.io_segsize;

			while (index < phb->ioda.total_pe &&
			       region.start <= region.end) {
				phb->ioda.io_segmap[index] = pe->pe_number;
				rc = opal_pci_map_pe_mmio_window(phb->opal_id,
					pe->pe_number, OPAL_IO_WINDOW_TYPE, 0, index);
				if (rc != OPAL_SUCCESS) {
					pr_err("%s: OPAL error %d when mapping IO "
					       "segment #%d to PE#%d\n",
					       __func__, rc, index, pe->pe_number);
					break;
				}

				region.start += phb->ioda.io_segsize;
				index++;
			}
		} else if (res->flags & IORESOURCE_MEM) {
			/* WARNING: Assumes M32 is mem region 0 in PHB. We need to
			 * harden that algorithm when we start supporting M64
			 */
			region.start = res->start -
				       hose->mem_offset[0] -
				       phb->ioda.m32_pci_base;
			region.end   = res->end -
				       hose->mem_offset[0] -
				       phb->ioda.m32_pci_base;
			index = region.start / phb->ioda.m32_segsize;

			while (index < phb->ioda.total_pe &&
			       region.start <= region.end) {
				phb->ioda.m32_segmap[index] = pe->pe_number;
				rc = opal_pci_map_pe_mmio_window(phb->opal_id,
					pe->pe_number, OPAL_M32_WINDOW_TYPE, 0, index);
				if (rc != OPAL_SUCCESS) {
					pr_err("%s: OPAL error %d when mapping M32 "
					       "segment#%d to PE#%d",
					       __func__, rc, index, pe->pe_number);
					break;
				}

				region.start += phb->ioda.m32_segsize;
				index++;
			}
		}
	}
}

static void pnv_pci_ioda_setup_seg(void)
{
	struct pci_controller *tmp, *hose;
	struct pnv_phb *phb;
	struct pnv_ioda_pe *pe;

	list_for_each_entry_safe(hose, tmp, &hose_list, list_node) {
		phb = hose->private_data;
		list_for_each_entry(pe, &phb->ioda.pe_list, list) {
			pnv_ioda_setup_pe_seg(hose, pe);
		}
	}
}

static void pnv_pci_ioda_setup_DMA(void)
{
	struct pci_controller *hose, *tmp;
	struct pnv_phb *phb;

	list_for_each_entry_safe(hose, tmp, &hose_list, list_node) {
		pnv_ioda_setup_dma(hose->private_data);

		/* Mark the PHB initialization done */
		phb = hose->private_data;
		phb->initialized = 1;
	}
}

static void pnv_pci_ioda_create_dbgfs(void)
{
#ifdef CONFIG_DEBUG_FS
	struct pci_controller *hose, *tmp;
	struct pnv_phb *phb;
	char name[16];

	list_for_each_entry_safe(hose, tmp, &hose_list, list_node) {
		phb = hose->private_data;

		sprintf(name, "PCI%04x", hose->global_number);
		phb->dbgfs = debugfs_create_dir(name, powerpc_debugfs_root);
		if (!phb->dbgfs)
			pr_warning("%s: Error on creating debugfs on PHB#%x\n",
				__func__, hose->global_number);
	}
#endif /* CONFIG_DEBUG_FS */
}

static void pnv_pci_ioda_fixup(void)
{
	pnv_pci_ioda_setup_PEs();
	pnv_pci_ioda_setup_seg();
	pnv_pci_ioda_setup_DMA();

	pnv_pci_ioda_create_dbgfs();

#ifdef CONFIG_EEH
	eeh_probe_mode_set(EEH_PROBE_MODE_DEV);
	eeh_addr_cache_build();
	eeh_init();
#endif
}

/*
 * Returns the alignment for I/O or memory windows for P2P
 * bridges. That actually depends on how PEs are segmented.
 * For now, we return I/O or M32 segment size for PE sensitive
 * P2P bridges. Otherwise, the default values (4KiB for I/O,
 * 1MiB for memory) will be returned.
 *
 * The current PCI bus might be put into one PE, which was
 * create against the parent PCI bridge. For that case, we
 * needn't enlarge the alignment so that we can save some
 * resources.
 */
static resource_size_t pnv_pci_window_alignment(struct pci_bus *bus,
						unsigned long type)
{
	struct pci_dev *bridge;
	struct pci_controller *hose = pci_bus_to_host(bus);
	struct pnv_phb *phb = hose->private_data;
	int num_pci_bridges = 0;

	bridge = bus->self;
	while (bridge) {
		if (pci_pcie_type(bridge) == PCI_EXP_TYPE_PCI_BRIDGE) {
			num_pci_bridges++;
			if (num_pci_bridges >= 2)
				return 1;
		}

		bridge = bridge->bus->self;
	}

	/* We need support prefetchable memory window later */
	if (type & IORESOURCE_MEM)
		return phb->ioda.m32_segsize;

	return phb->ioda.io_segsize;
}

/* Prevent enabling devices for which we couldn't properly
 * assign a PE
 */
static int pnv_pci_enable_device_hook(struct pci_dev *dev)
{
	struct pci_controller *hose = pci_bus_to_host(dev->bus);
	struct pnv_phb *phb = hose->private_data;
	struct pci_dn *pdn;

	/* The function is probably called while the PEs have
	 * not be created yet. For example, resource reassignment
	 * during PCI probe period. We just skip the check if
	 * PEs isn't ready.
	 */
	if (!phb->initialized)
		return 0;

	pdn = pci_get_pdn(dev);
	if (!pdn || pdn->pe_number == IODA_INVALID_PE)
		return -EINVAL;

	return 0;
}

static u32 pnv_ioda_bdfn_to_pe(struct pnv_phb *phb, struct pci_bus *bus,
			       u32 devfn)
{
	return phb->ioda.pe_rmap[(bus->number << 8) | devfn];
}

static void pnv_pci_ioda_shutdown(struct pnv_phb *phb)
{
	opal_pci_reset(phb->opal_id, OPAL_PCI_IODA_TABLE_RESET,
		       OPAL_ASSERT_RESET);
}

void __init pnv_pci_init_ioda_phb(struct device_node *np,
				  u64 hub_id, int ioda_type)
{
	struct pci_controller *hose;
	struct pnv_phb *phb;
	unsigned long size, m32map_off, iomap_off, pemap_off;
	const __be64 *prop64;
	const __be32 *prop32;
	int len;
	u64 phb_id;
	void *aux;
	long rc;

	pr_info("Initializing IODA%d OPAL PHB %s\n", ioda_type, np->full_name);

	prop64 = of_get_property(np, "ibm,opal-phbid", NULL);
	if (!prop64) {
		pr_err("  Missing \"ibm,opal-phbid\" property !\n");
		return;
	}
	phb_id = be64_to_cpup(prop64);
	pr_debug("  PHB-ID  : 0x%016llx\n", phb_id);

	phb = alloc_bootmem(sizeof(struct pnv_phb));
	if (!phb) {
		pr_err("  Out of memory !\n");
		return;
	}

	/* Allocate PCI controller */
	memset(phb, 0, sizeof(struct pnv_phb));
	phb->hose = hose = pcibios_alloc_controller(np);
	if (!phb->hose) {
		pr_err("  Can't allocate PCI controller for %s\n",
		       np->full_name);
		free_bootmem((unsigned long)phb, sizeof(struct pnv_phb));
		return;
	}

	spin_lock_init(&phb->lock);
	prop32 = of_get_property(np, "bus-range", &len);
	if (prop32 && len == 8) {
		hose->first_busno = be32_to_cpu(prop32[0]);
		hose->last_busno = be32_to_cpu(prop32[1]);
	} else {
		pr_warn("  Broken <bus-range> on %s\n", np->full_name);
		hose->first_busno = 0;
		hose->last_busno = 0xff;
	}
	hose->private_data = phb;
	phb->hub_id = hub_id;
	phb->opal_id = phb_id;
	phb->type = ioda_type;

	/* Detect specific models for error handling */
	if (of_device_is_compatible(np, "ibm,p7ioc-pciex"))
		phb->model = PNV_PHB_MODEL_P7IOC;
	else if (of_device_is_compatible(np, "ibm,power8-pciex"))
		phb->model = PNV_PHB_MODEL_PHB3;
	else
		phb->model = PNV_PHB_MODEL_UNKNOWN;

	/* Parse 32-bit and IO ranges (if any) */
	pci_process_bridge_OF_ranges(hose, np, !hose->global_number);

	/* Get registers */
	phb->regs = of_iomap(np, 0);
	if (phb->regs == NULL)
		pr_err("  Failed to map registers !\n");

	/* Initialize more IODA stuff */
	prop32 = of_get_property(np, "ibm,opal-num-pes", NULL);
	if (!prop32)
		phb->ioda.total_pe = 1;
	else
		phb->ioda.total_pe = be32_to_cpup(prop32);

	phb->ioda.m32_size = resource_size(&hose->mem_resources[0]);
	/* FW Has already off top 64k of M32 space (MSI space) */
	phb->ioda.m32_size += 0x10000;

	phb->ioda.m32_segsize = phb->ioda.m32_size / phb->ioda.total_pe;
	phb->ioda.m32_pci_base = hose->mem_resources[0].start - hose->mem_offset[0];
	phb->ioda.io_size = hose->pci_io_size;
	phb->ioda.io_segsize = phb->ioda.io_size / phb->ioda.total_pe;
	phb->ioda.io_pci_base = 0; /* XXX calculate this ? */

	/* Allocate aux data & arrays. We don't have IO ports on PHB3 */
	size = _ALIGN_UP(phb->ioda.total_pe / 8, sizeof(unsigned long));
	m32map_off = size;
	size += phb->ioda.total_pe * sizeof(phb->ioda.m32_segmap[0]);
	iomap_off = size;
	if (phb->type == PNV_PHB_IODA1) {
		iomap_off = size;
		size += phb->ioda.total_pe * sizeof(phb->ioda.io_segmap[0]);
	}
	pemap_off = size;
	size += phb->ioda.total_pe * sizeof(struct pnv_ioda_pe);
	aux = alloc_bootmem(size);
	memset(aux, 0, size);
	phb->ioda.pe_alloc = aux;
	phb->ioda.m32_segmap = aux + m32map_off;
	if (phb->type == PNV_PHB_IODA1)
		phb->ioda.io_segmap = aux + iomap_off;
	phb->ioda.pe_array = aux + pemap_off;
	set_bit(0, phb->ioda.pe_alloc);

	INIT_LIST_HEAD(&phb->ioda.pe_dma_list);
	INIT_LIST_HEAD(&phb->ioda.pe_list);

	/* Calculate how many 32-bit TCE segments we have */
	phb->ioda.tce32_count = phb->ioda.m32_pci_base >> 28;

	/* Clear unusable m64 */
	hose->mem_resources[1].flags = 0;
	hose->mem_resources[1].start = 0;
	hose->mem_resources[1].end = 0;
	hose->mem_resources[2].flags = 0;
	hose->mem_resources[2].start = 0;
	hose->mem_resources[2].end = 0;

#if 0 /* We should really do that ... */
	rc = opal_pci_set_phb_mem_window(opal->phb_id,
					 window_type,
					 window_num,
					 starting_real_address,
					 starting_pci_address,
					 segment_size);
#endif

	pr_info("  %d PE's M32: 0x%x [segment=0x%x] IO: 0x%x [segment=0x%x]\n",
		phb->ioda.total_pe,
		phb->ioda.m32_size, phb->ioda.m32_segsize,
		phb->ioda.io_size, phb->ioda.io_segsize);

	phb->hose->ops = &pnv_pci_ops;
#ifdef CONFIG_EEH
	phb->eeh_ops = &ioda_eeh_ops;
#endif

	/* Setup RID -> PE mapping function */
	phb->bdfn_to_pe = pnv_ioda_bdfn_to_pe;

	/* Setup TCEs */
	phb->dma_dev_setup = pnv_pci_ioda_dma_dev_setup;

	/* Setup shutdown function for kexec */
	phb->shutdown = pnv_pci_ioda_shutdown;

	/* Setup MSI support */
	pnv_pci_init_ioda_msis(phb);

	/*
	 * We pass the PCI probe flag PCI_REASSIGN_ALL_RSRC here
	 * to let the PCI core do resource assignment. It's supposed
	 * that the PCI core will do correct I/O and MMIO alignment
	 * for the P2P bridge bars so that each PCI bus (excluding
	 * the child P2P bridges) can form individual PE.
	 */
	ppc_md.pcibios_fixup = pnv_pci_ioda_fixup;
	ppc_md.pcibios_enable_device_hook = pnv_pci_enable_device_hook;
	ppc_md.pcibios_window_alignment = pnv_pci_window_alignment;
	pci_add_flags(PCI_REASSIGN_ALL_RSRC);

	/* Reset IODA tables to a clean state */
	rc = opal_pci_reset(phb_id, OPAL_PCI_IODA_TABLE_RESET, OPAL_ASSERT_RESET);
	if (rc)
		pr_warning("  OPAL Error %ld performing IODA table reset !\n", rc);

	/*
	 * On IODA1 map everything to PE#0, on IODA2 we assume the IODA reset
	 * has cleared the RTT which has the same effect
	 */
	if (ioda_type == PNV_PHB_IODA1)
		opal_pci_set_pe(phb_id, 0, 0, 7, 1, 1 , OPAL_MAP_PE);
}

void __init pnv_pci_init_ioda2_phb(struct device_node *np)
{
	pnv_pci_init_ioda_phb(np, 0, PNV_PHB_IODA2);
}

void __init pnv_pci_init_ioda_hub(struct device_node *np)
{
	struct device_node *phbn;
	const __be64 *prop64;
	u64 hub_id;

	pr_info("Probing IODA IO-Hub %s\n", np->full_name);

	prop64 = of_get_property(np, "ibm,opal-hubid", NULL);
	if (!prop64) {
		pr_err(" Missing \"ibm,opal-hubid\" property !\n");
		return;
	}
	hub_id = be64_to_cpup(prop64);
	pr_devel(" HUB-ID : 0x%016llx\n", hub_id);

	/* Count child PHBs */
	for_each_child_of_node(np, phbn) {
		/* Look for IODA1 PHBs */
		if (of_device_is_compatible(phbn, "ibm,ioda-phb"))
			pnv_pci_init_ioda_phb(phbn, hub_id, PNV_PHB_IODA1);
	}
}<|MERGE_RESOLUTION|>--- conflicted
+++ resolved
@@ -464,20 +464,13 @@
 	}
 }
 
-<<<<<<< HEAD
-static void pnv_pci_ioda1_tce_invalidate(struct iommu_table *tbl,
-					 __be64 *startp, __be64 *endp)
-{
-	__be64 __iomem *invalidate = (__be64 __iomem *)tbl->it_index;
-=======
 static void pnv_pci_ioda1_tce_invalidate(struct pnv_ioda_pe *pe,
 					 struct iommu_table *tbl,
-					 u64 *startp, u64 *endp, bool rm)
-{
-	u64 __iomem *invalidate = rm ?
-		(u64 __iomem *)pe->tce_inval_reg_phys :
-		(u64 __iomem *)tbl->it_index;
->>>>>>> 18461960
+					 __be64 *startp, __be64 *endp, bool rm)
+{
+	__be64 __iomem *invalidate = rm ?
+		(__be64 __iomem *)pe->tce_inval_reg_phys :
+		(__be64 __iomem *)tbl->it_index;
 	unsigned long start, end, inc;
 
 	start = __pa(startp);
@@ -504,14 +497,10 @@
 
         mb(); /* Ensure above stores are visible */
         while (start <= end) {
-<<<<<<< HEAD
-                __raw_writeq(cpu_to_be64(start), invalidate);
-=======
 		if (rm)
-			__raw_rm_writeq(start, invalidate);
+			__raw_rm_writeq(cpu_to_be64(start), invalidate);
 		else
-			__raw_writeq(start, invalidate);
->>>>>>> 18461960
+			__raw_writeq(cpu_to_be64(start), invalidate);
                 start += inc;
         }
 
@@ -523,19 +512,12 @@
 
 static void pnv_pci_ioda2_tce_invalidate(struct pnv_ioda_pe *pe,
 					 struct iommu_table *tbl,
-<<<<<<< HEAD
-					 __be64 *startp, __be64 *endp)
+					 __be64 *startp, __be64 *endp, bool rm)
 {
 	unsigned long start, end, inc;
-	__be64 __iomem *invalidate = (__be64 __iomem *)tbl->it_index;
-=======
-					 u64 *startp, u64 *endp, bool rm)
-{
-	unsigned long start, end, inc;
-	u64 __iomem *invalidate = rm ?
-		(u64 __iomem *)pe->tce_inval_reg_phys :
-		(u64 __iomem *)tbl->it_index;
->>>>>>> 18461960
+	__be64 __iomem *invalidate = rm ?
+		(__be64 __iomem *)pe->tce_inval_reg_phys :
+		(__be64 __iomem *)tbl->it_index;
 
 	/* We'll invalidate DMA address in PE scope */
 	start = 0x2ul << 60;
@@ -551,24 +533,16 @@
 	mb();
 
 	while (start <= end) {
-<<<<<<< HEAD
-		__raw_writeq(cpu_to_be64(start), invalidate);
-=======
 		if (rm)
-			__raw_rm_writeq(start, invalidate);
+			__raw_rm_writeq(cpu_to_be64(start), invalidate);
 		else
-			__raw_writeq(start, invalidate);
->>>>>>> 18461960
+			__raw_writeq(cpu_to_be64(start), invalidate);
 		start += inc;
 	}
 }
 
 void pnv_pci_ioda_tce_invalidate(struct iommu_table *tbl,
-<<<<<<< HEAD
-				 __be64 *startp, __be64 *endp)
-=======
-				 u64 *startp, u64 *endp, bool rm)
->>>>>>> 18461960
+				 __be64 *startp, __be64 *endp, bool rm)
 {
 	struct pnv_ioda_pe *pe = container_of(tbl, struct pnv_ioda_pe,
 					      tce32_table);
