config ARM
	bool
	default y
	select ARCH_BINFMT_ELF_RANDOMIZE_PIE
	select ARCH_HAS_ATOMIC64_DEC_IF_POSITIVE
	select ARCH_HAVE_CUSTOM_GPIO_H
	select ARCH_WANT_IPC_PARSE_VERSION
	select BUILDTIME_EXTABLE_SORT if MMU
	select CPU_PM if (SUSPEND || CPU_IDLE)
	select DCACHE_WORD_ACCESS if (CPU_V6 || CPU_V6K || CPU_V7) && !CPU_BIG_ENDIAN && MMU
	select GENERIC_ATOMIC64 if (CPU_V6 || !CPU_32v6K || !AEABI)
	select GENERIC_CLOCKEVENTS_BROADCAST if SMP
	select GENERIC_IRQ_PROBE
	select GENERIC_IRQ_SHOW
	select GENERIC_PCI_IOMAP
	select GENERIC_SMP_IDLE_THREAD
	select GENERIC_STRNCPY_FROM_USER
	select GENERIC_STRNLEN_USER
	select HARDIRQS_SW_RESEND
	select HAVE_AOUT
	select HAVE_ARCH_JUMP_LABEL if !XIP_KERNEL
	select HAVE_ARCH_KGDB
	select HAVE_ARCH_SECCOMP_FILTER
	select HAVE_ARCH_TRACEHOOK
	select HAVE_BPF_JIT
	select HAVE_C_RECORDMCOUNT
	select HAVE_DEBUG_KMEMLEAK
	select HAVE_DMA_API_DEBUG
	select HAVE_DMA_ATTRS
	select HAVE_DMA_CONTIGUOUS if MMU
	select HAVE_DYNAMIC_FTRACE if (!XIP_KERNEL)
	select HAVE_FTRACE_MCOUNT_RECORD if (!XIP_KERNEL)
	select HAVE_FUNCTION_GRAPH_TRACER if (!THUMB2_KERNEL)
	select HAVE_FUNCTION_TRACER if (!XIP_KERNEL)
	select HAVE_GENERIC_DMA_COHERENT
	select HAVE_GENERIC_HARDIRQS
	select HAVE_HW_BREAKPOINT if (PERF_EVENTS && (CPU_V6 || CPU_V6K || CPU_V7))
	select HAVE_IDE if PCI || ISA || PCMCIA
	select HAVE_KERNEL_GZIP
	select HAVE_KERNEL_LZMA
	select HAVE_KERNEL_LZO
	select HAVE_KERNEL_XZ
	select HAVE_KPROBES if !XIP_KERNEL
	select HAVE_KRETPROBES if (HAVE_KPROBES)
	select HAVE_MEMBLOCK
	select HAVE_OPROFILE if (HAVE_PERF_EVENTS)
	select HAVE_PERF_EVENTS
	select HAVE_REGS_AND_STACK_ACCESS_API
	select HAVE_SYSCALL_TRACEPOINTS
	select HAVE_UID16
	select KTIME_SCALAR
	select PERF_USE_VMALLOC
	select RTC_LIB
	select SYS_SUPPORTS_APM_EMULATION
	select HAVE_MOD_ARCH_SPECIFIC if ARM_UNWIND
	select MODULES_USE_ELF_REL
	select CLONE_BACKWARDS
	help
	  The ARM series is a line of low-power-consumption RISC chip designs
	  licensed by ARM Ltd and targeted at embedded applications and
	  handhelds such as the Compaq IPAQ.  ARM-based PCs are no longer
	  manufactured, but legacy ARM-based PC hardware remains popular in
	  Europe.  There is an ARM Linux project with a web page at
	  <http://www.arm.linux.org.uk/>.

config ARM_HAS_SG_CHAIN
	bool

config NEED_SG_DMA_LENGTH
	bool

config ARM_DMA_USE_IOMMU
	bool
	select ARM_HAS_SG_CHAIN
	select NEED_SG_DMA_LENGTH

config HAVE_PWM
	bool

config MIGHT_HAVE_PCI
	bool

config SYS_SUPPORTS_APM_EMULATION
	bool

config GENERIC_GPIO
	bool

config HAVE_TCM
	bool
	select GENERIC_ALLOCATOR

config HAVE_PROC_CPU
	bool

config NO_IOPORT
	bool

config EISA
	bool
	---help---
	  The Extended Industry Standard Architecture (EISA) bus was
	  developed as an open alternative to the IBM MicroChannel bus.

	  The EISA bus provided some of the features of the IBM MicroChannel
	  bus while maintaining backward compatibility with cards made for
	  the older ISA bus.  The EISA bus saw limited use between 1988 and
	  1995 when it was made obsolete by the PCI bus.

	  Say Y here if you are building a kernel for an EISA-based machine.

	  Otherwise, say N.

config SBUS
	bool

config STACKTRACE_SUPPORT
	bool
	default y

config HAVE_LATENCYTOP_SUPPORT
	bool
	depends on !SMP
	default y

config LOCKDEP_SUPPORT
	bool
	default y

config TRACE_IRQFLAGS_SUPPORT
	bool
	default y

config RWSEM_GENERIC_SPINLOCK
	bool
	default y

config RWSEM_XCHGADD_ALGORITHM
	bool

config ARCH_HAS_ILOG2_U32
	bool

config ARCH_HAS_ILOG2_U64
	bool

config ARCH_HAS_CPUFREQ
	bool
	help
	  Internal node to signify that the ARCH has CPUFREQ support
	  and that the relevant menu configurations are displayed for
	  it.

config GENERIC_HWEIGHT
	bool
	default y

config GENERIC_CALIBRATE_DELAY
	bool
	default y

config ARCH_MAY_HAVE_PC_FDC
	bool

config ZONE_DMA
	bool

config NEED_DMA_MAP_STATE
       def_bool y

config ARCH_HAS_DMA_SET_COHERENT_MASK
	bool

config GENERIC_ISA_DMA
	bool

config FIQ
	bool

config NEED_RET_TO_USER
	bool

config ARCH_MTD_XIP
	bool

config VECTORS_BASE
	hex
	default 0xffff0000 if MMU || CPU_HIGH_VECTOR
	default DRAM_BASE if REMAP_VECTORS_TO_RAM
	default 0x00000000
	help
	  The base address of exception vectors.

config ARM_PATCH_PHYS_VIRT
	bool "Patch physical to virtual translations at runtime" if EMBEDDED
	default y
	depends on !XIP_KERNEL && MMU
	depends on !ARCH_REALVIEW || !SPARSEMEM
	help
	  Patch phys-to-virt and virt-to-phys translation functions at
	  boot and module load time according to the position of the
	  kernel in system memory.

	  This can only be used with non-XIP MMU kernels where the base
	  of physical memory is at a 16MB boundary.

	  Only disable this option if you know that you do not require
	  this feature (eg, building a kernel for a single machine) and
	  you need to shrink the kernel to the minimal size.

config NEED_MACH_GPIO_H
	bool
	help
	  Select this when mach/gpio.h is required to provide special
	  definitions for this platform. The need for mach/gpio.h should
	  be avoided when possible.

config NEED_MACH_IO_H
	bool
	help
	  Select this when mach/io.h is required to provide special
	  definitions for this platform.  The need for mach/io.h should
	  be avoided when possible.

config NEED_MACH_MEMORY_H
	bool
	help
	  Select this when mach/memory.h is required to provide special
	  definitions for this platform.  The need for mach/memory.h should
	  be avoided when possible.

config PHYS_OFFSET
	hex "Physical address of main memory" if MMU
	depends on !ARM_PATCH_PHYS_VIRT && !NEED_MACH_MEMORY_H
	default DRAM_BASE if !MMU
	help
	  Please provide the physical address corresponding to the
	  location of main memory in your system.

config GENERIC_BUG
	def_bool y
	depends on BUG

source "init/Kconfig"

source "kernel/Kconfig.freezer"

menu "System Type"

config MMU
	bool "MMU-based Paged Memory Management Support"
	default y
	help
	  Select if you want MMU-based virtualised addressing space
	  support by paged memory management. If unsure, say 'Y'.

#
# The "ARM system type" choice list is ordered alphabetically by option
# text.  Please add new entries in the option alphabetic order.
#
choice
	prompt "ARM system type"
	default ARCH_VERSATILE if !MMU
	default ARCH_MULTIPLATFORM if MMU

config ARCH_MULTIPLATFORM
	bool "Allow multiple platforms to be selected"
	depends on MMU
	select ARM_PATCH_PHYS_VIRT
	select AUTO_ZRELADDR
	select COMMON_CLK
	select MULTI_IRQ_HANDLER
	select SPARSE_IRQ
	select USE_OF

config ARCH_INTEGRATOR
	bool "ARM Ltd. Integrator family"
	select ARCH_HAS_CPUFREQ
	select ARM_AMBA
	select COMMON_CLK
	select COMMON_CLK_VERSATILE
	select GENERIC_CLOCKEVENTS
	select HAVE_TCM
	select ICST
	select MULTI_IRQ_HANDLER
	select NEED_MACH_MEMORY_H
	select PLAT_VERSATILE
	select SPARSE_IRQ
	select VERSATILE_FPGA_IRQ
	help
	  Support for ARM's Integrator platform.

config ARCH_REALVIEW
	bool "ARM Ltd. RealView family"
	select ARCH_WANT_OPTIONAL_GPIOLIB
	select ARM_AMBA
	select ARM_TIMER_SP804
	select COMMON_CLK
	select COMMON_CLK_VERSATILE
	select GENERIC_CLOCKEVENTS
	select GPIO_PL061 if GPIOLIB
	select ICST
	select NEED_MACH_MEMORY_H
	select PLAT_VERSATILE
	select PLAT_VERSATILE_CLCD
	help
	  This enables support for ARM Ltd RealView boards.

config ARCH_VERSATILE
	bool "ARM Ltd. Versatile family"
	select ARCH_WANT_OPTIONAL_GPIOLIB
	select ARM_AMBA
	select ARM_TIMER_SP804
	select ARM_VIC
	select CLKDEV_LOOKUP
	select GENERIC_CLOCKEVENTS
	select HAVE_MACH_CLKDEV
	select ICST
	select PLAT_VERSATILE
	select PLAT_VERSATILE_CLCD
	select PLAT_VERSATILE_CLOCK
	select VERSATILE_FPGA_IRQ
	help
	  This enables support for ARM Ltd Versatile board.

config ARCH_AT91
	bool "Atmel AT91"
	select ARCH_REQUIRE_GPIOLIB
	select CLKDEV_LOOKUP
	select HAVE_CLK
	select IRQ_DOMAIN
	select NEED_MACH_GPIO_H
	select NEED_MACH_IO_H if PCCARD
	select PINCTRL
	select PINCTRL_AT91 if USE_OF
	help
	  This enables support for systems based on Atmel
	  AT91RM9200 and AT91SAM9* processors.

config ARCH_BCM2835
	bool "Broadcom BCM2835 family"
	select ARCH_REQUIRE_GPIOLIB
	select ARM_AMBA
	select ARM_ERRATA_411920
	select ARM_TIMER_SP804
	select CLKDEV_LOOKUP
	select CLKSRC_OF
	select COMMON_CLK
	select CPU_V6
	select GENERIC_CLOCKEVENTS
	select MULTI_IRQ_HANDLER
	select PINCTRL
	select PINCTRL_BCM2835
	select SPARSE_IRQ
	select USE_OF
	help
	  This enables support for the Broadcom BCM2835 SoC. This SoC is
	  use in the Raspberry Pi, and Roku 2 devices.

config ARCH_CNS3XXX
	bool "Cavium Networks CNS3XXX family"
	select ARM_GIC
	select CPU_V6K
	select GENERIC_CLOCKEVENTS
	select MIGHT_HAVE_CACHE_L2X0
	select MIGHT_HAVE_PCI
	select PCI_DOMAINS if PCI
	help
	  Support for Cavium Networks CNS3XXX platform.

config ARCH_CLPS711X
	bool "Cirrus Logic CLPS711x/EP721x/EP731x-based"
	select ARCH_REQUIRE_GPIOLIB
	select AUTO_ZRELADDR
	select CLKDEV_LOOKUP
	select COMMON_CLK
	select CPU_ARM720T
	select GENERIC_CLOCKEVENTS
	select MULTI_IRQ_HANDLER
	select NEED_MACH_MEMORY_H
	select SPARSE_IRQ
	help
	  Support for Cirrus Logic 711x/721x/731x based boards.

config ARCH_GEMINI
	bool "Cortina Systems Gemini"
	select ARCH_REQUIRE_GPIOLIB
	select ARCH_USES_GETTIMEOFFSET
	select CPU_FA526
	help
	  Support for the Cortina Systems Gemini family SoCs

config ARCH_SIRF
	bool "CSR SiRF"
	select ARCH_REQUIRE_GPIOLIB
	select AUTO_ZRELADDR
	select COMMON_CLK
	select GENERIC_CLOCKEVENTS
	select GENERIC_IRQ_CHIP
	select MIGHT_HAVE_CACHE_L2X0
	select NO_IOPORT
	select PINCTRL
	select PINCTRL_SIRF
	select USE_OF
	help
	  Support for CSR SiRFprimaII/Marco/Polo platforms

config ARCH_EBSA110
	bool "EBSA-110"
	select ARCH_USES_GETTIMEOFFSET
	select CPU_SA110
	select ISA
	select NEED_MACH_IO_H
	select NEED_MACH_MEMORY_H
	select NO_IOPORT
	help
	  This is an evaluation board for the StrongARM processor available
	  from Digital. It has limited hardware on-board, including an
	  Ethernet interface, two PCMCIA sockets, two serial ports and a
	  parallel port.

config ARCH_EP93XX
	bool "EP93xx-based"
	select ARCH_HAS_HOLES_MEMORYMODEL
	select ARCH_REQUIRE_GPIOLIB
	select ARCH_USES_GETTIMEOFFSET
	select ARM_AMBA
	select ARM_VIC
	select CLKDEV_LOOKUP
	select CPU_ARM920T
	select NEED_MACH_MEMORY_H
	help
	  This enables support for the Cirrus EP93xx series of CPUs.

config ARCH_FOOTBRIDGE
	bool "FootBridge"
	select CPU_SA110
	select FOOTBRIDGE
	select GENERIC_CLOCKEVENTS
	select HAVE_IDE
	select NEED_MACH_IO_H if !MMU
	select NEED_MACH_MEMORY_H
	help
	  Support for systems based on the DC21285 companion chip
	  ("FootBridge"), such as the Simtec CATS and the Rebel NetWinder.

config ARCH_MXS
	bool "Freescale MXS-based"
	select ARCH_REQUIRE_GPIOLIB
	select CLKDEV_LOOKUP
	select CLKSRC_MMIO
	select COMMON_CLK
	select GENERIC_CLOCKEVENTS
	select HAVE_CLK_PREPARE
	select MULTI_IRQ_HANDLER
	select PINCTRL
	select SPARSE_IRQ
	select USE_OF
	help
	  Support for Freescale MXS-based family of processors

config ARCH_NETX
	bool "Hilscher NetX based"
	select ARM_VIC
	select CLKSRC_MMIO
	select CPU_ARM926T
	select GENERIC_CLOCKEVENTS
	help
	  This enables support for systems based on the Hilscher NetX Soc

config ARCH_H720X
	bool "Hynix HMS720x-based"
	select ARCH_USES_GETTIMEOFFSET
	select CPU_ARM720T
	select ISA_DMA_API
	help
	  This enables support for systems based on the Hynix HMS720x

config ARCH_IOP13XX
	bool "IOP13xx-based"
	depends on MMU
	select ARCH_SUPPORTS_MSI
	select CPU_XSC3
	select NEED_MACH_MEMORY_H
	select NEED_RET_TO_USER
	select PCI
	select PLAT_IOP
	select VMSPLIT_1G
	help
	  Support for Intel's IOP13XX (XScale) family of processors.

config ARCH_IOP32X
	bool "IOP32x-based"
	depends on MMU
	select ARCH_REQUIRE_GPIOLIB
	select CPU_XSCALE
	select NEED_MACH_GPIO_H
	select NEED_RET_TO_USER
	select PCI
	select PLAT_IOP
	help
	  Support for Intel's 80219 and IOP32X (XScale) family of
	  processors.

config ARCH_IOP33X
	bool "IOP33x-based"
	depends on MMU
	select ARCH_REQUIRE_GPIOLIB
	select CPU_XSCALE
	select NEED_MACH_GPIO_H
	select NEED_RET_TO_USER
	select PCI
	select PLAT_IOP
	help
	  Support for Intel's IOP33X (XScale) family of processors.

config ARCH_IXP4XX
	bool "IXP4xx-based"
	depends on MMU
	select ARCH_HAS_DMA_SET_COHERENT_MASK
	select ARCH_REQUIRE_GPIOLIB
	select CLKSRC_MMIO
	select CPU_XSCALE
	select DMABOUNCE if PCI
	select GENERIC_CLOCKEVENTS
	select MIGHT_HAVE_PCI
	select NEED_MACH_IO_H
	help
	  Support for Intel's IXP4XX (XScale) family of processors.

config ARCH_DOVE
	bool "Marvell Dove"
	select ARCH_REQUIRE_GPIOLIB
	select COMMON_CLK_DOVE
	select CPU_V7
	select GENERIC_CLOCKEVENTS
	select MIGHT_HAVE_PCI
	select PINCTRL
	select PINCTRL_DOVE
	select PLAT_ORION_LEGACY
	select USB_ARCH_HAS_EHCI
	help
	  Support for the Marvell Dove SoC 88AP510

config ARCH_KIRKWOOD
	bool "Marvell Kirkwood"
	select ARCH_REQUIRE_GPIOLIB
	select CPU_FEROCEON
	select GENERIC_CLOCKEVENTS
	select PCI
	select PCI_QUIRKS
	select PINCTRL
	select PINCTRL_KIRKWOOD
	select PLAT_ORION_LEGACY
	help
	  Support for the following Marvell Kirkwood series SoCs:
	  88F6180, 88F6192 and 88F6281.

config ARCH_MV78XX0
	bool "Marvell MV78xx0"
	select ARCH_REQUIRE_GPIOLIB
	select CPU_FEROCEON
	select GENERIC_CLOCKEVENTS
	select PCI
	select PLAT_ORION_LEGACY
	help
	  Support for the following Marvell MV78xx0 series SoCs:
	  MV781x0, MV782x0.

config ARCH_ORION5X
	bool "Marvell Orion"
	depends on MMU
	select ARCH_REQUIRE_GPIOLIB
	select CPU_FEROCEON
	select GENERIC_CLOCKEVENTS
	select PCI
	select PLAT_ORION_LEGACY
	help
	  Support for the following Marvell Orion 5x series SoCs:
	  Orion-1 (5181), Orion-VoIP (5181L), Orion-NAS (5182),
	  Orion-2 (5281), Orion-1-90 (6183).

config ARCH_MMP
	bool "Marvell PXA168/910/MMP2"
	depends on MMU
	select ARCH_REQUIRE_GPIOLIB
	select CLKDEV_LOOKUP
	select GENERIC_ALLOCATOR
	select GENERIC_CLOCKEVENTS
	select GPIO_PXA
	select IRQ_DOMAIN
	select NEED_MACH_GPIO_H
	select PINCTRL
	select PLAT_PXA
	select SPARSE_IRQ
	help
	  Support for Marvell's PXA168/PXA910(MMP) and MMP2 processor line.

config ARCH_KS8695
	bool "Micrel/Kendin KS8695"
	select ARCH_REQUIRE_GPIOLIB
	select CLKSRC_MMIO
	select CPU_ARM922T
	select GENERIC_CLOCKEVENTS
	select NEED_MACH_MEMORY_H
	help
	  Support for Micrel/Kendin KS8695 "Centaur" (ARM922T) based
	  System-on-Chip devices.

config ARCH_W90X900
	bool "Nuvoton W90X900 CPU"
	select ARCH_REQUIRE_GPIOLIB
	select CLKDEV_LOOKUP
	select CLKSRC_MMIO
	select CPU_ARM926T
	select GENERIC_CLOCKEVENTS
	help
	  Support for Nuvoton (Winbond logic dept.) ARM9 processor,
	  At present, the w90x900 has been renamed nuc900, regarding
	  the ARM series product line, you can login the following
	  link address to know more.

	  <http://www.nuvoton.com/hq/enu/ProductAndSales/ProductLines/
		ConsumerElectronicsIC/ARMMicrocontroller/ARMMicrocontroller>

config ARCH_LPC32XX
	bool "NXP LPC32XX"
	select ARCH_REQUIRE_GPIOLIB
	select ARM_AMBA
	select CLKDEV_LOOKUP
	select CLKSRC_MMIO
	select CPU_ARM926T
	select GENERIC_CLOCKEVENTS
	select HAVE_IDE
	select HAVE_PWM
	select USB_ARCH_HAS_OHCI
	select USE_OF
	help
	  Support for the NXP LPC32XX family of processors

config ARCH_TEGRA
	bool "NVIDIA Tegra"
	select ARCH_HAS_CPUFREQ
	select ARCH_REQUIRE_GPIOLIB
	select CLKDEV_LOOKUP
	select CLKSRC_MMIO
	select CLKSRC_OF
	select COMMON_CLK
	select GENERIC_CLOCKEVENTS
	select HAVE_CLK
	select HAVE_SMP
	select MIGHT_HAVE_CACHE_L2X0
	select SPARSE_IRQ
	select USE_OF
	help
	  This enables support for NVIDIA Tegra based systems (Tegra APX,
	  Tegra 6xx and Tegra 2 series).

config ARCH_PXA
	bool "PXA2xx/PXA3xx-based"
	depends on MMU
	select ARCH_HAS_CPUFREQ
	select ARCH_MTD_XIP
	select ARCH_REQUIRE_GPIOLIB
	select ARM_CPU_SUSPEND if PM
	select AUTO_ZRELADDR
	select CLKDEV_LOOKUP
	select CLKSRC_MMIO
	select GENERIC_CLOCKEVENTS
	select GPIO_PXA
	select HAVE_IDE
	select MULTI_IRQ_HANDLER
	select NEED_MACH_GPIO_H
	select PLAT_PXA
	select SPARSE_IRQ
	help
	  Support for Intel/Marvell's PXA2xx/PXA3xx processor line.

config ARCH_MSM
	bool "Qualcomm MSM"
	select ARCH_REQUIRE_GPIOLIB
	select CLKDEV_LOOKUP
	select GENERIC_CLOCKEVENTS
	select HAVE_CLK
	help
	  Support for Qualcomm MSM/QSD based systems.  This runs on the
	  apps processor of the MSM/QSD and depends on a shared memory
	  interface to the modem processor which runs the baseband
	  stack and controls some vital subsystems
	  (clock and power control, etc).

config ARCH_SHMOBILE
	bool "Renesas SH-Mobile / R-Mobile"
	select CLKDEV_LOOKUP
	select GENERIC_CLOCKEVENTS
	select HAVE_CLK
	select HAVE_MACH_CLKDEV
	select HAVE_SMP
	select MIGHT_HAVE_CACHE_L2X0
	select MULTI_IRQ_HANDLER
	select NEED_MACH_MEMORY_H
	select NO_IOPORT
	select PINCTRL
	select PM_GENERIC_DOMAINS if PM
	select SPARSE_IRQ
	help
	  Support for Renesas's SH-Mobile and R-Mobile ARM platforms.

config ARCH_RPC
	bool "RiscPC"
	select ARCH_ACORN
	select ARCH_MAY_HAVE_PC_FDC
	select ARCH_SPARSEMEM_ENABLE
	select ARCH_USES_GETTIMEOFFSET
	select FIQ
	select HAVE_IDE
	select HAVE_PATA_PLATFORM
	select ISA_DMA_API
	select NEED_MACH_IO_H
	select NEED_MACH_MEMORY_H
	select NO_IOPORT
	help
	  On the Acorn Risc-PC, Linux can support the internal IDE disk and
	  CD-ROM interface, serial and parallel port, and the floppy drive.

config ARCH_SA1100
	bool "SA1100-based"
	select ARCH_HAS_CPUFREQ
	select ARCH_MTD_XIP
	select ARCH_REQUIRE_GPIOLIB
	select ARCH_SPARSEMEM_ENABLE
	select CLKDEV_LOOKUP
	select CLKSRC_MMIO
	select CPU_FREQ
	select CPU_SA1100
	select GENERIC_CLOCKEVENTS
	select HAVE_IDE
	select ISA
	select NEED_MACH_GPIO_H
	select NEED_MACH_MEMORY_H
	select SPARSE_IRQ
	help
	  Support for StrongARM 11x0 based boards.

config ARCH_S3C24XX
	bool "Samsung S3C24XX SoCs"
	select ARCH_HAS_CPUFREQ
	select ARCH_USES_GETTIMEOFFSET
	select CLKDEV_LOOKUP
	select HAVE_CLK
	select HAVE_S3C2410_I2C if I2C
	select HAVE_S3C2410_WATCHDOG if WATCHDOG
	select HAVE_S3C_RTC if RTC_CLASS
	select NEED_MACH_GPIO_H
	select NEED_MACH_IO_H
	help
	  Samsung S3C2410, S3C2412, S3C2413, S3C2416, S3C2440, S3C2442, S3C2443
	  and S3C2450 SoCs based systems, such as the Simtec Electronics BAST
	  (<http://www.simtec.co.uk/products/EB110ITX/>), the IPAQ 1940 or the
	  Samsung SMDK2410 development board (and derivatives).

config ARCH_S3C64XX
	bool "Samsung S3C64XX"
	select ARCH_HAS_CPUFREQ
	select ARCH_REQUIRE_GPIOLIB
	select ARCH_USES_GETTIMEOFFSET
	select ARM_VIC
	select CLKDEV_LOOKUP
	select CPU_V6
	select HAVE_CLK
	select HAVE_S3C2410_I2C if I2C
	select HAVE_S3C2410_WATCHDOG if WATCHDOG
	select HAVE_TCM
	select NEED_MACH_GPIO_H
	select NO_IOPORT
	select PLAT_SAMSUNG
	select S3C_DEV_NAND
	select S3C_GPIO_TRACK
	select SAMSUNG_CLKSRC
	select SAMSUNG_GPIOLIB_4BIT
	select SAMSUNG_IRQ_VIC_TIMER
	select USB_ARCH_HAS_OHCI
	help
	  Samsung S3C64XX series based systems

config ARCH_S5P64X0
	bool "Samsung S5P6440 S5P6450"
	select CLKDEV_LOOKUP
	select CLKSRC_MMIO
	select CPU_V6
	select GENERIC_CLOCKEVENTS
	select HAVE_CLK
	select HAVE_S3C2410_I2C if I2C
	select HAVE_S3C2410_WATCHDOG if WATCHDOG
	select HAVE_S3C_RTC if RTC_CLASS
	select NEED_MACH_GPIO_H
	help
	  Samsung S5P64X0 CPU based systems, such as the Samsung SMDK6440,
	  SMDK6450.

config ARCH_S5PC100
	bool "Samsung S5PC100"
	select ARCH_USES_GETTIMEOFFSET
	select CLKDEV_LOOKUP
	select CPU_V7
	select HAVE_CLK
	select HAVE_S3C2410_I2C if I2C
	select HAVE_S3C2410_WATCHDOG if WATCHDOG
	select HAVE_S3C_RTC if RTC_CLASS
	select NEED_MACH_GPIO_H
	help
	  Samsung S5PC100 series based systems

config ARCH_S5PV210
	bool "Samsung S5PV210/S5PC110"
	select ARCH_HAS_CPUFREQ
	select ARCH_HAS_HOLES_MEMORYMODEL
	select ARCH_SPARSEMEM_ENABLE
	select CLKDEV_LOOKUP
	select CLKSRC_MMIO
	select CPU_V7
	select GENERIC_CLOCKEVENTS
	select HAVE_CLK
	select HAVE_S3C2410_I2C if I2C
	select HAVE_S3C2410_WATCHDOG if WATCHDOG
	select HAVE_S3C_RTC if RTC_CLASS
	select NEED_MACH_GPIO_H
	select NEED_MACH_MEMORY_H
	help
	  Samsung S5PV210/S5PC110 series based systems

config ARCH_EXYNOS
	bool "Samsung EXYNOS"
	select ARCH_HAS_CPUFREQ
	select ARCH_HAS_HOLES_MEMORYMODEL
	select ARCH_SPARSEMEM_ENABLE
	select CLKDEV_LOOKUP
	select CPU_V7
	select GENERIC_CLOCKEVENTS
	select HAVE_CLK
	select HAVE_S3C2410_I2C if I2C
	select HAVE_S3C2410_WATCHDOG if WATCHDOG
	select HAVE_S3C_RTC if RTC_CLASS
	select NEED_MACH_GPIO_H
	select NEED_MACH_MEMORY_H
	help
	  Support for SAMSUNG's EXYNOS SoCs (EXYNOS4/5)

config ARCH_SHARK
	bool "Shark"
	select ARCH_USES_GETTIMEOFFSET
	select CPU_SA110
	select ISA
	select ISA_DMA
	select NEED_MACH_MEMORY_H
	select PCI
	select ZONE_DMA
	help
	  Support for the StrongARM based Digital DNARD machine, also known
	  as "Shark" (<http://www.shark-linux.de/shark.html>).

config ARCH_U300
	bool "ST-Ericsson U300 Series"
	depends on MMU
	select ARCH_REQUIRE_GPIOLIB
	select ARM_AMBA
	select ARM_PATCH_PHYS_VIRT
	select ARM_VIC
	select CLKDEV_LOOKUP
	select CLKSRC_MMIO
	select COMMON_CLK
	select CPU_ARM926T
	select GENERIC_CLOCKEVENTS
	select HAVE_TCM
	select SPARSE_IRQ
	help
	  Support for ST-Ericsson U300 series mobile platforms.

config ARCH_U8500
	bool "ST-Ericsson U8500 Series"
	depends on MMU
	select ARCH_HAS_CPUFREQ
	select ARCH_REQUIRE_GPIOLIB
	select ARM_AMBA
	select CLKDEV_LOOKUP
	select CPU_V7
	select GENERIC_CLOCKEVENTS
	select HAVE_SMP
	select MIGHT_HAVE_CACHE_L2X0
	select SPARSE_IRQ
	help
	  Support for ST-Ericsson's Ux500 architecture

config ARCH_NOMADIK
	bool "STMicroelectronics Nomadik"
	select ARCH_REQUIRE_GPIOLIB
	select ARM_AMBA
	select ARM_VIC
	select COMMON_CLK
	select CPU_ARM926T
	select GENERIC_CLOCKEVENTS
	select MIGHT_HAVE_CACHE_L2X0
	select PINCTRL
	select PINCTRL_STN8815
	select SPARSE_IRQ
	help
	  Support for the Nomadik platform by ST-Ericsson

config PLAT_SPEAR
	bool "ST SPEAr"
	select ARCH_HAS_CPUFREQ
	select ARCH_REQUIRE_GPIOLIB
	select ARM_AMBA
	select CLKDEV_LOOKUP
	select CLKSRC_MMIO
	select COMMON_CLK
	select GENERIC_CLOCKEVENTS
	select HAVE_CLK
	help
	  Support for ST's SPEAr platform (SPEAr3xx, SPEAr6xx and SPEAr13xx).

config ARCH_DAVINCI
	bool "TI DaVinci"
	select ARCH_HAS_HOLES_MEMORYMODEL
	select ARCH_REQUIRE_GPIOLIB
	select CLKDEV_LOOKUP
	select GENERIC_ALLOCATOR
	select GENERIC_CLOCKEVENTS
	select GENERIC_IRQ_CHIP
	select HAVE_IDE
	select NEED_MACH_GPIO_H
	select USE_OF
	select ZONE_DMA
	help
	  Support for TI's DaVinci platform.

config ARCH_OMAP1
	bool "TI OMAP1"
	depends on MMU
	select ARCH_HAS_CPUFREQ
	select ARCH_HAS_HOLES_MEMORYMODEL
<<<<<<< HEAD
	select ARCH_OMAP
	select ARCH_REQUIRE_GPIOLIB
	select CLKDEV_LOOKUP
	select CLKSRC_MMIO
	select GENERIC_CLOCKEVENTS
	select GENERIC_IRQ_CHIP
	select HAVE_CLK
	select HAVE_IDE
	select IRQ_DOMAIN
	select NEED_MACH_IO_H if PCCARD
	select NEED_MACH_MEMORY_H
	help
	  Support for older TI OMAP1 (omap7xx, omap15xx or omap16xx)
=======
	select ARCH_REQUIRE_GPIOLIB
	select CLKSRC_MMIO
	select GENERIC_CLOCKEVENTS
	select HAVE_CLK
	help
	  Support for TI's OMAP platform (OMAP1/2/3/4).
>>>>>>> 9cb0d1ba

endchoice

menu "Multiple platform selection"
	depends on ARCH_MULTIPLATFORM

comment "CPU Core family selection"

config ARCH_MULTI_V4
	bool "ARMv4 based platforms (FA526, StrongARM)"
	depends on !ARCH_MULTI_V6_V7
	select ARCH_MULTI_V4_V5

config ARCH_MULTI_V4T
	bool "ARMv4T based platforms (ARM720T, ARM920T, ...)"
	depends on !ARCH_MULTI_V6_V7
	select ARCH_MULTI_V4_V5

config ARCH_MULTI_V5
	bool "ARMv5 based platforms (ARM926T, XSCALE, PJ1, ...)"
	depends on !ARCH_MULTI_V6_V7
	select ARCH_MULTI_V4_V5

config ARCH_MULTI_V4_V5
	bool

config ARCH_MULTI_V6
	bool "ARMv6 based platforms (ARM11, Scorpion, ...)"
	select ARCH_MULTI_V6_V7
	select CPU_V6

config ARCH_MULTI_V7
	bool "ARMv7 based platforms (Cortex-A, PJ4, Krait)"
	default y
	select ARCH_MULTI_V6_V7
	select ARCH_VEXPRESS
	select CPU_V7

config ARCH_MULTI_V6_V7
	bool

config ARCH_MULTI_CPU_AUTO
	def_bool !(ARCH_MULTI_V4 || ARCH_MULTI_V4T || ARCH_MULTI_V6_V7)
	select ARCH_MULTI_V5

endmenu

#
# This is sorted alphabetically by mach-* pathname.  However, plat-*
# Kconfigs may be included either alphabetically (according to the
# plat- suffix) or along side the corresponding mach-* source.
#
source "arch/arm/mach-mvebu/Kconfig"

source "arch/arm/mach-at91/Kconfig"

source "arch/arm/mach-bcm/Kconfig"

source "arch/arm/mach-clps711x/Kconfig"

source "arch/arm/mach-cns3xxx/Kconfig"

source "arch/arm/mach-davinci/Kconfig"

source "arch/arm/mach-dove/Kconfig"

source "arch/arm/mach-ep93xx/Kconfig"

source "arch/arm/mach-footbridge/Kconfig"

source "arch/arm/mach-gemini/Kconfig"

source "arch/arm/mach-h720x/Kconfig"

source "arch/arm/mach-highbank/Kconfig"

source "arch/arm/mach-integrator/Kconfig"

source "arch/arm/mach-iop32x/Kconfig"

source "arch/arm/mach-iop33x/Kconfig"

source "arch/arm/mach-iop13xx/Kconfig"

source "arch/arm/mach-ixp4xx/Kconfig"

source "arch/arm/mach-kirkwood/Kconfig"

source "arch/arm/mach-ks8695/Kconfig"

source "arch/arm/mach-msm/Kconfig"

source "arch/arm/mach-mv78xx0/Kconfig"

source "arch/arm/mach-imx/Kconfig"

source "arch/arm/mach-mxs/Kconfig"

source "arch/arm/mach-netx/Kconfig"

source "arch/arm/mach-nomadik/Kconfig"

source "arch/arm/plat-omap/Kconfig"

source "arch/arm/mach-omap1/Kconfig"

source "arch/arm/mach-omap2/Kconfig"

source "arch/arm/mach-orion5x/Kconfig"

source "arch/arm/mach-picoxcell/Kconfig"

source "arch/arm/mach-pxa/Kconfig"
source "arch/arm/plat-pxa/Kconfig"

source "arch/arm/mach-mmp/Kconfig"

source "arch/arm/mach-realview/Kconfig"

source "arch/arm/mach-sa1100/Kconfig"

source "arch/arm/plat-samsung/Kconfig"

source "arch/arm/mach-socfpga/Kconfig"

source "arch/arm/plat-spear/Kconfig"

source "arch/arm/mach-s3c24xx/Kconfig"

if ARCH_S3C64XX
source "arch/arm/mach-s3c64xx/Kconfig"
endif

source "arch/arm/mach-s5p64x0/Kconfig"

source "arch/arm/mach-s5pc100/Kconfig"

source "arch/arm/mach-s5pv210/Kconfig"

source "arch/arm/mach-exynos/Kconfig"

source "arch/arm/mach-shmobile/Kconfig"

source "arch/arm/mach-sunxi/Kconfig"

source "arch/arm/mach-prima2/Kconfig"

source "arch/arm/mach-tegra/Kconfig"

source "arch/arm/mach-u300/Kconfig"

source "arch/arm/mach-ux500/Kconfig"

source "arch/arm/mach-versatile/Kconfig"

source "arch/arm/mach-vexpress/Kconfig"
source "arch/arm/plat-versatile/Kconfig"

source "arch/arm/mach-vt8500/Kconfig"

source "arch/arm/mach-w90x900/Kconfig"

source "arch/arm/mach-zynq/Kconfig"

# Definitions to make life easier
config ARCH_ACORN
	bool

config PLAT_IOP
	bool
	select GENERIC_CLOCKEVENTS

config PLAT_ORION
	bool
	select CLKSRC_MMIO
	select COMMON_CLK
	select GENERIC_IRQ_CHIP
	select IRQ_DOMAIN

config PLAT_ORION_LEGACY
	bool
	select PLAT_ORION

config PLAT_PXA
	bool

config PLAT_VERSATILE
	bool

config ARM_TIMER_SP804
	bool
	select CLKSRC_MMIO
	select HAVE_SCHED_CLOCK

source arch/arm/mm/Kconfig

config ARM_NR_BANKS
	int
	default 16 if ARCH_EP93XX
	default 8

config IWMMXT
	bool "Enable iWMMXt support"
	depends on CPU_XSCALE || CPU_XSC3 || CPU_MOHAWK || CPU_PJ4
	default y if PXA27x || PXA3xx || ARCH_MMP
	help
	  Enable support for iWMMXt context switching at run time if
	  running on a CPU that supports it.

config XSCALE_PMU
	bool
	depends on CPU_XSCALE
	default y

config MULTI_IRQ_HANDLER
	bool
	help
	  Allow each machine to specify it's own IRQ handler at run time.

if !MMU
source "arch/arm/Kconfig-nommu"
endif

config ARM_ERRATA_326103
	bool "ARM errata: FSR write bit incorrect on a SWP to read-only memory"
	depends on CPU_V6
	help
	  Executing a SWP instruction to read-only memory does not set bit 11
	  of the FSR on the ARM 1136 prior to r1p0. This causes the kernel to
	  treat the access as a read, preventing a COW from occurring and
	  causing the faulting task to livelock.

config ARM_ERRATA_411920
	bool "ARM errata: Invalidation of the Instruction Cache operation can fail"
	depends on CPU_V6 || CPU_V6K
	help
	  Invalidation of the Instruction Cache operation can
	  fail. This erratum is present in 1136 (before r1p4), 1156 and 1176.
	  It does not affect the MPCore. This option enables the ARM Ltd.
	  recommended workaround.

config ARM_ERRATA_430973
	bool "ARM errata: Stale prediction on replaced interworking branch"
	depends on CPU_V7
	help
	  This option enables the workaround for the 430973 Cortex-A8
	  (r1p0..r1p2) erratum. If a code sequence containing an ARM/Thumb
	  interworking branch is replaced with another code sequence at the
	  same virtual address, whether due to self-modifying code or virtual
	  to physical address re-mapping, Cortex-A8 does not recover from the
	  stale interworking branch prediction. This results in Cortex-A8
	  executing the new code sequence in the incorrect ARM or Thumb state.
	  The workaround enables the BTB/BTAC operations by setting ACTLR.IBE
	  and also flushes the branch target cache at every context switch.
	  Note that setting specific bits in the ACTLR register may not be
	  available in non-secure mode.

config ARM_ERRATA_458693
	bool "ARM errata: Processor deadlock when a false hazard is created"
	depends on CPU_V7
	depends on !ARCH_MULTIPLATFORM
	help
	  This option enables the workaround for the 458693 Cortex-A8 (r2p0)
	  erratum. For very specific sequences of memory operations, it is
	  possible for a hazard condition intended for a cache line to instead
	  be incorrectly associated with a different cache line. This false
	  hazard might then cause a processor deadlock. The workaround enables
	  the L1 caching of the NEON accesses and disables the PLD instruction
	  in the ACTLR register. Note that setting specific bits in the ACTLR
	  register may not be available in non-secure mode.

config ARM_ERRATA_460075
	bool "ARM errata: Data written to the L2 cache can be overwritten with stale data"
	depends on CPU_V7
	depends on !ARCH_MULTIPLATFORM
	help
	  This option enables the workaround for the 460075 Cortex-A8 (r2p0)
	  erratum. Any asynchronous access to the L2 cache may encounter a
	  situation in which recent store transactions to the L2 cache are lost
	  and overwritten with stale memory contents from external memory. The
	  workaround disables the write-allocate mode for the L2 cache via the
	  ACTLR register. Note that setting specific bits in the ACTLR register
	  may not be available in non-secure mode.

config ARM_ERRATA_742230
	bool "ARM errata: DMB operation may be faulty"
	depends on CPU_V7 && SMP
	depends on !ARCH_MULTIPLATFORM
	help
	  This option enables the workaround for the 742230 Cortex-A9
	  (r1p0..r2p2) erratum. Under rare circumstances, a DMB instruction
	  between two write operations may not ensure the correct visibility
	  ordering of the two writes. This workaround sets a specific bit in
	  the diagnostic register of the Cortex-A9 which causes the DMB
	  instruction to behave as a DSB, ensuring the correct behaviour of
	  the two writes.

config ARM_ERRATA_742231
	bool "ARM errata: Incorrect hazard handling in the SCU may lead to data corruption"
	depends on CPU_V7 && SMP
	depends on !ARCH_MULTIPLATFORM
	help
	  This option enables the workaround for the 742231 Cortex-A9
	  (r2p0..r2p2) erratum. Under certain conditions, specific to the
	  Cortex-A9 MPCore micro-architecture, two CPUs working in SMP mode,
	  accessing some data located in the same cache line, may get corrupted
	  data due to bad handling of the address hazard when the line gets
	  replaced from one of the CPUs at the same time as another CPU is
	  accessing it. This workaround sets specific bits in the diagnostic
	  register of the Cortex-A9 which reduces the linefill issuing
	  capabilities of the processor.

config PL310_ERRATA_588369
	bool "PL310 errata: Clean & Invalidate maintenance operations do not invalidate clean lines"
	depends on CACHE_L2X0
	help
	   The PL310 L2 cache controller implements three types of Clean &
	   Invalidate maintenance operations: by Physical Address
	   (offset 0x7F0), by Index/Way (0x7F8) and by Way (0x7FC).
	   They are architecturally defined to behave as the execution of a
	   clean operation followed immediately by an invalidate operation,
	   both performing to the same memory location. This functionality
	   is not correctly implemented in PL310 as clean lines are not
	   invalidated as a result of these operations.

config ARM_ERRATA_720789
	bool "ARM errata: TLBIASIDIS and TLBIMVAIS operations can broadcast a faulty ASID"
	depends on CPU_V7
	help
	  This option enables the workaround for the 720789 Cortex-A9 (prior to
	  r2p0) erratum. A faulty ASID can be sent to the other CPUs for the
	  broadcasted CP15 TLB maintenance operations TLBIASIDIS and TLBIMVAIS.
	  As a consequence of this erratum, some TLB entries which should be
	  invalidated are not, resulting in an incoherency in the system page
	  tables. The workaround changes the TLB flushing routines to invalidate
	  entries regardless of the ASID.

config PL310_ERRATA_727915
	bool "PL310 errata: Background Clean & Invalidate by Way operation can cause data corruption"
	depends on CACHE_L2X0
	help
	  PL310 implements the Clean & Invalidate by Way L2 cache maintenance
	  operation (offset 0x7FC). This operation runs in background so that
	  PL310 can handle normal accesses while it is in progress. Under very
	  rare circumstances, due to this erratum, write data can be lost when
	  PL310 treats a cacheable write transaction during a Clean &
	  Invalidate by Way operation.

config ARM_ERRATA_743622
	bool "ARM errata: Faulty hazard checking in the Store Buffer may lead to data corruption"
	depends on CPU_V7
	depends on !ARCH_MULTIPLATFORM
	help
	  This option enables the workaround for the 743622 Cortex-A9
	  (r2p*) erratum. Under very rare conditions, a faulty
	  optimisation in the Cortex-A9 Store Buffer may lead to data
	  corruption. This workaround sets a specific bit in the diagnostic
	  register of the Cortex-A9 which disables the Store Buffer
	  optimisation, preventing the defect from occurring. This has no
	  visible impact on the overall performance or power consumption of the
	  processor.

config ARM_ERRATA_751472
	bool "ARM errata: Interrupted ICIALLUIS may prevent completion of broadcasted operation"
	depends on CPU_V7
	depends on !ARCH_MULTIPLATFORM
	help
	  This option enables the workaround for the 751472 Cortex-A9 (prior
	  to r3p0) erratum. An interrupted ICIALLUIS operation may prevent the
	  completion of a following broadcasted operation if the second
	  operation is received by a CPU before the ICIALLUIS has completed,
	  potentially leading to corrupted entries in the cache or TLB.

config PL310_ERRATA_753970
	bool "PL310 errata: cache sync operation may be faulty"
	depends on CACHE_PL310
	help
	  This option enables the workaround for the 753970 PL310 (r3p0) erratum.

	  Under some condition the effect of cache sync operation on
	  the store buffer still remains when the operation completes.
	  This means that the store buffer is always asked to drain and
	  this prevents it from merging any further writes. The workaround
	  is to replace the normal offset of cache sync operation (0x730)
	  by another offset targeting an unmapped PL310 register 0x740.
	  This has the same effect as the cache sync operation: store buffer
	  drain and waiting for all buffers empty.

config ARM_ERRATA_754322
	bool "ARM errata: possible faulty MMU translations following an ASID switch"
	depends on CPU_V7
	help
	  This option enables the workaround for the 754322 Cortex-A9 (r2p*,
	  r3p*) erratum. A speculative memory access may cause a page table walk
	  which starts prior to an ASID switch but completes afterwards. This
	  can populate the micro-TLB with a stale entry which may be hit with
	  the new ASID. This workaround places two dsb instructions in the mm
	  switching code so that no page table walks can cross the ASID switch.

config ARM_ERRATA_754327
	bool "ARM errata: no automatic Store Buffer drain"
	depends on CPU_V7 && SMP
	help
	  This option enables the workaround for the 754327 Cortex-A9 (prior to
	  r2p0) erratum. The Store Buffer does not have any automatic draining
	  mechanism and therefore a livelock may occur if an external agent
	  continuously polls a memory location waiting to observe an update.
	  This workaround defines cpu_relax() as smp_mb(), preventing correctly
	  written polling loops from denying visibility of updates to memory.

config ARM_ERRATA_364296
	bool "ARM errata: Possible cache data corruption with hit-under-miss enabled"
	depends on CPU_V6 && !SMP
	help
	  This options enables the workaround for the 364296 ARM1136
	  r0p2 erratum (possible cache data corruption with
	  hit-under-miss enabled). It sets the undocumented bit 31 in
	  the auxiliary control register and the FI bit in the control
	  register, thus disabling hit-under-miss without putting the
	  processor into full low interrupt latency mode. ARM11MPCore
	  is not affected.

config ARM_ERRATA_764369
	bool "ARM errata: Data cache line maintenance operation by MVA may not succeed"
	depends on CPU_V7 && SMP
	help
	  This option enables the workaround for erratum 764369
	  affecting Cortex-A9 MPCore with two or more processors (all
	  current revisions). Under certain timing circumstances, a data
	  cache line maintenance operation by MVA targeting an Inner
	  Shareable memory region may fail to proceed up to either the
	  Point of Coherency or to the Point of Unification of the
	  system. This workaround adds a DSB instruction before the
	  relevant cache maintenance functions and sets a specific bit
	  in the diagnostic control register of the SCU.

config PL310_ERRATA_769419
	bool "PL310 errata: no automatic Store Buffer drain"
	depends on CACHE_L2X0
	help
	  On revisions of the PL310 prior to r3p2, the Store Buffer does
	  not automatically drain. This can cause normal, non-cacheable
	  writes to be retained when the memory system is idle, leading
	  to suboptimal I/O performance for drivers using coherent DMA.
	  This option adds a write barrier to the cpu_idle loop so that,
	  on systems with an outer cache, the store buffer is drained
	  explicitly.

config ARM_ERRATA_775420
       bool "ARM errata: A data cache maintenance operation which aborts, might lead to deadlock"
       depends on CPU_V7
       help
	 This option enables the workaround for the 775420 Cortex-A9 (r2p2,
	 r2p6,r2p8,r2p10,r3p0) erratum. In case a date cache maintenance
	 operation aborts with MMU exception, it might cause the processor
	 to deadlock. This workaround puts DSB before executing ISB if
	 an abort may occur on cache maintenance.

endmenu

source "arch/arm/common/Kconfig"

menu "Bus support"

config ARM_AMBA
	bool

config ISA
	bool
	help
	  Find out whether you have ISA slots on your motherboard.  ISA is the
	  name of a bus system, i.e. the way the CPU talks to the other stuff
	  inside your box.  Other bus systems are PCI, EISA, MicroChannel
	  (MCA) or VESA.  ISA is an older system, now being displaced by PCI;
	  newer boards don't support it.  If you have ISA, say Y, otherwise N.

# Select ISA DMA controller support
config ISA_DMA
	bool
	select ISA_DMA_API

config ARCH_NO_VIRT_TO_BUS
	def_bool y
	depends on !ARCH_RPC && !ARCH_NETWINDER && !ARCH_SHARK

# Select ISA DMA interface
config ISA_DMA_API
	bool

config PCI
	bool "PCI support" if MIGHT_HAVE_PCI
	help
	  Find out whether you have a PCI motherboard. PCI is the name of a
	  bus system, i.e. the way the CPU talks to the other stuff inside
	  your box. Other bus systems are ISA, EISA, MicroChannel (MCA) or
	  VESA. If you have PCI, say Y, otherwise N.

config PCI_DOMAINS
	bool
	depends on PCI

config PCI_NANOENGINE
	bool "BSE nanoEngine PCI support"
	depends on SA1100_NANOENGINE
	help
	  Enable PCI on the BSE nanoEngine board.

config PCI_SYSCALL
	def_bool PCI

# Select the host bridge type
config PCI_HOST_VIA82C505
	bool
	depends on PCI && ARCH_SHARK
	default y

config PCI_HOST_ITE8152
	bool
	depends on PCI && MACH_ARMCORE
	default y
	select DMABOUNCE

source "drivers/pci/Kconfig"

source "drivers/pcmcia/Kconfig"

endmenu

menu "Kernel Features"

config HAVE_SMP
	bool
	help
	  This option should be selected by machines which have an SMP-
	  capable CPU.

	  The only effect of this option is to make the SMP-related
	  options available to the user for configuration.

config SMP
	bool "Symmetric Multi-Processing"
	depends on CPU_V6K || CPU_V7
	depends on GENERIC_CLOCKEVENTS
	depends on HAVE_SMP
	depends on MMU
	select HAVE_ARM_SCU if !ARCH_MSM_SCORPIONMP
	select USE_GENERIC_SMP_HELPERS
	help
	  This enables support for systems with more than one CPU. If you have
	  a system with only one CPU, like most personal computers, say N. If
	  you have a system with more than one CPU, say Y.

	  If you say N here, the kernel will run on single and multiprocessor
	  machines, but will use only one CPU of a multiprocessor machine. If
	  you say Y here, the kernel will run on many, but not all, single
	  processor machines. On a single processor machine, the kernel will
	  run faster if you say N here.

	  See also <file:Documentation/x86/i386/IO-APIC.txt>,
	  <file:Documentation/nmi_watchdog.txt> and the SMP-HOWTO available at
	  <http://tldp.org/HOWTO/SMP-HOWTO.html>.

	  If you don't know what to do here, say N.

config SMP_ON_UP
	bool "Allow booting SMP kernel on uniprocessor systems (EXPERIMENTAL)"
	depends on SMP && !XIP_KERNEL
	default y
	help
	  SMP kernels contain instructions which fail on non-SMP processors.
	  Enabling this option allows the kernel to modify itself to make
	  these instructions safe.  Disabling it allows about 1K of space
	  savings.

	  If you don't know what to do here, say Y.

config ARM_CPU_TOPOLOGY
	bool "Support cpu topology definition"
	depends on SMP && CPU_V7
	default y
	help
	  Support ARM cpu topology definition. The MPIDR register defines
	  affinity between processors which is then used to describe the cpu
	  topology of an ARM System.

config SCHED_MC
	bool "Multi-core scheduler support"
	depends on ARM_CPU_TOPOLOGY
	help
	  Multi-core scheduler support improves the CPU scheduler's decision
	  making when dealing with multi-core CPU chips at a cost of slightly
	  increased overhead in some places. If unsure say N here.

config SCHED_SMT
	bool "SMT scheduler support"
	depends on ARM_CPU_TOPOLOGY
	help
	  Improves the CPU scheduler's decision making when dealing with
	  MultiThreading at a cost of slightly increased overhead in some
	  places. If unsure say N here.

config HAVE_ARM_SCU
	bool
	help
	  This option enables support for the ARM system coherency unit

config ARM_ARCH_TIMER
	bool "Architected timer support"
	depends on CPU_V7
	help
	  This option enables support for the ARM architected timer

config HAVE_ARM_TWD
	bool
	depends on SMP
	help
	  This options enables support for the ARM timer and watchdog unit

choice
	prompt "Memory split"
	default VMSPLIT_3G
	help
	  Select the desired split between kernel and user memory.

	  If you are not absolutely sure what you are doing, leave this
	  option alone!

	config VMSPLIT_3G
		bool "3G/1G user/kernel split"
	config VMSPLIT_2G
		bool "2G/2G user/kernel split"
	config VMSPLIT_1G
		bool "1G/3G user/kernel split"
endchoice

config PAGE_OFFSET
	hex
	default 0x40000000 if VMSPLIT_1G
	default 0x80000000 if VMSPLIT_2G
	default 0xC0000000

config NR_CPUS
	int "Maximum number of CPUs (2-32)"
	range 2 32
	depends on SMP
	default "4"

config HOTPLUG_CPU
	bool "Support for hot-pluggable CPUs"
	depends on SMP && HOTPLUG
	help
	  Say Y here to experiment with turning CPUs off and on.  CPUs
	  can be controlled through /sys/devices/system/cpu.

config ARM_PSCI
	bool "Support for the ARM Power State Coordination Interface (PSCI)"
	depends on CPU_V7
	help
	  Say Y here if you want Linux to communicate with system firmware
	  implementing the PSCI specification for CPU-centric power
	  management operations described in ARM document number ARM DEN
	  0022A ("Power State Coordination Interface System Software on
	  ARM processors").

config LOCAL_TIMERS
	bool "Use local timer interrupts"
	depends on SMP
	default y
	select HAVE_ARM_TWD if (!ARCH_MSM_SCORPIONMP && !EXYNOS4_MCT)
	help
	  Enable support for local timers on SMP platforms, rather then the
	  legacy IPI broadcast method.  Local timers allows the system
	  accounting to be spread across the timer interval, preventing a
	  "thundering herd" at every timer tick.

config ARCH_NR_GPIO
	int
	default 1024 if ARCH_SHMOBILE || ARCH_TEGRA
	default 355 if ARCH_U8500
	default 264 if MACH_H4700
	default 512 if SOC_OMAP5
	default 288 if ARCH_VT8500 || ARCH_SUNXI
	default 0
	help
	  Maximum number of GPIOs in the system.

	  If unsure, leave the default value.

source kernel/Kconfig.preempt

config HZ
	int
	default 200 if ARCH_EBSA110 || ARCH_S3C24XX || ARCH_S5P64X0 || \
		ARCH_S5PV210 || ARCH_EXYNOS4
	default OMAP_32K_TIMER_HZ if ARCH_OMAP && OMAP_32K_TIMER
	default AT91_TIMER_HZ if ARCH_AT91
	default SHMOBILE_TIMER_HZ if ARCH_SHMOBILE
	default 100

config SCHED_HRTICK
	def_bool HIGH_RES_TIMERS

config THUMB2_KERNEL
	bool "Compile the kernel in Thumb-2 mode"
	depends on CPU_V7 && !CPU_V6 && !CPU_V6K
	select AEABI
	select ARM_ASM_UNIFIED
	select ARM_UNWIND
	help
	  By enabling this option, the kernel will be compiled in
	  Thumb-2 mode. A compiler/assembler that understand the unified
	  ARM-Thumb syntax is needed.

	  If unsure, say N.

config THUMB2_AVOID_R_ARM_THM_JUMP11
	bool "Work around buggy Thumb-2 short branch relocations in gas"
	depends on THUMB2_KERNEL && MODULES
	default y
	help
	  Various binutils versions can resolve Thumb-2 branches to
	  locally-defined, preemptible global symbols as short-range "b.n"
	  branch instructions.

	  This is a problem, because there's no guarantee the final
	  destination of the symbol, or any candidate locations for a
	  trampoline, are within range of the branch.  For this reason, the
	  kernel does not support fixing up the R_ARM_THM_JUMP11 (102)
	  relocation in modules at all, and it makes little sense to add
	  support.

	  The symptom is that the kernel fails with an "unsupported
	  relocation" error when loading some modules.

	  Until fixed tools are available, passing
	  -fno-optimize-sibling-calls to gcc should prevent gcc generating
	  code which hits this problem, at the cost of a bit of extra runtime
	  stack usage in some cases.

	  The problem is described in more detail at:
	      https://bugs.launchpad.net/binutils-linaro/+bug/725126

	  Only Thumb-2 kernels are affected.

	  Unless you are sure your tools don't have this problem, say Y.

config ARM_ASM_UNIFIED
	bool

config AEABI
	bool "Use the ARM EABI to compile the kernel"
	help
	  This option allows for the kernel to be compiled using the latest
	  ARM ABI (aka EABI).  This is only useful if you are using a user
	  space environment that is also compiled with EABI.

	  Since there are major incompatibilities between the legacy ABI and
	  EABI, especially with regard to structure member alignment, this
	  option also changes the kernel syscall calling convention to
	  disambiguate both ABIs and allow for backward compatibility support
	  (selected with CONFIG_OABI_COMPAT).

	  To use this you need GCC version 4.0.0 or later.

config OABI_COMPAT
	bool "Allow old ABI binaries to run with this kernel (EXPERIMENTAL)"
	depends on AEABI && !THUMB2_KERNEL
	default y
	help
	  This option preserves the old syscall interface along with the
	  new (ARM EABI) one. It also provides a compatibility layer to
	  intercept syscalls that have structure arguments which layout
	  in memory differs between the legacy ABI and the new ARM EABI
	  (only for non "thumb" binaries). This option adds a tiny
	  overhead to all syscalls and produces a slightly larger kernel.
	  If you know you'll be using only pure EABI user space then you
	  can say N here. If this option is not selected and you attempt
	  to execute a legacy ABI binary then the result will be
	  UNPREDICTABLE (in fact it can be predicted that it won't work
	  at all). If in doubt say Y.

config ARCH_HAS_HOLES_MEMORYMODEL
	bool

config ARCH_SPARSEMEM_ENABLE
	bool

config ARCH_SPARSEMEM_DEFAULT
	def_bool ARCH_SPARSEMEM_ENABLE

config ARCH_SELECT_MEMORY_MODEL
	def_bool ARCH_SPARSEMEM_ENABLE

config HAVE_ARCH_PFN_VALID
	def_bool ARCH_HAS_HOLES_MEMORYMODEL || !SPARSEMEM

config HIGHMEM
	bool "High Memory Support"
	depends on MMU
	help
	  The address space of ARM processors is only 4 Gigabytes large
	  and it has to accommodate user address space, kernel address
	  space as well as some memory mapped IO. That means that, if you
	  have a large amount of physical memory and/or IO, not all of the
	  memory can be "permanently mapped" by the kernel. The physical
	  memory that is not permanently mapped is called "high memory".

	  Depending on the selected kernel/user memory split, minimum
	  vmalloc space and actual amount of RAM, you may not need this
	  option which should result in a slightly faster kernel.

	  If unsure, say n.

config HIGHPTE
	bool "Allocate 2nd-level pagetables from highmem"
	depends on HIGHMEM

config HW_PERF_EVENTS
	bool "Enable hardware performance counter support for perf events"
	depends on PERF_EVENTS
	default y
	help
	  Enable hardware performance counter support for perf events. If
	  disabled, perf events will use software events only.

source "mm/Kconfig"

config FORCE_MAX_ZONEORDER
	int "Maximum zone order" if ARCH_SHMOBILE
	range 11 64 if ARCH_SHMOBILE
	default "12" if SOC_AM33XX
	default "9" if SA1111
	default "11"
	help
	  The kernel memory allocator divides physically contiguous memory
	  blocks into "zones", where each zone is a power of two number of
	  pages.  This option selects the largest power of two that the kernel
	  keeps in the memory allocator.  If you need to allocate very large
	  blocks of physically contiguous memory, then you may need to
	  increase this value.

	  This config option is actually maximum order plus one. For example,
	  a value of 11 means that the largest free memory block is 2^10 pages.

config ALIGNMENT_TRAP
	bool
	depends on CPU_CP15_MMU
	default y if !ARCH_EBSA110
	select HAVE_PROC_CPU if PROC_FS
	help
	  ARM processors cannot fetch/store information which is not
	  naturally aligned on the bus, i.e., a 4 byte fetch must start at an
	  address divisible by 4. On 32-bit ARM processors, these non-aligned
	  fetch/store instructions will be emulated in software if you say
	  here, which has a severe performance impact. This is necessary for
	  correct operation of some network protocols. With an IP-only
	  configuration it is safe to say N, otherwise say Y.

config UACCESS_WITH_MEMCPY
	bool "Use kernel mem{cpy,set}() for {copy_to,clear}_user()"
	depends on MMU
	default y if CPU_FEROCEON
	help
	  Implement faster copy_to_user and clear_user methods for CPU
	  cores where a 8-word STM instruction give significantly higher
	  memory write throughput than a sequence of individual 32bit stores.

	  A possible side effect is a slight increase in scheduling latency
	  between threads sharing the same address space if they invoke
	  such copy operations with large buffers.

	  However, if the CPU data cache is using a write-allocate mode,
	  this option is unlikely to provide any performance gain.

config SECCOMP
	bool
	prompt "Enable seccomp to safely compute untrusted bytecode"
	---help---
	  This kernel feature is useful for number crunching applications
	  that may need to compute untrusted bytecode during their
	  execution. By using pipes or other transports made available to
	  the process as file descriptors supporting the read/write
	  syscalls, it's possible to isolate those applications in
	  their own address space using seccomp. Once seccomp is
	  enabled via prctl(PR_SET_SECCOMP), it cannot be disabled
	  and the task is only allowed to execute a few safe syscalls
	  defined by each seccomp mode.

config CC_STACKPROTECTOR
	bool "Enable -fstack-protector buffer overflow detection (EXPERIMENTAL)"
	help
	  This option turns on the -fstack-protector GCC feature. This
	  feature puts, at the beginning of functions, a canary value on
	  the stack just before the return address, and validates
	  the value just before actually returning.  Stack based buffer
	  overflows (that need to overwrite this return address) now also
	  overwrite the canary, which gets detected and the attack is then
	  neutralized via a kernel panic.
	  This feature requires gcc version 4.2 or above.

config XEN_DOM0
	def_bool y
	depends on XEN

config XEN
	bool "Xen guest support on ARM (EXPERIMENTAL)"
	depends on ARM && OF
	depends on CPU_V7 && !CPU_V6
	help
	  Say Y if you want to run Linux in a Virtual Machine on Xen on ARM.

endmenu

menu "Boot options"

config USE_OF
	bool "Flattened Device Tree support"
	select IRQ_DOMAIN
	select OF
	select OF_EARLY_FLATTREE
	help
	  Include support for flattened device tree machine descriptions.

config ATAGS
	bool "Support for the traditional ATAGS boot data passing" if USE_OF
	default y
	help
	  This is the traditional way of passing data to the kernel at boot
	  time. If you are solely relying on the flattened device tree (or
	  the ARM_ATAG_DTB_COMPAT option) then you may unselect this option
	  to remove ATAGS support from your kernel binary.  If unsure,
	  leave this to y.

config DEPRECATED_PARAM_STRUCT
	bool "Provide old way to pass kernel parameters"
	depends on ATAGS
	help
	  This was deprecated in 2001 and announced to live on for 5 years.
	  Some old boot loaders still use this way.

# Compressed boot loader in ROM.  Yes, we really want to ask about
# TEXT and BSS so we preserve their values in the config files.
config ZBOOT_ROM_TEXT
	hex "Compressed ROM boot loader base address"
	default "0"
	help
	  The physical address at which the ROM-able zImage is to be
	  placed in the target.  Platforms which normally make use of
	  ROM-able zImage formats normally set this to a suitable
	  value in their defconfig file.

	  If ZBOOT_ROM is not enabled, this has no effect.

config ZBOOT_ROM_BSS
	hex "Compressed ROM boot loader BSS address"
	default "0"
	help
	  The base address of an area of read/write memory in the target
	  for the ROM-able zImage which must be available while the
	  decompressor is running. It must be large enough to hold the
	  entire decompressed kernel plus an additional 128 KiB.
	  Platforms which normally make use of ROM-able zImage formats
	  normally set this to a suitable value in their defconfig file.

	  If ZBOOT_ROM is not enabled, this has no effect.

config ZBOOT_ROM
	bool "Compressed boot loader in ROM/flash"
	depends on ZBOOT_ROM_TEXT != ZBOOT_ROM_BSS
	help
	  Say Y here if you intend to execute your compressed kernel image
	  (zImage) directly from ROM or flash.  If unsure, say N.

choice
	prompt "Include SD/MMC loader in zImage (EXPERIMENTAL)"
	depends on ZBOOT_ROM && ARCH_SH7372
	default ZBOOT_ROM_NONE
	help
	  Include experimental SD/MMC loading code in the ROM-able zImage.
	  With this enabled it is possible to write the ROM-able zImage
	  kernel image to an MMC or SD card and boot the kernel straight
	  from the reset vector. At reset the processor Mask ROM will load
	  the first part of the ROM-able zImage which in turn loads the
	  rest the kernel image to RAM.

config ZBOOT_ROM_NONE
	bool "No SD/MMC loader in zImage (EXPERIMENTAL)"
	help
	  Do not load image from SD or MMC

config ZBOOT_ROM_MMCIF
	bool "Include MMCIF loader in zImage (EXPERIMENTAL)"
	help
	  Load image from MMCIF hardware block.

config ZBOOT_ROM_SH_MOBILE_SDHI
	bool "Include SuperH Mobile SDHI loader in zImage (EXPERIMENTAL)"
	help
	  Load image from SDHI hardware block

endchoice

config ARM_APPENDED_DTB
	bool "Use appended device tree blob to zImage (EXPERIMENTAL)"
	depends on OF && !ZBOOT_ROM
	help
	  With this option, the boot code will look for a device tree binary
	  (DTB) appended to zImage
	  (e.g. cat zImage <filename>.dtb > zImage_w_dtb).

	  This is meant as a backward compatibility convenience for those
	  systems with a bootloader that can't be upgraded to accommodate
	  the documented boot protocol using a device tree.

	  Beware that there is very little in terms of protection against
	  this option being confused by leftover garbage in memory that might
	  look like a DTB header after a reboot if no actual DTB is appended
	  to zImage.  Do not leave this option active in a production kernel
	  if you don't intend to always append a DTB.  Proper passing of the
	  location into r2 of a bootloader provided DTB is always preferable
	  to this option.

config ARM_ATAG_DTB_COMPAT
	bool "Supplement the appended DTB with traditional ATAG information"
	depends on ARM_APPENDED_DTB
	help
	  Some old bootloaders can't be updated to a DTB capable one, yet
	  they provide ATAGs with memory configuration, the ramdisk address,
	  the kernel cmdline string, etc.  Such information is dynamically
	  provided by the bootloader and can't always be stored in a static
	  DTB.  To allow a device tree enabled kernel to be used with such
	  bootloaders, this option allows zImage to extract the information
	  from the ATAG list and store it at run time into the appended DTB.

choice
	prompt "Kernel command line type" if ARM_ATAG_DTB_COMPAT
	default ARM_ATAG_DTB_COMPAT_CMDLINE_FROM_BOOTLOADER

config ARM_ATAG_DTB_COMPAT_CMDLINE_FROM_BOOTLOADER
	bool "Use bootloader kernel arguments if available"
	help
	  Uses the command-line options passed by the boot loader instead of
	  the device tree bootargs property. If the boot loader doesn't provide
	  any, the device tree bootargs property will be used.

config ARM_ATAG_DTB_COMPAT_CMDLINE_EXTEND
	bool "Extend with bootloader kernel arguments"
	help
	  The command-line arguments provided by the boot loader will be
	  appended to the the device tree bootargs property.

endchoice

config CMDLINE
	string "Default kernel command string"
	default ""
	help
	  On some architectures (EBSA110 and CATS), there is currently no way
	  for the boot loader to pass arguments to the kernel. For these
	  architectures, you should supply some command-line options at build
	  time by entering them here. As a minimum, you should specify the
	  memory size and the root device (e.g., mem=64M root=/dev/nfs).

choice
	prompt "Kernel command line type" if CMDLINE != ""
	default CMDLINE_FROM_BOOTLOADER
	depends on ATAGS

config CMDLINE_FROM_BOOTLOADER
	bool "Use bootloader kernel arguments if available"
	help
	  Uses the command-line options passed by the boot loader. If
	  the boot loader doesn't provide any, the default kernel command
	  string provided in CMDLINE will be used.

config CMDLINE_EXTEND
	bool "Extend bootloader kernel arguments"
	help
	  The command-line arguments provided by the boot loader will be
	  appended to the default kernel command string.

config CMDLINE_FORCE
	bool "Always use the default kernel command string"
	help
	  Always use the default kernel command string, even if the boot
	  loader passes other arguments to the kernel.
	  This is useful if you cannot or don't want to change the
	  command-line options your boot loader passes to the kernel.
endchoice

config XIP_KERNEL
	bool "Kernel Execute-In-Place from ROM"
	depends on !ZBOOT_ROM && !ARM_LPAE && !ARCH_MULTIPLATFORM
	help
	  Execute-In-Place allows the kernel to run from non-volatile storage
	  directly addressable by the CPU, such as NOR flash. This saves RAM
	  space since the text section of the kernel is not loaded from flash
	  to RAM.  Read-write sections, such as the data section and stack,
	  are still copied to RAM.  The XIP kernel is not compressed since
	  it has to run directly from flash, so it will take more space to
	  store it.  The flash address used to link the kernel object files,
	  and for storing it, is configuration dependent. Therefore, if you
	  say Y here, you must know the proper physical address where to
	  store the kernel image depending on your own flash memory usage.

	  Also note that the make target becomes "make xipImage" rather than
	  "make zImage" or "make Image".  The final kernel binary to put in
	  ROM memory will be arch/arm/boot/xipImage.

	  If unsure, say N.

config XIP_PHYS_ADDR
	hex "XIP Kernel Physical Location"
	depends on XIP_KERNEL
	default "0x00080000"
	help
	  This is the physical address in your flash memory the kernel will
	  be linked for and stored to.  This address is dependent on your
	  own flash usage.

config KEXEC
	bool "Kexec system call (EXPERIMENTAL)"
	depends on (!SMP || HOTPLUG_CPU)
	help
	  kexec is a system call that implements the ability to shutdown your
	  current kernel, and to start another kernel.  It is like a reboot
	  but it is independent of the system firmware.   And like a reboot
	  you can start any kernel with it, not just Linux.

	  It is an ongoing process to be certain the hardware in a machine
	  is properly shutdown, so do not be surprised if this code does not
	  initially work for you.  It may help to enable device hotplugging
	  support.

config ATAGS_PROC
	bool "Export atags in procfs"
	depends on ATAGS && KEXEC
	default y
	help
	  Should the atags used to boot the kernel be exported in an "atags"
	  file in procfs. Useful with kexec.

config CRASH_DUMP
	bool "Build kdump crash kernel (EXPERIMENTAL)"
	help
	  Generate crash dump after being started by kexec. This should
	  be normally only set in special crash dump kernels which are
	  loaded in the main kernel with kexec-tools into a specially
	  reserved region and then later executed after a crash by
	  kdump/kexec. The crash dump kernel must be compiled to a
	  memory address not used by the main kernel

	  For more details see Documentation/kdump/kdump.txt

config AUTO_ZRELADDR
	bool "Auto calculation of the decompressed kernel image address"
	depends on !ZBOOT_ROM && !ARCH_U300
	help
	  ZRELADDR is the physical address where the decompressed kernel
	  image will be placed. If AUTO_ZRELADDR is selected, the address
	  will be determined at run-time by masking the current IP with
	  0xf8000000. This assumes the zImage being placed in the first 128MB
	  from start of memory.

endmenu

menu "CPU Power Management"

if ARCH_HAS_CPUFREQ

source "drivers/cpufreq/Kconfig"

config CPU_FREQ_IMX
	tristate "CPUfreq driver for i.MX CPUs"
	depends on ARCH_MXC && CPU_FREQ
	select CPU_FREQ_TABLE
	help
	  This enables the CPUfreq driver for i.MX CPUs.

config CPU_FREQ_SA1100
	bool

config CPU_FREQ_SA1110
	bool

config CPU_FREQ_INTEGRATOR
	tristate "CPUfreq driver for ARM Integrator CPUs"
	depends on ARCH_INTEGRATOR && CPU_FREQ
	default y
	help
	  This enables the CPUfreq driver for ARM Integrator CPUs.

	  For details, take a look at <file:Documentation/cpu-freq>.

	  If in doubt, say Y.

config CPU_FREQ_PXA
	bool
	depends on CPU_FREQ && ARCH_PXA && PXA25x
	default y
	select CPU_FREQ_DEFAULT_GOV_USERSPACE
	select CPU_FREQ_TABLE

config CPU_FREQ_S3C
	bool
	help
	  Internal configuration node for common cpufreq on Samsung SoC

config CPU_FREQ_S3C24XX
	bool "CPUfreq driver for Samsung S3C24XX series CPUs (EXPERIMENTAL)"
	depends on ARCH_S3C24XX && CPU_FREQ
	select CPU_FREQ_S3C
	help
	  This enables the CPUfreq driver for the Samsung S3C24XX family
	  of CPUs.

	  For details, take a look at <file:Documentation/cpu-freq>.

	  If in doubt, say N.

config CPU_FREQ_S3C24XX_PLL
	bool "Support CPUfreq changing of PLL frequency (EXPERIMENTAL)"
	depends on CPU_FREQ_S3C24XX
	help
	  Compile in support for changing the PLL frequency from the
	  S3C24XX series CPUfreq driver. The PLL takes time to settle
	  after a frequency change, so by default it is not enabled.

	  This also means that the PLL tables for the selected CPU(s) will
	  be built which may increase the size of the kernel image.

config CPU_FREQ_S3C24XX_DEBUG
	bool "Debug CPUfreq Samsung driver core"
	depends on CPU_FREQ_S3C24XX
	help
	  Enable s3c_freq_dbg for the Samsung S3C CPUfreq core

config CPU_FREQ_S3C24XX_IODEBUG
	bool "Debug CPUfreq Samsung driver IO timing"
	depends on CPU_FREQ_S3C24XX
	help
	  Enable s3c_freq_iodbg for the Samsung S3C CPUfreq core

config CPU_FREQ_S3C24XX_DEBUGFS
	bool "Export debugfs for CPUFreq"
	depends on CPU_FREQ_S3C24XX && DEBUG_FS
	help
	  Export status information via debugfs.

endif

source "drivers/cpuidle/Kconfig"

endmenu

menu "Floating point emulation"

comment "At least one emulation must be selected"

config FPE_NWFPE
	bool "NWFPE math emulation"
	depends on (!AEABI || OABI_COMPAT) && !THUMB2_KERNEL
	---help---
	  Say Y to include the NWFPE floating point emulator in the kernel.
	  This is necessary to run most binaries. Linux does not currently
	  support floating point hardware so you need to say Y here even if
	  your machine has an FPA or floating point co-processor podule.

	  You may say N here if you are going to load the Acorn FPEmulator
	  early in the bootup.

config FPE_NWFPE_XP
	bool "Support extended precision"
	depends on FPE_NWFPE
	help
	  Say Y to include 80-bit support in the kernel floating-point
	  emulator.  Otherwise, only 32 and 64-bit support is compiled in.
	  Note that gcc does not generate 80-bit operations by default,
	  so in most cases this option only enlarges the size of the
	  floating point emulator without any good reason.

	  You almost surely want to say N here.

config FPE_FASTFPE
	bool "FastFPE math emulation (EXPERIMENTAL)"
	depends on (!AEABI || OABI_COMPAT) && !CPU_32v3
	---help---
	  Say Y here to include the FAST floating point emulator in the kernel.
	  This is an experimental much faster emulator which now also has full
	  precision for the mantissa.  It does not support any exceptions.
	  It is very simple, and approximately 3-6 times faster than NWFPE.

	  It should be sufficient for most programs.  It may be not suitable
	  for scientific calculations, but you have to check this for yourself.
	  If you do not feel you need a faster FP emulation you should better
	  choose NWFPE.

config VFP
	bool "VFP-format floating point maths"
	depends on CPU_V6 || CPU_V6K || CPU_ARM926T || CPU_V7 || CPU_FEROCEON
	help
	  Say Y to include VFP support code in the kernel. This is needed
	  if your hardware includes a VFP unit.

	  Please see <file:Documentation/arm/VFP/release-notes.txt> for
	  release notes and additional status information.

	  Say N if your target does not have VFP hardware.

config VFPv3
	bool
	depends on VFP
	default y if CPU_V7

config NEON
	bool "Advanced SIMD (NEON) Extension support"
	depends on VFPv3 && CPU_V7
	help
	  Say Y to include support code for NEON, the ARMv7 Advanced SIMD
	  Extension.

endmenu

menu "Userspace binary formats"

source "fs/Kconfig.binfmt"

config ARTHUR
	tristate "RISC OS personality"
	depends on !AEABI
	help
	  Say Y here to include the kernel code necessary if you want to run
	  Acorn RISC OS/Arthur binaries under Linux. This code is still very
	  experimental; if this sounds frightening, say N and sleep in peace.
	  You can also say M here to compile this support as a module (which
	  will be called arthur).

endmenu

menu "Power management options"

source "kernel/power/Kconfig"

config ARCH_SUSPEND_POSSIBLE
	depends on !ARCH_S5PC100
	depends on CPU_ARM920T || CPU_ARM926T || CPU_SA1100 || \
		CPU_V6 || CPU_V6K || CPU_V7 || CPU_XSC3 || CPU_XSCALE || CPU_MOHAWK
	def_bool y

config ARM_CPU_SUSPEND
	def_bool PM_SLEEP

endmenu

source "net/Kconfig"

source "drivers/Kconfig"

source "fs/Kconfig"

source "arch/arm/Kconfig.debug"

source "security/Kconfig"

source "crypto/Kconfig"

source "lib/Kconfig"

source "arch/arm/kvm/Kconfig"<|MERGE_RESOLUTION|>--- conflicted
+++ resolved
@@ -939,7 +939,6 @@
 	depends on MMU
 	select ARCH_HAS_CPUFREQ
 	select ARCH_HAS_HOLES_MEMORYMODEL
-<<<<<<< HEAD
 	select ARCH_OMAP
 	select ARCH_REQUIRE_GPIOLIB
 	select CLKDEV_LOOKUP
@@ -953,14 +952,6 @@
 	select NEED_MACH_MEMORY_H
 	help
 	  Support for older TI OMAP1 (omap7xx, omap15xx or omap16xx)
-=======
-	select ARCH_REQUIRE_GPIOLIB
-	select CLKSRC_MMIO
-	select GENERIC_CLOCKEVENTS
-	select HAVE_CLK
-	help
-	  Support for TI's OMAP platform (OMAP1/2/3/4).
->>>>>>> 9cb0d1ba
 
 endchoice
 
