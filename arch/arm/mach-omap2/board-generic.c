--- conflicted
+++ resolved
@@ -112,11 +112,7 @@
 	.init_machine	= omap_generic_init,
 	.timer		= &omap3_secure_timer,
 	.dt_compat	= omap3_gp_boards_compat,
-<<<<<<< HEAD
-	.restart	= omap_prcm_restart,
-=======
 	.restart	= omap3xxx_restart,
->>>>>>> 64507dd7
 MACHINE_END
 #endif
 
