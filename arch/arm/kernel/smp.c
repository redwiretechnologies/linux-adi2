--- conflicted
+++ resolved
@@ -432,7 +432,9 @@
 static struct ipi ipi_types[NR_IPI] = {
 #define S(x, s, f)	[x].desc = s, [x].handler = f
 	S(IPI_WAKEUP, "CPU wakeup interrupts", NULL),
-	S(IPI_TIMER, "Timer broadcast interrupts", ipi_timer),
+#ifdef CONFIG_GENERIC_CLOCKEVENTS_BROADCAST
+	S(IPI_TIMER, "Timer broadcast interrupts", tick_receive_broadcast),
+#endif
 	S(IPI_RESCHEDULE, "Rescheduling interrupts", scheduler_ipi),
 	S(IPI_CALL_FUNC, "Function call interrupts",
 					generic_smp_call_function_interrupt),
@@ -581,26 +583,11 @@
 
 	if (ipi_types[ipinr].handler) {
 		__inc_irq_stat(cpu, ipi_irqs[ipinr]);
-<<<<<<< HEAD
 		irq_enter();
 		(*ipi_types[ipinr].handler)();
 		irq_exit();
 	} else
 		pr_debug("CPU%u: Unknown IPI message 0x%x\n", cpu, ipinr);
-=======
-
-	switch (ipinr) {
-	case IPI_WAKEUP:
-		break;
-
-#ifdef CONFIG_GENERIC_CLOCKEVENTS_BROADCAST
-	case IPI_TIMER:
-		irq_enter();
-		tick_receive_broadcast();
-		irq_exit();
-		break;
-#endif
->>>>>>> c1be5a5b
 
 	set_irq_regs(old_regs);
 }
