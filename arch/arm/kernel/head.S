--- conflicted
+++ resolved
@@ -83,7 +83,6 @@
  THUMB( it	eq )		@ force fixup-able long branch encoding
 	beq	__error_p			@ yes, error 'p'
 
-<<<<<<< HEAD
 	/* the machine has no way to get setup when we're using a pod so setup it
 	 * up for now this way, if the device tree is expected at the fixed address
 	 * then load R2 to find the device tree at that address
@@ -94,7 +93,8 @@
 #ifdef CONFIG_XILINX_FIXED_DEVTREE_ADDR
 	mov	r2,#0x1000000
 #endif
-=======
+#endif
+
 #ifndef CONFIG_XIP_KERNEL
 	adr	r3, 2f
 	ldmia	r3, {r4, r8}
@@ -102,16 +102,11 @@
 	add	r8, r8, r4			@ PHYS_OFFSET
 #else
 	ldr	r8, =PLAT_PHYS_OFFSET
->>>>>>> 43ab6cd0
 #endif
 
 	/*
 	 * r1 = machine no, r2 = atags or dtb,
-<<<<<<< HEAD
-	 * r9 = cpuid, r10 = procinfo
-=======
 	 * r8 = phys_offset, r9 = cpuid, r10 = procinfo
->>>>>>> 43ab6cd0
 	 */
 	bl	__vet_atags
 #ifdef CONFIG_SMP_ON_UP
@@ -148,12 +143,7 @@
  * amount which are required to get the kernel running, which
  * generally means mapping in the kernel code.
  *
-<<<<<<< HEAD
- * r9  = cpuid
- * r10 = procinfo
-=======
  * r8 = phys_offset, r9 = cpuid, r10 = procinfo
->>>>>>> 43ab6cd0
  *
  * Returns:
  *  r0, r3, r5-r7 corrupted
@@ -230,19 +220,6 @@
 #endif
 
 	/*
-<<<<<<< HEAD
-	 * Then map first 1MB of ram if boot params address is not specified.
-	 */
-	cmp	r2, #0
-	bne	1f
-	add	r0, r4, #PAGE_OFFSET >> 18
-	orr	r6, r7, #(PHYS_OFFSET & 0xff000000)
-	.if	(PHYS_OFFSET & 0x00f00000)
-	orr	r6, r6, #(PHYS_OFFSET & 0x00f00000)
-	.endif
-	str	r6, [r0]
-	b	2f
-=======
 	 * Then map boot params address in r2 or
 	 * the first 1MB of ram if boot params address is not specified.
 	 */
@@ -254,22 +231,7 @@
 	add	r3, r4, r3, lsr #18
 	orr	r6, r7, r0
 	str	r6, [r3]
->>>>>>> 43ab6cd0
-
-	/*
-	 * Otherwise map the 1MB region r2 points to (atags or dtb)
-	 */
-1:	mov	r0, r2, lsr #20
-	mov	r0, r0, lsl #20
-	sub	r3, r0, #(PHYS_OFFSET & 0xff000000)
-	.if	(PHYS_OFFSET & 0x00f00000)
-	sub	r3, r3, #(PHYS_OFFSET & 0x00f00000)
-	.endif
-	add	r3, r3, #PAGE_OFFSET
-	add	r3, r4, r3, lsr #18
-	orr	r6, r7, r0
-	str	r6, [r3]
-2:
+
 #ifdef CONFIG_DEBUG_LL
 #ifndef CONFIG_DEBUG_ICEDCC
 	/*
