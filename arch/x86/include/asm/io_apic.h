--- conflicted
+++ resolved
@@ -150,21 +150,11 @@
 extern void ioapic_and_gsi_init(void);
 extern void ioapic_insert_resources(void);
 
-<<<<<<< HEAD
-int io_apic_setup_irq_pin(unsigned int irq, int node, struct io_apic_irq_attr *attr);
-
-extern struct IO_APIC_route_entry **alloc_ioapic_entries(void);
-extern void free_ioapic_entries(struct IO_APIC_route_entry **ioapic_entries);
-extern int save_IO_APIC_setup(struct IO_APIC_route_entry **ioapic_entries);
-extern void mask_IO_APIC_setup(struct IO_APIC_route_entry **ioapic_entries);
-extern int restore_IO_APIC_setup(struct IO_APIC_route_entry **ioapic_entries);
-=======
 int io_apic_setup_irq_pin_once(unsigned int irq, int node, struct io_apic_irq_attr *attr);
 
 extern int save_ioapic_entries(void);
 extern void mask_ioapic_entries(void);
 extern int restore_ioapic_entries(void);
->>>>>>> d762f438
 
 extern int get_nr_irqs_gsi(void);
 
@@ -200,28 +190,13 @@
 static inline int io_apic_set_pci_routing(struct device *dev, int irq,
 		 struct io_apic_irq_attr *irq_attr) { return 0; }
 
-<<<<<<< HEAD
-static inline struct IO_APIC_route_entry **alloc_ioapic_entries(void)
-{
-	return NULL;
-}
-
-static inline void free_ioapic_entries(struct IO_APIC_route_entry **ent) { }
-static inline int save_IO_APIC_setup(struct IO_APIC_route_entry **ent)
-=======
 static inline int save_ioapic_entries(void)
->>>>>>> d762f438
 {
 	return -ENOMEM;
 }
 
-<<<<<<< HEAD
-static inline void mask_IO_APIC_setup(struct IO_APIC_route_entry **ent) { }
-static inline int restore_IO_APIC_setup(struct IO_APIC_route_entry **ent)
-=======
 static inline void mask_ioapic_entries(void) { }
 static inline int restore_ioapic_entries(void)
->>>>>>> d762f438
 {
 	return -ENOMEM;
 }
