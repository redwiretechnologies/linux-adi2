// SPDX-License-Identifier: GPL-2.0-only
/*
 * Copyright (c) 2007-2014 Nicira, Inc.
 */

#define pr_fmt(fmt) KBUILD_MODNAME ": " fmt

#include <linux/init.h>
#include <linux/module.h>
#include <linux/if_arp.h>
#include <linux/if_vlan.h>
#include <linux/in.h>
#include <linux/ip.h>
#include <linux/jhash.h>
#include <linux/delay.h>
#include <linux/time.h>
#include <linux/etherdevice.h>
#include <linux/genetlink.h>
#include <linux/kernel.h>
#include <linux/kthread.h>
#include <linux/mutex.h>
#include <linux/percpu.h>
#include <linux/rcupdate.h>
#include <linux/tcp.h>
#include <linux/udp.h>
#include <linux/ethtool.h>
#include <linux/wait.h>
#include <asm/div64.h>
#include <linux/highmem.h>
#include <linux/netfilter_bridge.h>
#include <linux/netfilter_ipv4.h>
#include <linux/inetdevice.h>
#include <linux/list.h>
#include <linux/openvswitch.h>
#include <linux/rculist.h>
#include <linux/dmi.h>
#include <net/genetlink.h>
#include <net/net_namespace.h>
#include <net/netns/generic.h>

#include "datapath.h"
#include "flow.h"
#include "flow_table.h"
#include "flow_netlink.h"
#include "meter.h"
#include "vport-internal_dev.h"
#include "vport-netdev.h"

unsigned int ovs_net_id __read_mostly;

static struct genl_family dp_packet_genl_family;
static struct genl_family dp_flow_genl_family;
static struct genl_family dp_datapath_genl_family;

static const struct nla_policy flow_policy[];

static const struct genl_multicast_group ovs_dp_flow_multicast_group = {
	.name = OVS_FLOW_MCGROUP,
};

static const struct genl_multicast_group ovs_dp_datapath_multicast_group = {
	.name = OVS_DATAPATH_MCGROUP,
};

static const struct genl_multicast_group ovs_dp_vport_multicast_group = {
	.name = OVS_VPORT_MCGROUP,
};

/* Check if need to build a reply message.
 * OVS userspace sets the NLM_F_ECHO flag if it needs the reply. */
static bool ovs_must_notify(struct genl_family *family, struct genl_info *info,
			    unsigned int group)
{
	return info->nlhdr->nlmsg_flags & NLM_F_ECHO ||
	       genl_has_listeners(family, genl_info_net(info), group);
}

static void ovs_notify(struct genl_family *family,
		       struct sk_buff *skb, struct genl_info *info)
{
	genl_notify(family, skb, info, 0, GFP_KERNEL);
}

/**
 * DOC: Locking:
 *
 * All writes e.g. Writes to device state (add/remove datapath, port, set
 * operations on vports, etc.), Writes to other state (flow table
 * modifications, set miscellaneous datapath parameters, etc.) are protected
 * by ovs_lock.
 *
 * Reads are protected by RCU.
 *
 * There are a few special cases (mostly stats) that have their own
 * synchronization but they nest under all of above and don't interact with
 * each other.
 *
 * The RTNL lock nests inside ovs_mutex.
 */

static DEFINE_MUTEX(ovs_mutex);

void ovs_lock(void)
{
	mutex_lock(&ovs_mutex);
}

void ovs_unlock(void)
{
	mutex_unlock(&ovs_mutex);
}

#ifdef CONFIG_LOCKDEP
int lockdep_ovsl_is_held(void)
{
	if (debug_locks)
		return lockdep_is_held(&ovs_mutex);
	else
		return 1;
}
#endif

static struct vport *new_vport(const struct vport_parms *);
static int queue_gso_packets(struct datapath *dp, struct sk_buff *,
			     const struct sw_flow_key *,
			     const struct dp_upcall_info *,
			     uint32_t cutlen);
static int queue_userspace_packet(struct datapath *dp, struct sk_buff *,
				  const struct sw_flow_key *,
				  const struct dp_upcall_info *,
				  uint32_t cutlen);

/* Must be called with rcu_read_lock or ovs_mutex. */
const char *ovs_dp_name(const struct datapath *dp)
{
	struct vport *vport = ovs_vport_ovsl_rcu(dp, OVSP_LOCAL);
	return ovs_vport_name(vport);
}

static int get_dpifindex(const struct datapath *dp)
{
	struct vport *local;
	int ifindex;

	rcu_read_lock();

	local = ovs_vport_rcu(dp, OVSP_LOCAL);
	if (local)
		ifindex = local->dev->ifindex;
	else
		ifindex = 0;

	rcu_read_unlock();

	return ifindex;
}

static void destroy_dp_rcu(struct rcu_head *rcu)
{
	struct datapath *dp = container_of(rcu, struct datapath, rcu);

	ovs_flow_tbl_destroy(&dp->table);
	free_percpu(dp->stats_percpu);
	kfree(dp->ports);
	ovs_meters_exit(dp);
	kfree(dp);
}

static struct hlist_head *vport_hash_bucket(const struct datapath *dp,
					    u16 port_no)
{
	return &dp->ports[port_no & (DP_VPORT_HASH_BUCKETS - 1)];
}

/* Called with ovs_mutex or RCU read lock. */
struct vport *ovs_lookup_vport(const struct datapath *dp, u16 port_no)
{
	struct vport *vport;
	struct hlist_head *head;

	head = vport_hash_bucket(dp, port_no);
	hlist_for_each_entry_rcu(vport, head, dp_hash_node) {
		if (vport->port_no == port_no)
			return vport;
	}
	return NULL;
}

/* Called with ovs_mutex. */
static struct vport *new_vport(const struct vport_parms *parms)
{
	struct vport *vport;

	vport = ovs_vport_add(parms);
	if (!IS_ERR(vport)) {
		struct datapath *dp = parms->dp;
		struct hlist_head *head = vport_hash_bucket(dp, vport->port_no);

		hlist_add_head_rcu(&vport->dp_hash_node, head);
	}
	return vport;
}

void ovs_dp_detach_port(struct vport *p)
{
	ASSERT_OVSL();

	/* First drop references to device. */
	hlist_del_rcu(&p->dp_hash_node);

	/* Then destroy it. */
	ovs_vport_del(p);
}

/* Must be called with rcu_read_lock. */
void ovs_dp_process_packet(struct sk_buff *skb, struct sw_flow_key *key)
{
	const struct vport *p = OVS_CB(skb)->input_vport;
	struct datapath *dp = p->dp;
	struct sw_flow *flow;
	struct sw_flow_actions *sf_acts;
	struct dp_stats_percpu *stats;
	u64 *stats_counter;
	u32 n_mask_hit;

	stats = this_cpu_ptr(dp->stats_percpu);

	/* Look up flow. */
	flow = ovs_flow_tbl_lookup_stats(&dp->table, key, &n_mask_hit);
	if (unlikely(!flow)) {
		struct dp_upcall_info upcall;
		int error;

		memset(&upcall, 0, sizeof(upcall));
		upcall.cmd = OVS_PACKET_CMD_MISS;
		upcall.portid = ovs_vport_find_upcall_portid(p, skb);
		upcall.mru = OVS_CB(skb)->mru;
		error = ovs_dp_upcall(dp, skb, key, &upcall, 0);
		if (unlikely(error))
			kfree_skb(skb);
		else
			consume_skb(skb);
		stats_counter = &stats->n_missed;
		goto out;
	}

	ovs_flow_stats_update(flow, key->tp.flags, skb);
	sf_acts = rcu_dereference(flow->sf_acts);
	ovs_execute_actions(dp, skb, sf_acts, key);

	stats_counter = &stats->n_hit;

out:
	/* Update datapath statistics. */
	u64_stats_update_begin(&stats->syncp);
	(*stats_counter)++;
	stats->n_mask_hit += n_mask_hit;
	u64_stats_update_end(&stats->syncp);
}

int ovs_dp_upcall(struct datapath *dp, struct sk_buff *skb,
		  const struct sw_flow_key *key,
		  const struct dp_upcall_info *upcall_info,
		  uint32_t cutlen)
{
	struct dp_stats_percpu *stats;
	int err;

	if (upcall_info->portid == 0) {
		err = -ENOTCONN;
		goto err;
	}

	if (!skb_is_gso(skb))
		err = queue_userspace_packet(dp, skb, key, upcall_info, cutlen);
	else
		err = queue_gso_packets(dp, skb, key, upcall_info, cutlen);
	if (err)
		goto err;

	return 0;

err:
	stats = this_cpu_ptr(dp->stats_percpu);

	u64_stats_update_begin(&stats->syncp);
	stats->n_lost++;
	u64_stats_update_end(&stats->syncp);

	return err;
}

static int queue_gso_packets(struct datapath *dp, struct sk_buff *skb,
			     const struct sw_flow_key *key,
			     const struct dp_upcall_info *upcall_info,
				 uint32_t cutlen)
{
	unsigned int gso_type = skb_shinfo(skb)->gso_type;
	struct sw_flow_key later_key;
	struct sk_buff *segs, *nskb;
	int err;

	BUILD_BUG_ON(sizeof(*OVS_CB(skb)) > SKB_SGO_CB_OFFSET);
	segs = __skb_gso_segment(skb, NETIF_F_SG, false);
	if (IS_ERR(segs))
		return PTR_ERR(segs);
	if (segs == NULL)
		return -EINVAL;

	if (gso_type & SKB_GSO_UDP) {
		/* The initial flow key extracted by ovs_flow_key_extract()
		 * in this case is for a first fragment, so we need to
		 * properly mark later fragments.
		 */
		later_key = *key;
		later_key.ip.frag = OVS_FRAG_TYPE_LATER;
	}

	/* Queue all of the segments. */
	skb = segs;
	do {
		if (gso_type & SKB_GSO_UDP && skb != segs)
			key = &later_key;

		err = queue_userspace_packet(dp, skb, key, upcall_info, cutlen);
		if (err)
			break;

	} while ((skb = skb->next));

	/* Free all of the segments. */
	skb = segs;
	do {
		nskb = skb->next;
		if (err)
			kfree_skb(skb);
		else
			consume_skb(skb);
	} while ((skb = nskb));
	return err;
}

static size_t upcall_msg_size(const struct dp_upcall_info *upcall_info,
			      unsigned int hdrlen, int actions_attrlen)
{
	size_t size = NLMSG_ALIGN(sizeof(struct ovs_header))
		+ nla_total_size(hdrlen) /* OVS_PACKET_ATTR_PACKET */
		+ nla_total_size(ovs_key_attr_size()) /* OVS_PACKET_ATTR_KEY */
		+ nla_total_size(sizeof(unsigned int)); /* OVS_PACKET_ATTR_LEN */

	/* OVS_PACKET_ATTR_USERDATA */
	if (upcall_info->userdata)
		size += NLA_ALIGN(upcall_info->userdata->nla_len);

	/* OVS_PACKET_ATTR_EGRESS_TUN_KEY */
	if (upcall_info->egress_tun_info)
		size += nla_total_size(ovs_tun_key_attr_size());

	/* OVS_PACKET_ATTR_ACTIONS */
	if (upcall_info->actions_len)
		size += nla_total_size(actions_attrlen);

	/* OVS_PACKET_ATTR_MRU */
	if (upcall_info->mru)
		size += nla_total_size(sizeof(upcall_info->mru));

	return size;
}

static void pad_packet(struct datapath *dp, struct sk_buff *skb)
{
	if (!(dp->user_features & OVS_DP_F_UNALIGNED)) {
		size_t plen = NLA_ALIGN(skb->len) - skb->len;

		if (plen > 0)
			skb_put_zero(skb, plen);
	}
}

static int queue_userspace_packet(struct datapath *dp, struct sk_buff *skb,
				  const struct sw_flow_key *key,
				  const struct dp_upcall_info *upcall_info,
				  uint32_t cutlen)
{
	struct ovs_header *upcall;
	struct sk_buff *nskb = NULL;
	struct sk_buff *user_skb = NULL; /* to be queued to userspace */
	struct nlattr *nla;
	size_t len;
	unsigned int hlen;
	int err, dp_ifindex;

	dp_ifindex = get_dpifindex(dp);
	if (!dp_ifindex)
		return -ENODEV;

	if (skb_vlan_tag_present(skb)) {
		nskb = skb_clone(skb, GFP_ATOMIC);
		if (!nskb)
			return -ENOMEM;

		nskb = __vlan_hwaccel_push_inside(nskb);
		if (!nskb)
			return -ENOMEM;

		skb = nskb;
	}

	if (nla_attr_size(skb->len) > USHRT_MAX) {
		err = -EFBIG;
		goto out;
	}

	/* Complete checksum if needed */
	if (skb->ip_summed == CHECKSUM_PARTIAL &&
	    (err = skb_csum_hwoffload_help(skb, 0)))
		goto out;

	/* Older versions of OVS user space enforce alignment of the last
	 * Netlink attribute to NLA_ALIGNTO which would require extensive
	 * padding logic. Only perform zerocopy if padding is not required.
	 */
	if (dp->user_features & OVS_DP_F_UNALIGNED)
		hlen = skb_zerocopy_headlen(skb);
	else
		hlen = skb->len;

	len = upcall_msg_size(upcall_info, hlen - cutlen,
			      OVS_CB(skb)->acts_origlen);
	user_skb = genlmsg_new(len, GFP_ATOMIC);
	if (!user_skb) {
		err = -ENOMEM;
		goto out;
	}

	upcall = genlmsg_put(user_skb, 0, 0, &dp_packet_genl_family,
			     0, upcall_info->cmd);
	if (!upcall) {
		err = -EINVAL;
		goto out;
	}
	upcall->dp_ifindex = dp_ifindex;

	err = ovs_nla_put_key(key, key, OVS_PACKET_ATTR_KEY, false, user_skb);
	if (err)
		goto out;

	if (upcall_info->userdata)
		__nla_put(user_skb, OVS_PACKET_ATTR_USERDATA,
			  nla_len(upcall_info->userdata),
			  nla_data(upcall_info->userdata));

	if (upcall_info->egress_tun_info) {
<<<<<<< HEAD
		nla = nla_nest_start(user_skb, OVS_PACKET_ATTR_EGRESS_TUN_KEY);
=======
		nla = nla_nest_start_noflag(user_skb,
					    OVS_PACKET_ATTR_EGRESS_TUN_KEY);
>>>>>>> 0ecfebd2
		if (!nla) {
			err = -EMSGSIZE;
			goto out;
		}
		err = ovs_nla_put_tunnel_info(user_skb,
					      upcall_info->egress_tun_info);
		if (err)
			goto out;

		nla_nest_end(user_skb, nla);
	}

	if (upcall_info->actions_len) {
<<<<<<< HEAD
		nla = nla_nest_start(user_skb, OVS_PACKET_ATTR_ACTIONS);
=======
		nla = nla_nest_start_noflag(user_skb, OVS_PACKET_ATTR_ACTIONS);
>>>>>>> 0ecfebd2
		if (!nla) {
			err = -EMSGSIZE;
			goto out;
		}
		err = ovs_nla_put_actions(upcall_info->actions,
					  upcall_info->actions_len,
					  user_skb);
		if (!err)
			nla_nest_end(user_skb, nla);
		else
			nla_nest_cancel(user_skb, nla);
	}

	/* Add OVS_PACKET_ATTR_MRU */
	if (upcall_info->mru) {
		if (nla_put_u16(user_skb, OVS_PACKET_ATTR_MRU,
				upcall_info->mru)) {
			err = -ENOBUFS;
			goto out;
		}
		pad_packet(dp, user_skb);
	}

	/* Add OVS_PACKET_ATTR_LEN when packet is truncated */
	if (cutlen > 0) {
		if (nla_put_u32(user_skb, OVS_PACKET_ATTR_LEN,
				skb->len)) {
			err = -ENOBUFS;
			goto out;
		}
		pad_packet(dp, user_skb);
	}

	/* Only reserve room for attribute header, packet data is added
	 * in skb_zerocopy() */
	if (!(nla = nla_reserve(user_skb, OVS_PACKET_ATTR_PACKET, 0))) {
		err = -ENOBUFS;
		goto out;
	}
	nla->nla_len = nla_attr_size(skb->len - cutlen);

	err = skb_zerocopy(user_skb, skb, skb->len - cutlen, hlen);
	if (err)
		goto out;

	/* Pad OVS_PACKET_ATTR_PACKET if linear copy was performed */
	pad_packet(dp, user_skb);

	((struct nlmsghdr *) user_skb->data)->nlmsg_len = user_skb->len;

	err = genlmsg_unicast(ovs_dp_get_net(dp), user_skb, upcall_info->portid);
	user_skb = NULL;
out:
	if (err)
		skb_tx_error(skb);
	kfree_skb(user_skb);
	kfree_skb(nskb);
	return err;
}

static int ovs_packet_cmd_execute(struct sk_buff *skb, struct genl_info *info)
{
	struct ovs_header *ovs_header = info->userhdr;
	struct net *net = sock_net(skb->sk);
	struct nlattr **a = info->attrs;
	struct sw_flow_actions *acts;
	struct sk_buff *packet;
	struct sw_flow *flow;
	struct sw_flow_actions *sf_acts;
	struct datapath *dp;
	struct vport *input_vport;
	u16 mru = 0;
	int len;
	int err;
	bool log = !a[OVS_PACKET_ATTR_PROBE];

	err = -EINVAL;
	if (!a[OVS_PACKET_ATTR_PACKET] || !a[OVS_PACKET_ATTR_KEY] ||
	    !a[OVS_PACKET_ATTR_ACTIONS])
		goto err;

	len = nla_len(a[OVS_PACKET_ATTR_PACKET]);
	packet = __dev_alloc_skb(NET_IP_ALIGN + len, GFP_KERNEL);
	err = -ENOMEM;
	if (!packet)
		goto err;
	skb_reserve(packet, NET_IP_ALIGN);

	nla_memcpy(__skb_put(packet, len), a[OVS_PACKET_ATTR_PACKET], len);

	/* Set packet's mru */
	if (a[OVS_PACKET_ATTR_MRU]) {
		mru = nla_get_u16(a[OVS_PACKET_ATTR_MRU]);
		packet->ignore_df = 1;
	}
	OVS_CB(packet)->mru = mru;

	/* Build an sw_flow for sending this packet. */
	flow = ovs_flow_alloc();
	err = PTR_ERR(flow);
	if (IS_ERR(flow))
		goto err_kfree_skb;

	err = ovs_flow_key_extract_userspace(net, a[OVS_PACKET_ATTR_KEY],
					     packet, &flow->key, log);
	if (err)
		goto err_flow_free;

	err = ovs_nla_copy_actions(net, a[OVS_PACKET_ATTR_ACTIONS],
				   &flow->key, &acts, log);
	if (err)
		goto err_flow_free;

	rcu_assign_pointer(flow->sf_acts, acts);
	packet->priority = flow->key.phy.priority;
	packet->mark = flow->key.phy.skb_mark;

	rcu_read_lock();
	dp = get_dp_rcu(net, ovs_header->dp_ifindex);
	err = -ENODEV;
	if (!dp)
		goto err_unlock;

	input_vport = ovs_vport_rcu(dp, flow->key.phy.in_port);
	if (!input_vport)
		input_vport = ovs_vport_rcu(dp, OVSP_LOCAL);

	if (!input_vport)
		goto err_unlock;

	packet->dev = input_vport->dev;
	OVS_CB(packet)->input_vport = input_vport;
	sf_acts = rcu_dereference(flow->sf_acts);

	local_bh_disable();
	err = ovs_execute_actions(dp, packet, sf_acts, &flow->key);
	local_bh_enable();
	rcu_read_unlock();

	ovs_flow_free(flow, false);
	return err;

err_unlock:
	rcu_read_unlock();
err_flow_free:
	ovs_flow_free(flow, false);
err_kfree_skb:
	kfree_skb(packet);
err:
	return err;
}

static const struct nla_policy packet_policy[OVS_PACKET_ATTR_MAX + 1] = {
	[OVS_PACKET_ATTR_PACKET] = { .len = ETH_HLEN },
	[OVS_PACKET_ATTR_KEY] = { .type = NLA_NESTED },
	[OVS_PACKET_ATTR_ACTIONS] = { .type = NLA_NESTED },
	[OVS_PACKET_ATTR_PROBE] = { .type = NLA_FLAG },
	[OVS_PACKET_ATTR_MRU] = { .type = NLA_U16 },
};

static const struct genl_ops dp_packet_genl_ops[] = {
	{ .cmd = OVS_PACKET_CMD_EXECUTE,
	  .validate = GENL_DONT_VALIDATE_STRICT | GENL_DONT_VALIDATE_DUMP,
	  .flags = GENL_UNS_ADMIN_PERM, /* Requires CAP_NET_ADMIN privilege. */
	  .doit = ovs_packet_cmd_execute
	}
};

static struct genl_family dp_packet_genl_family __ro_after_init = {
	.hdrsize = sizeof(struct ovs_header),
	.name = OVS_PACKET_FAMILY,
	.version = OVS_PACKET_VERSION,
	.maxattr = OVS_PACKET_ATTR_MAX,
	.policy = packet_policy,
	.netnsok = true,
	.parallel_ops = true,
	.ops = dp_packet_genl_ops,
	.n_ops = ARRAY_SIZE(dp_packet_genl_ops),
	.module = THIS_MODULE,
};

static void get_dp_stats(const struct datapath *dp, struct ovs_dp_stats *stats,
			 struct ovs_dp_megaflow_stats *mega_stats)
{
	int i;

	memset(mega_stats, 0, sizeof(*mega_stats));

	stats->n_flows = ovs_flow_tbl_count(&dp->table);
	mega_stats->n_masks = ovs_flow_tbl_num_masks(&dp->table);

	stats->n_hit = stats->n_missed = stats->n_lost = 0;

	for_each_possible_cpu(i) {
		const struct dp_stats_percpu *percpu_stats;
		struct dp_stats_percpu local_stats;
		unsigned int start;

		percpu_stats = per_cpu_ptr(dp->stats_percpu, i);

		do {
			start = u64_stats_fetch_begin_irq(&percpu_stats->syncp);
			local_stats = *percpu_stats;
		} while (u64_stats_fetch_retry_irq(&percpu_stats->syncp, start));

		stats->n_hit += local_stats.n_hit;
		stats->n_missed += local_stats.n_missed;
		stats->n_lost += local_stats.n_lost;
		mega_stats->n_mask_hit += local_stats.n_mask_hit;
	}
}

static bool should_fill_key(const struct sw_flow_id *sfid, uint32_t ufid_flags)
{
	return ovs_identifier_is_ufid(sfid) &&
	       !(ufid_flags & OVS_UFID_F_OMIT_KEY);
}

static bool should_fill_mask(uint32_t ufid_flags)
{
	return !(ufid_flags & OVS_UFID_F_OMIT_MASK);
}

static bool should_fill_actions(uint32_t ufid_flags)
{
	return !(ufid_flags & OVS_UFID_F_OMIT_ACTIONS);
}

static size_t ovs_flow_cmd_msg_size(const struct sw_flow_actions *acts,
				    const struct sw_flow_id *sfid,
				    uint32_t ufid_flags)
{
	size_t len = NLMSG_ALIGN(sizeof(struct ovs_header));

	/* OVS_FLOW_ATTR_UFID */
	if (sfid && ovs_identifier_is_ufid(sfid))
		len += nla_total_size(sfid->ufid_len);

	/* OVS_FLOW_ATTR_KEY */
	if (!sfid || should_fill_key(sfid, ufid_flags))
		len += nla_total_size(ovs_key_attr_size());

	/* OVS_FLOW_ATTR_MASK */
	if (should_fill_mask(ufid_flags))
		len += nla_total_size(ovs_key_attr_size());

	/* OVS_FLOW_ATTR_ACTIONS */
	if (should_fill_actions(ufid_flags))
		len += nla_total_size(acts->orig_len);

	return len
		+ nla_total_size_64bit(sizeof(struct ovs_flow_stats)) /* OVS_FLOW_ATTR_STATS */
		+ nla_total_size(1) /* OVS_FLOW_ATTR_TCP_FLAGS */
		+ nla_total_size_64bit(8); /* OVS_FLOW_ATTR_USED */
}

/* Called with ovs_mutex or RCU read lock. */
static int ovs_flow_cmd_fill_stats(const struct sw_flow *flow,
				   struct sk_buff *skb)
{
	struct ovs_flow_stats stats;
	__be16 tcp_flags;
	unsigned long used;

	ovs_flow_stats_get(flow, &stats, &used, &tcp_flags);

	if (used &&
	    nla_put_u64_64bit(skb, OVS_FLOW_ATTR_USED, ovs_flow_used_time(used),
			      OVS_FLOW_ATTR_PAD))
		return -EMSGSIZE;

	if (stats.n_packets &&
	    nla_put_64bit(skb, OVS_FLOW_ATTR_STATS,
			  sizeof(struct ovs_flow_stats), &stats,
			  OVS_FLOW_ATTR_PAD))
		return -EMSGSIZE;

	if ((u8)ntohs(tcp_flags) &&
	     nla_put_u8(skb, OVS_FLOW_ATTR_TCP_FLAGS, (u8)ntohs(tcp_flags)))
		return -EMSGSIZE;

	return 0;
}

/* Called with ovs_mutex or RCU read lock. */
static int ovs_flow_cmd_fill_actions(const struct sw_flow *flow,
				     struct sk_buff *skb, int skb_orig_len)
{
	struct nlattr *start;
	int err;

	/* If OVS_FLOW_ATTR_ACTIONS doesn't fit, skip dumping the actions if
	 * this is the first flow to be dumped into 'skb'.  This is unusual for
	 * Netlink but individual action lists can be longer than
	 * NLMSG_GOODSIZE and thus entirely undumpable if we didn't do this.
	 * The userspace caller can always fetch the actions separately if it
	 * really wants them.  (Most userspace callers in fact don't care.)
	 *
	 * This can only fail for dump operations because the skb is always
	 * properly sized for single flows.
	 */
	start = nla_nest_start_noflag(skb, OVS_FLOW_ATTR_ACTIONS);
	if (start) {
		const struct sw_flow_actions *sf_acts;

		sf_acts = rcu_dereference_ovsl(flow->sf_acts);
		err = ovs_nla_put_actions(sf_acts->actions,
					  sf_acts->actions_len, skb);

		if (!err)
			nla_nest_end(skb, start);
		else {
			if (skb_orig_len)
				return err;

			nla_nest_cancel(skb, start);
		}
	} else if (skb_orig_len) {
		return -EMSGSIZE;
	}

	return 0;
}

/* Called with ovs_mutex or RCU read lock. */
static int ovs_flow_cmd_fill_info(const struct sw_flow *flow, int dp_ifindex,
				  struct sk_buff *skb, u32 portid,
				  u32 seq, u32 flags, u8 cmd, u32 ufid_flags)
{
	const int skb_orig_len = skb->len;
	struct ovs_header *ovs_header;
	int err;

	ovs_header = genlmsg_put(skb, portid, seq, &dp_flow_genl_family,
				 flags, cmd);
	if (!ovs_header)
		return -EMSGSIZE;

	ovs_header->dp_ifindex = dp_ifindex;

	err = ovs_nla_put_identifier(flow, skb);
	if (err)
		goto error;

	if (should_fill_key(&flow->id, ufid_flags)) {
		err = ovs_nla_put_masked_key(flow, skb);
		if (err)
			goto error;
	}

	if (should_fill_mask(ufid_flags)) {
		err = ovs_nla_put_mask(flow, skb);
		if (err)
			goto error;
	}

	err = ovs_flow_cmd_fill_stats(flow, skb);
	if (err)
		goto error;

	if (should_fill_actions(ufid_flags)) {
		err = ovs_flow_cmd_fill_actions(flow, skb, skb_orig_len);
		if (err)
			goto error;
	}

	genlmsg_end(skb, ovs_header);
	return 0;

error:
	genlmsg_cancel(skb, ovs_header);
	return err;
}

/* May not be called with RCU read lock. */
static struct sk_buff *ovs_flow_cmd_alloc_info(const struct sw_flow_actions *acts,
					       const struct sw_flow_id *sfid,
					       struct genl_info *info,
					       bool always,
					       uint32_t ufid_flags)
{
	struct sk_buff *skb;
	size_t len;

	if (!always && !ovs_must_notify(&dp_flow_genl_family, info, 0))
		return NULL;

	len = ovs_flow_cmd_msg_size(acts, sfid, ufid_flags);
	skb = genlmsg_new(len, GFP_KERNEL);
	if (!skb)
		return ERR_PTR(-ENOMEM);

	return skb;
}

/* Called with ovs_mutex. */
static struct sk_buff *ovs_flow_cmd_build_info(const struct sw_flow *flow,
					       int dp_ifindex,
					       struct genl_info *info, u8 cmd,
					       bool always, u32 ufid_flags)
{
	struct sk_buff *skb;
	int retval;

	skb = ovs_flow_cmd_alloc_info(ovsl_dereference(flow->sf_acts),
				      &flow->id, info, always, ufid_flags);
	if (IS_ERR_OR_NULL(skb))
		return skb;

	retval = ovs_flow_cmd_fill_info(flow, dp_ifindex, skb,
					info->snd_portid, info->snd_seq, 0,
					cmd, ufid_flags);
	BUG_ON(retval < 0);
	return skb;
}

static int ovs_flow_cmd_new(struct sk_buff *skb, struct genl_info *info)
{
	struct net *net = sock_net(skb->sk);
	struct nlattr **a = info->attrs;
	struct ovs_header *ovs_header = info->userhdr;
	struct sw_flow *flow = NULL, *new_flow;
	struct sw_flow_mask mask;
	struct sk_buff *reply;
	struct datapath *dp;
	struct sw_flow_actions *acts;
	struct sw_flow_match match;
	u32 ufid_flags = ovs_nla_get_ufid_flags(a[OVS_FLOW_ATTR_UFID_FLAGS]);
	int error;
	bool log = !a[OVS_FLOW_ATTR_PROBE];

	/* Must have key and actions. */
	error = -EINVAL;
	if (!a[OVS_FLOW_ATTR_KEY]) {
		OVS_NLERR(log, "Flow key attr not present in new flow.");
		goto error;
	}
	if (!a[OVS_FLOW_ATTR_ACTIONS]) {
		OVS_NLERR(log, "Flow actions attr not present in new flow.");
		goto error;
	}

	/* Most of the time we need to allocate a new flow, do it before
	 * locking.
	 */
	new_flow = ovs_flow_alloc();
	if (IS_ERR(new_flow)) {
		error = PTR_ERR(new_flow);
		goto error;
	}

	/* Extract key. */
	ovs_match_init(&match, &new_flow->key, false, &mask);
	error = ovs_nla_get_match(net, &match, a[OVS_FLOW_ATTR_KEY],
				  a[OVS_FLOW_ATTR_MASK], log);
	if (error)
		goto err_kfree_flow;

	/* Extract flow identifier. */
	error = ovs_nla_get_identifier(&new_flow->id, a[OVS_FLOW_ATTR_UFID],
				       &new_flow->key, log);
	if (error)
		goto err_kfree_flow;

	/* unmasked key is needed to match when ufid is not used. */
	if (ovs_identifier_is_key(&new_flow->id))
		match.key = new_flow->id.unmasked_key;

	ovs_flow_mask_key(&new_flow->key, &new_flow->key, true, &mask);

	/* Validate actions. */
	error = ovs_nla_copy_actions(net, a[OVS_FLOW_ATTR_ACTIONS],
				     &new_flow->key, &acts, log);
	if (error) {
		OVS_NLERR(log, "Flow actions may not be safe on all matching packets.");
		goto err_kfree_flow;
	}

	reply = ovs_flow_cmd_alloc_info(acts, &new_flow->id, info, false,
					ufid_flags);
	if (IS_ERR(reply)) {
		error = PTR_ERR(reply);
		goto err_kfree_acts;
	}

	ovs_lock();
	dp = get_dp(net, ovs_header->dp_ifindex);
	if (unlikely(!dp)) {
		error = -ENODEV;
		goto err_unlock_ovs;
	}

	/* Check if this is a duplicate flow */
	if (ovs_identifier_is_ufid(&new_flow->id))
		flow = ovs_flow_tbl_lookup_ufid(&dp->table, &new_flow->id);
	if (!flow)
		flow = ovs_flow_tbl_lookup(&dp->table, &new_flow->key);
	if (likely(!flow)) {
		rcu_assign_pointer(new_flow->sf_acts, acts);

		/* Put flow in bucket. */
		error = ovs_flow_tbl_insert(&dp->table, new_flow, &mask);
		if (unlikely(error)) {
			acts = NULL;
			goto err_unlock_ovs;
		}

		if (unlikely(reply)) {
			error = ovs_flow_cmd_fill_info(new_flow,
						       ovs_header->dp_ifindex,
						       reply, info->snd_portid,
						       info->snd_seq, 0,
						       OVS_FLOW_CMD_NEW,
						       ufid_flags);
			BUG_ON(error < 0);
		}
		ovs_unlock();
	} else {
		struct sw_flow_actions *old_acts;

		/* Bail out if we're not allowed to modify an existing flow.
		 * We accept NLM_F_CREATE in place of the intended NLM_F_EXCL
		 * because Generic Netlink treats the latter as a dump
		 * request.  We also accept NLM_F_EXCL in case that bug ever
		 * gets fixed.
		 */
		if (unlikely(info->nlhdr->nlmsg_flags & (NLM_F_CREATE
							 | NLM_F_EXCL))) {
			error = -EEXIST;
			goto err_unlock_ovs;
		}
		/* The flow identifier has to be the same for flow updates.
		 * Look for any overlapping flow.
		 */
		if (unlikely(!ovs_flow_cmp(flow, &match))) {
			if (ovs_identifier_is_key(&flow->id))
				flow = ovs_flow_tbl_lookup_exact(&dp->table,
								 &match);
			else /* UFID matches but key is different */
				flow = NULL;
			if (!flow) {
				error = -ENOENT;
				goto err_unlock_ovs;
			}
		}
		/* Update actions. */
		old_acts = ovsl_dereference(flow->sf_acts);
		rcu_assign_pointer(flow->sf_acts, acts);

		if (unlikely(reply)) {
			error = ovs_flow_cmd_fill_info(flow,
						       ovs_header->dp_ifindex,
						       reply, info->snd_portid,
						       info->snd_seq, 0,
						       OVS_FLOW_CMD_NEW,
						       ufid_flags);
			BUG_ON(error < 0);
		}
		ovs_unlock();

		ovs_nla_free_flow_actions_rcu(old_acts);
		ovs_flow_free(new_flow, false);
	}

	if (reply)
		ovs_notify(&dp_flow_genl_family, reply, info);
	return 0;

err_unlock_ovs:
	ovs_unlock();
	kfree_skb(reply);
err_kfree_acts:
	ovs_nla_free_flow_actions(acts);
err_kfree_flow:
	ovs_flow_free(new_flow, false);
error:
	return error;
}

/* Factor out action copy to avoid "Wframe-larger-than=1024" warning. */
static struct sw_flow_actions *get_flow_actions(struct net *net,
						const struct nlattr *a,
						const struct sw_flow_key *key,
						const struct sw_flow_mask *mask,
						bool log)
{
	struct sw_flow_actions *acts;
	struct sw_flow_key masked_key;
	int error;

	ovs_flow_mask_key(&masked_key, key, true, mask);
	error = ovs_nla_copy_actions(net, a, &masked_key, &acts, log);
	if (error) {
		OVS_NLERR(log,
			  "Actions may not be safe on all matching packets");
		return ERR_PTR(error);
	}

	return acts;
}

/* Factor out match-init and action-copy to avoid
 * "Wframe-larger-than=1024" warning. Because mask is only
 * used to get actions, we new a function to save some
 * stack space.
 *
 * If there are not key and action attrs, we return 0
 * directly. In the case, the caller will also not use the
 * match as before. If there is action attr, we try to get
 * actions and save them to *acts. Before returning from
 * the function, we reset the match->mask pointer. Because
 * we should not to return match object with dangling reference
 * to mask.
 * */
static int ovs_nla_init_match_and_action(struct net *net,
					 struct sw_flow_match *match,
					 struct sw_flow_key *key,
					 struct nlattr **a,
					 struct sw_flow_actions **acts,
					 bool log)
{
	struct sw_flow_mask mask;
	int error = 0;

	if (a[OVS_FLOW_ATTR_KEY]) {
		ovs_match_init(match, key, true, &mask);
		error = ovs_nla_get_match(net, match, a[OVS_FLOW_ATTR_KEY],
					  a[OVS_FLOW_ATTR_MASK], log);
		if (error)
			goto error;
	}

	if (a[OVS_FLOW_ATTR_ACTIONS]) {
		if (!a[OVS_FLOW_ATTR_KEY]) {
			OVS_NLERR(log,
				  "Flow key attribute not present in set flow.");
			error = -EINVAL;
			goto error;
		}

		*acts = get_flow_actions(net, a[OVS_FLOW_ATTR_ACTIONS], key,
					 &mask, log);
		if (IS_ERR(*acts)) {
			error = PTR_ERR(*acts);
			goto error;
		}
	}

	/* On success, error is 0. */
error:
	match->mask = NULL;
	return error;
}

static int ovs_flow_cmd_set(struct sk_buff *skb, struct genl_info *info)
{
	struct net *net = sock_net(skb->sk);
	struct nlattr **a = info->attrs;
	struct ovs_header *ovs_header = info->userhdr;
	struct sw_flow_key key;
	struct sw_flow *flow;
	struct sk_buff *reply = NULL;
	struct datapath *dp;
	struct sw_flow_actions *old_acts = NULL, *acts = NULL;
	struct sw_flow_match match;
	struct sw_flow_id sfid;
	u32 ufid_flags = ovs_nla_get_ufid_flags(a[OVS_FLOW_ATTR_UFID_FLAGS]);
	int error = 0;
	bool log = !a[OVS_FLOW_ATTR_PROBE];
	bool ufid_present;

	ufid_present = ovs_nla_get_ufid(&sfid, a[OVS_FLOW_ATTR_UFID], log);
	if (!a[OVS_FLOW_ATTR_KEY] && !ufid_present) {
		OVS_NLERR(log,
			  "Flow set message rejected, Key attribute missing.");
		return -EINVAL;
	}

	error = ovs_nla_init_match_and_action(net, &match, &key, a,
					      &acts, log);
	if (error)
		goto error;

	if (acts) {
		/* Can allocate before locking if have acts. */
		reply = ovs_flow_cmd_alloc_info(acts, &sfid, info, false,
						ufid_flags);
		if (IS_ERR(reply)) {
			error = PTR_ERR(reply);
			goto err_kfree_acts;
		}
	}

	ovs_lock();
	dp = get_dp(net, ovs_header->dp_ifindex);
	if (unlikely(!dp)) {
		error = -ENODEV;
		goto err_unlock_ovs;
	}
	/* Check that the flow exists. */
	if (ufid_present)
		flow = ovs_flow_tbl_lookup_ufid(&dp->table, &sfid);
	else
		flow = ovs_flow_tbl_lookup_exact(&dp->table, &match);
	if (unlikely(!flow)) {
		error = -ENOENT;
		goto err_unlock_ovs;
	}

	/* Update actions, if present. */
	if (likely(acts)) {
		old_acts = ovsl_dereference(flow->sf_acts);
		rcu_assign_pointer(flow->sf_acts, acts);

		if (unlikely(reply)) {
			error = ovs_flow_cmd_fill_info(flow,
						       ovs_header->dp_ifindex,
						       reply, info->snd_portid,
						       info->snd_seq, 0,
						       OVS_FLOW_CMD_SET,
						       ufid_flags);
			BUG_ON(error < 0);
		}
	} else {
		/* Could not alloc without acts before locking. */
		reply = ovs_flow_cmd_build_info(flow, ovs_header->dp_ifindex,
						info, OVS_FLOW_CMD_SET, false,
						ufid_flags);

		if (IS_ERR(reply)) {
			error = PTR_ERR(reply);
			goto err_unlock_ovs;
		}
	}

	/* Clear stats. */
	if (a[OVS_FLOW_ATTR_CLEAR])
		ovs_flow_stats_clear(flow);
	ovs_unlock();

	if (reply)
		ovs_notify(&dp_flow_genl_family, reply, info);
	if (old_acts)
		ovs_nla_free_flow_actions_rcu(old_acts);

	return 0;

err_unlock_ovs:
	ovs_unlock();
	kfree_skb(reply);
err_kfree_acts:
	ovs_nla_free_flow_actions(acts);
error:
	return error;
}

static int ovs_flow_cmd_get(struct sk_buff *skb, struct genl_info *info)
{
	struct nlattr **a = info->attrs;
	struct ovs_header *ovs_header = info->userhdr;
	struct net *net = sock_net(skb->sk);
	struct sw_flow_key key;
	struct sk_buff *reply;
	struct sw_flow *flow;
	struct datapath *dp;
	struct sw_flow_match match;
	struct sw_flow_id ufid;
	u32 ufid_flags = ovs_nla_get_ufid_flags(a[OVS_FLOW_ATTR_UFID_FLAGS]);
	int err = 0;
	bool log = !a[OVS_FLOW_ATTR_PROBE];
	bool ufid_present;

	ufid_present = ovs_nla_get_ufid(&ufid, a[OVS_FLOW_ATTR_UFID], log);
	if (a[OVS_FLOW_ATTR_KEY]) {
		ovs_match_init(&match, &key, true, NULL);
		err = ovs_nla_get_match(net, &match, a[OVS_FLOW_ATTR_KEY], NULL,
					log);
	} else if (!ufid_present) {
		OVS_NLERR(log,
			  "Flow get message rejected, Key attribute missing.");
		err = -EINVAL;
	}
	if (err)
		return err;

	ovs_lock();
	dp = get_dp(sock_net(skb->sk), ovs_header->dp_ifindex);
	if (!dp) {
		err = -ENODEV;
		goto unlock;
	}

	if (ufid_present)
		flow = ovs_flow_tbl_lookup_ufid(&dp->table, &ufid);
	else
		flow = ovs_flow_tbl_lookup_exact(&dp->table, &match);
	if (!flow) {
		err = -ENOENT;
		goto unlock;
	}

	reply = ovs_flow_cmd_build_info(flow, ovs_header->dp_ifindex, info,
					OVS_FLOW_CMD_GET, true, ufid_flags);
	if (IS_ERR(reply)) {
		err = PTR_ERR(reply);
		goto unlock;
	}

	ovs_unlock();
	return genlmsg_reply(reply, info);
unlock:
	ovs_unlock();
	return err;
}

static int ovs_flow_cmd_del(struct sk_buff *skb, struct genl_info *info)
{
	struct nlattr **a = info->attrs;
	struct ovs_header *ovs_header = info->userhdr;
	struct net *net = sock_net(skb->sk);
	struct sw_flow_key key;
	struct sk_buff *reply;
	struct sw_flow *flow = NULL;
	struct datapath *dp;
	struct sw_flow_match match;
	struct sw_flow_id ufid;
	u32 ufid_flags = ovs_nla_get_ufid_flags(a[OVS_FLOW_ATTR_UFID_FLAGS]);
	int err;
	bool log = !a[OVS_FLOW_ATTR_PROBE];
	bool ufid_present;

	ufid_present = ovs_nla_get_ufid(&ufid, a[OVS_FLOW_ATTR_UFID], log);
	if (a[OVS_FLOW_ATTR_KEY]) {
		ovs_match_init(&match, &key, true, NULL);
		err = ovs_nla_get_match(net, &match, a[OVS_FLOW_ATTR_KEY],
					NULL, log);
		if (unlikely(err))
			return err;
	}

	ovs_lock();
	dp = get_dp(sock_net(skb->sk), ovs_header->dp_ifindex);
	if (unlikely(!dp)) {
		err = -ENODEV;
		goto unlock;
	}

	if (unlikely(!a[OVS_FLOW_ATTR_KEY] && !ufid_present)) {
		err = ovs_flow_tbl_flush(&dp->table);
		goto unlock;
	}

	if (ufid_present)
		flow = ovs_flow_tbl_lookup_ufid(&dp->table, &ufid);
	else
		flow = ovs_flow_tbl_lookup_exact(&dp->table, &match);
	if (unlikely(!flow)) {
		err = -ENOENT;
		goto unlock;
	}

	ovs_flow_tbl_remove(&dp->table, flow);
	ovs_unlock();

	reply = ovs_flow_cmd_alloc_info((const struct sw_flow_actions __force *) flow->sf_acts,
					&flow->id, info, false, ufid_flags);
	if (likely(reply)) {
		if (likely(!IS_ERR(reply))) {
			rcu_read_lock();	/*To keep RCU checker happy. */
			err = ovs_flow_cmd_fill_info(flow, ovs_header->dp_ifindex,
						     reply, info->snd_portid,
						     info->snd_seq, 0,
						     OVS_FLOW_CMD_DEL,
						     ufid_flags);
			rcu_read_unlock();
			BUG_ON(err < 0);

			ovs_notify(&dp_flow_genl_family, reply, info);
		} else {
			netlink_set_err(sock_net(skb->sk)->genl_sock, 0, 0, PTR_ERR(reply));
		}
	}

	ovs_flow_free(flow, true);
	return 0;
unlock:
	ovs_unlock();
	return err;
}

static int ovs_flow_cmd_dump(struct sk_buff *skb, struct netlink_callback *cb)
{
	struct nlattr *a[__OVS_FLOW_ATTR_MAX];
	struct ovs_header *ovs_header = genlmsg_data(nlmsg_data(cb->nlh));
	struct table_instance *ti;
	struct datapath *dp;
	u32 ufid_flags;
	int err;

	err = genlmsg_parse_deprecated(cb->nlh, &dp_flow_genl_family, a,
				       OVS_FLOW_ATTR_MAX, flow_policy, NULL);
	if (err)
		return err;
	ufid_flags = ovs_nla_get_ufid_flags(a[OVS_FLOW_ATTR_UFID_FLAGS]);

	rcu_read_lock();
	dp = get_dp_rcu(sock_net(skb->sk), ovs_header->dp_ifindex);
	if (!dp) {
		rcu_read_unlock();
		return -ENODEV;
	}

	ti = rcu_dereference(dp->table.ti);
	for (;;) {
		struct sw_flow *flow;
		u32 bucket, obj;

		bucket = cb->args[0];
		obj = cb->args[1];
		flow = ovs_flow_tbl_dump_next(ti, &bucket, &obj);
		if (!flow)
			break;

		if (ovs_flow_cmd_fill_info(flow, ovs_header->dp_ifindex, skb,
					   NETLINK_CB(cb->skb).portid,
					   cb->nlh->nlmsg_seq, NLM_F_MULTI,
					   OVS_FLOW_CMD_GET, ufid_flags) < 0)
			break;

		cb->args[0] = bucket;
		cb->args[1] = obj;
	}
	rcu_read_unlock();
	return skb->len;
}

static const struct nla_policy flow_policy[OVS_FLOW_ATTR_MAX + 1] = {
	[OVS_FLOW_ATTR_KEY] = { .type = NLA_NESTED },
	[OVS_FLOW_ATTR_MASK] = { .type = NLA_NESTED },
	[OVS_FLOW_ATTR_ACTIONS] = { .type = NLA_NESTED },
	[OVS_FLOW_ATTR_CLEAR] = { .type = NLA_FLAG },
	[OVS_FLOW_ATTR_PROBE] = { .type = NLA_FLAG },
	[OVS_FLOW_ATTR_UFID] = { .type = NLA_UNSPEC, .len = 1 },
	[OVS_FLOW_ATTR_UFID_FLAGS] = { .type = NLA_U32 },
};

static const struct genl_ops dp_flow_genl_ops[] = {
	{ .cmd = OVS_FLOW_CMD_NEW,
	  .validate = GENL_DONT_VALIDATE_STRICT | GENL_DONT_VALIDATE_DUMP,
	  .flags = GENL_UNS_ADMIN_PERM, /* Requires CAP_NET_ADMIN privilege. */
	  .doit = ovs_flow_cmd_new
	},
	{ .cmd = OVS_FLOW_CMD_DEL,
	  .validate = GENL_DONT_VALIDATE_STRICT | GENL_DONT_VALIDATE_DUMP,
	  .flags = GENL_UNS_ADMIN_PERM, /* Requires CAP_NET_ADMIN privilege. */
	  .doit = ovs_flow_cmd_del
	},
	{ .cmd = OVS_FLOW_CMD_GET,
	  .validate = GENL_DONT_VALIDATE_STRICT | GENL_DONT_VALIDATE_DUMP,
	  .flags = 0,		    /* OK for unprivileged users. */
	  .doit = ovs_flow_cmd_get,
	  .dumpit = ovs_flow_cmd_dump
	},
	{ .cmd = OVS_FLOW_CMD_SET,
	  .validate = GENL_DONT_VALIDATE_STRICT | GENL_DONT_VALIDATE_DUMP,
	  .flags = GENL_UNS_ADMIN_PERM, /* Requires CAP_NET_ADMIN privilege. */
	  .doit = ovs_flow_cmd_set,
	},
};

static struct genl_family dp_flow_genl_family __ro_after_init = {
	.hdrsize = sizeof(struct ovs_header),
	.name = OVS_FLOW_FAMILY,
	.version = OVS_FLOW_VERSION,
	.maxattr = OVS_FLOW_ATTR_MAX,
	.policy = flow_policy,
	.netnsok = true,
	.parallel_ops = true,
	.ops = dp_flow_genl_ops,
	.n_ops = ARRAY_SIZE(dp_flow_genl_ops),
	.mcgrps = &ovs_dp_flow_multicast_group,
	.n_mcgrps = 1,
	.module = THIS_MODULE,
};

static size_t ovs_dp_cmd_msg_size(void)
{
	size_t msgsize = NLMSG_ALIGN(sizeof(struct ovs_header));

	msgsize += nla_total_size(IFNAMSIZ);
	msgsize += nla_total_size_64bit(sizeof(struct ovs_dp_stats));
	msgsize += nla_total_size_64bit(sizeof(struct ovs_dp_megaflow_stats));
	msgsize += nla_total_size(sizeof(u32)); /* OVS_DP_ATTR_USER_FEATURES */

	return msgsize;
}

/* Called with ovs_mutex. */
static int ovs_dp_cmd_fill_info(struct datapath *dp, struct sk_buff *skb,
				u32 portid, u32 seq, u32 flags, u8 cmd)
{
	struct ovs_header *ovs_header;
	struct ovs_dp_stats dp_stats;
	struct ovs_dp_megaflow_stats dp_megaflow_stats;
	int err;

	ovs_header = genlmsg_put(skb, portid, seq, &dp_datapath_genl_family,
				   flags, cmd);
	if (!ovs_header)
		goto error;

	ovs_header->dp_ifindex = get_dpifindex(dp);

	err = nla_put_string(skb, OVS_DP_ATTR_NAME, ovs_dp_name(dp));
	if (err)
		goto nla_put_failure;

	get_dp_stats(dp, &dp_stats, &dp_megaflow_stats);
	if (nla_put_64bit(skb, OVS_DP_ATTR_STATS, sizeof(struct ovs_dp_stats),
			  &dp_stats, OVS_DP_ATTR_PAD))
		goto nla_put_failure;

	if (nla_put_64bit(skb, OVS_DP_ATTR_MEGAFLOW_STATS,
			  sizeof(struct ovs_dp_megaflow_stats),
			  &dp_megaflow_stats, OVS_DP_ATTR_PAD))
		goto nla_put_failure;

	if (nla_put_u32(skb, OVS_DP_ATTR_USER_FEATURES, dp->user_features))
		goto nla_put_failure;

	genlmsg_end(skb, ovs_header);
	return 0;

nla_put_failure:
	genlmsg_cancel(skb, ovs_header);
error:
	return -EMSGSIZE;
}

static struct sk_buff *ovs_dp_cmd_alloc_info(void)
{
	return genlmsg_new(ovs_dp_cmd_msg_size(), GFP_KERNEL);
}

/* Called with rcu_read_lock or ovs_mutex. */
static struct datapath *lookup_datapath(struct net *net,
					const struct ovs_header *ovs_header,
					struct nlattr *a[OVS_DP_ATTR_MAX + 1])
{
	struct datapath *dp;

	if (!a[OVS_DP_ATTR_NAME])
		dp = get_dp(net, ovs_header->dp_ifindex);
	else {
		struct vport *vport;

		vport = ovs_vport_locate(net, nla_data(a[OVS_DP_ATTR_NAME]));
		dp = vport && vport->port_no == OVSP_LOCAL ? vport->dp : NULL;
	}
	return dp ? dp : ERR_PTR(-ENODEV);
}

static void ovs_dp_reset_user_features(struct sk_buff *skb, struct genl_info *info)
{
	struct datapath *dp;

	dp = lookup_datapath(sock_net(skb->sk), info->userhdr, info->attrs);
	if (IS_ERR(dp))
		return;

	WARN(dp->user_features, "Dropping previously announced user features\n");
	dp->user_features = 0;
}

static void ovs_dp_change(struct datapath *dp, struct nlattr *a[])
{
	if (a[OVS_DP_ATTR_USER_FEATURES])
		dp->user_features = nla_get_u32(a[OVS_DP_ATTR_USER_FEATURES]);
}

static int ovs_dp_cmd_new(struct sk_buff *skb, struct genl_info *info)
{
	struct nlattr **a = info->attrs;
	struct vport_parms parms;
	struct sk_buff *reply;
	struct datapath *dp;
	struct vport *vport;
	struct ovs_net *ovs_net;
	int err, i;

	err = -EINVAL;
	if (!a[OVS_DP_ATTR_NAME] || !a[OVS_DP_ATTR_UPCALL_PID])
		goto err;

	reply = ovs_dp_cmd_alloc_info();
	if (!reply)
		return -ENOMEM;

	err = -ENOMEM;
	dp = kzalloc(sizeof(*dp), GFP_KERNEL);
	if (dp == NULL)
		goto err_free_reply;

	ovs_dp_set_net(dp, sock_net(skb->sk));

	/* Allocate table. */
	err = ovs_flow_tbl_init(&dp->table);
	if (err)
		goto err_free_dp;

	dp->stats_percpu = netdev_alloc_pcpu_stats(struct dp_stats_percpu);
	if (!dp->stats_percpu) {
		err = -ENOMEM;
		goto err_destroy_table;
	}

	dp->ports = kmalloc_array(DP_VPORT_HASH_BUCKETS,
				  sizeof(struct hlist_head),
				  GFP_KERNEL);
	if (!dp->ports) {
		err = -ENOMEM;
		goto err_destroy_percpu;
	}

	for (i = 0; i < DP_VPORT_HASH_BUCKETS; i++)
		INIT_HLIST_HEAD(&dp->ports[i]);

	err = ovs_meters_init(dp);
	if (err)
		goto err_destroy_ports_array;

	/* Set up our datapath device. */
	parms.name = nla_data(a[OVS_DP_ATTR_NAME]);
	parms.type = OVS_VPORT_TYPE_INTERNAL;
	parms.options = NULL;
	parms.dp = dp;
	parms.port_no = OVSP_LOCAL;
	parms.upcall_portids = a[OVS_DP_ATTR_UPCALL_PID];

	ovs_dp_change(dp, a);

	/* So far only local changes have been made, now need the lock. */
	ovs_lock();

	vport = new_vport(&parms);
	if (IS_ERR(vport)) {
		err = PTR_ERR(vport);
		if (err == -EBUSY)
			err = -EEXIST;

		if (err == -EEXIST) {
			/* An outdated user space instance that does not understand
			 * the concept of user_features has attempted to create a new
			 * datapath and is likely to reuse it. Drop all user features.
			 */
			if (info->genlhdr->version < OVS_DP_VER_FEATURES)
				ovs_dp_reset_user_features(skb, info);
		}

		goto err_destroy_meters;
	}

	err = ovs_dp_cmd_fill_info(dp, reply, info->snd_portid,
				   info->snd_seq, 0, OVS_DP_CMD_NEW);
	BUG_ON(err < 0);

	ovs_net = net_generic(ovs_dp_get_net(dp), ovs_net_id);
	list_add_tail_rcu(&dp->list_node, &ovs_net->dps);

	ovs_unlock();

	ovs_notify(&dp_datapath_genl_family, reply, info);
	return 0;

err_destroy_meters:
	ovs_unlock();
	ovs_meters_exit(dp);
err_destroy_ports_array:
	kfree(dp->ports);
err_destroy_percpu:
	free_percpu(dp->stats_percpu);
err_destroy_table:
	ovs_flow_tbl_destroy(&dp->table);
err_free_dp:
	kfree(dp);
err_free_reply:
	kfree_skb(reply);
err:
	return err;
}

/* Called with ovs_mutex. */
static void __dp_destroy(struct datapath *dp)
{
	int i;

	for (i = 0; i < DP_VPORT_HASH_BUCKETS; i++) {
		struct vport *vport;
		struct hlist_node *n;

		hlist_for_each_entry_safe(vport, n, &dp->ports[i], dp_hash_node)
			if (vport->port_no != OVSP_LOCAL)
				ovs_dp_detach_port(vport);
	}

	list_del_rcu(&dp->list_node);

	/* OVSP_LOCAL is datapath internal port. We need to make sure that
	 * all ports in datapath are destroyed first before freeing datapath.
	 */
	ovs_dp_detach_port(ovs_vport_ovsl(dp, OVSP_LOCAL));

	/* RCU destroy the flow table */
	call_rcu(&dp->rcu, destroy_dp_rcu);
}

static int ovs_dp_cmd_del(struct sk_buff *skb, struct genl_info *info)
{
	struct sk_buff *reply;
	struct datapath *dp;
	int err;

	reply = ovs_dp_cmd_alloc_info();
	if (!reply)
		return -ENOMEM;

	ovs_lock();
	dp = lookup_datapath(sock_net(skb->sk), info->userhdr, info->attrs);
	err = PTR_ERR(dp);
	if (IS_ERR(dp))
		goto err_unlock_free;

	err = ovs_dp_cmd_fill_info(dp, reply, info->snd_portid,
				   info->snd_seq, 0, OVS_DP_CMD_DEL);
	BUG_ON(err < 0);

	__dp_destroy(dp);
	ovs_unlock();

	ovs_notify(&dp_datapath_genl_family, reply, info);

	return 0;

err_unlock_free:
	ovs_unlock();
	kfree_skb(reply);
	return err;
}

static int ovs_dp_cmd_set(struct sk_buff *skb, struct genl_info *info)
{
	struct sk_buff *reply;
	struct datapath *dp;
	int err;

	reply = ovs_dp_cmd_alloc_info();
	if (!reply)
		return -ENOMEM;

	ovs_lock();
	dp = lookup_datapath(sock_net(skb->sk), info->userhdr, info->attrs);
	err = PTR_ERR(dp);
	if (IS_ERR(dp))
		goto err_unlock_free;

	ovs_dp_change(dp, info->attrs);

	err = ovs_dp_cmd_fill_info(dp, reply, info->snd_portid,
				   info->snd_seq, 0, OVS_DP_CMD_SET);
	BUG_ON(err < 0);

	ovs_unlock();
	ovs_notify(&dp_datapath_genl_family, reply, info);

	return 0;

err_unlock_free:
	ovs_unlock();
	kfree_skb(reply);
	return err;
}

static int ovs_dp_cmd_get(struct sk_buff *skb, struct genl_info *info)
{
	struct sk_buff *reply;
	struct datapath *dp;
	int err;

	reply = ovs_dp_cmd_alloc_info();
	if (!reply)
		return -ENOMEM;

	ovs_lock();
	dp = lookup_datapath(sock_net(skb->sk), info->userhdr, info->attrs);
	if (IS_ERR(dp)) {
		err = PTR_ERR(dp);
		goto err_unlock_free;
	}
	err = ovs_dp_cmd_fill_info(dp, reply, info->snd_portid,
				   info->snd_seq, 0, OVS_DP_CMD_GET);
	BUG_ON(err < 0);
	ovs_unlock();

	return genlmsg_reply(reply, info);

err_unlock_free:
	ovs_unlock();
	kfree_skb(reply);
	return err;
}

static int ovs_dp_cmd_dump(struct sk_buff *skb, struct netlink_callback *cb)
{
	struct ovs_net *ovs_net = net_generic(sock_net(skb->sk), ovs_net_id);
	struct datapath *dp;
	int skip = cb->args[0];
	int i = 0;

	ovs_lock();
	list_for_each_entry(dp, &ovs_net->dps, list_node) {
		if (i >= skip &&
		    ovs_dp_cmd_fill_info(dp, skb, NETLINK_CB(cb->skb).portid,
					 cb->nlh->nlmsg_seq, NLM_F_MULTI,
					 OVS_DP_CMD_GET) < 0)
			break;
		i++;
	}
	ovs_unlock();

	cb->args[0] = i;

	return skb->len;
}

static const struct nla_policy datapath_policy[OVS_DP_ATTR_MAX + 1] = {
	[OVS_DP_ATTR_NAME] = { .type = NLA_NUL_STRING, .len = IFNAMSIZ - 1 },
	[OVS_DP_ATTR_UPCALL_PID] = { .type = NLA_U32 },
	[OVS_DP_ATTR_USER_FEATURES] = { .type = NLA_U32 },
};

static const struct genl_ops dp_datapath_genl_ops[] = {
	{ .cmd = OVS_DP_CMD_NEW,
	  .validate = GENL_DONT_VALIDATE_STRICT | GENL_DONT_VALIDATE_DUMP,
	  .flags = GENL_UNS_ADMIN_PERM, /* Requires CAP_NET_ADMIN privilege. */
	  .doit = ovs_dp_cmd_new
	},
	{ .cmd = OVS_DP_CMD_DEL,
	  .validate = GENL_DONT_VALIDATE_STRICT | GENL_DONT_VALIDATE_DUMP,
	  .flags = GENL_UNS_ADMIN_PERM, /* Requires CAP_NET_ADMIN privilege. */
	  .doit = ovs_dp_cmd_del
	},
	{ .cmd = OVS_DP_CMD_GET,
	  .validate = GENL_DONT_VALIDATE_STRICT | GENL_DONT_VALIDATE_DUMP,
	  .flags = 0,		    /* OK for unprivileged users. */
	  .doit = ovs_dp_cmd_get,
	  .dumpit = ovs_dp_cmd_dump
	},
	{ .cmd = OVS_DP_CMD_SET,
	  .validate = GENL_DONT_VALIDATE_STRICT | GENL_DONT_VALIDATE_DUMP,
	  .flags = GENL_UNS_ADMIN_PERM, /* Requires CAP_NET_ADMIN privilege. */
	  .doit = ovs_dp_cmd_set,
	},
};

static struct genl_family dp_datapath_genl_family __ro_after_init = {
	.hdrsize = sizeof(struct ovs_header),
	.name = OVS_DATAPATH_FAMILY,
	.version = OVS_DATAPATH_VERSION,
	.maxattr = OVS_DP_ATTR_MAX,
	.policy = datapath_policy,
	.netnsok = true,
	.parallel_ops = true,
	.ops = dp_datapath_genl_ops,
	.n_ops = ARRAY_SIZE(dp_datapath_genl_ops),
	.mcgrps = &ovs_dp_datapath_multicast_group,
	.n_mcgrps = 1,
	.module = THIS_MODULE,
};

/* Called with ovs_mutex or RCU read lock. */
static int ovs_vport_cmd_fill_info(struct vport *vport, struct sk_buff *skb,
				   struct net *net, u32 portid, u32 seq,
				   u32 flags, u8 cmd)
{
	struct ovs_header *ovs_header;
	struct ovs_vport_stats vport_stats;
	int err;

	ovs_header = genlmsg_put(skb, portid, seq, &dp_vport_genl_family,
				 flags, cmd);
	if (!ovs_header)
		return -EMSGSIZE;

	ovs_header->dp_ifindex = get_dpifindex(vport->dp);

	if (nla_put_u32(skb, OVS_VPORT_ATTR_PORT_NO, vport->port_no) ||
	    nla_put_u32(skb, OVS_VPORT_ATTR_TYPE, vport->ops->type) ||
	    nla_put_string(skb, OVS_VPORT_ATTR_NAME,
			   ovs_vport_name(vport)) ||
	    nla_put_u32(skb, OVS_VPORT_ATTR_IFINDEX, vport->dev->ifindex))
		goto nla_put_failure;

	if (!net_eq(net, dev_net(vport->dev))) {
		int id = peernet2id_alloc(net, dev_net(vport->dev));

		if (nla_put_s32(skb, OVS_VPORT_ATTR_NETNSID, id))
			goto nla_put_failure;
	}

	ovs_vport_get_stats(vport, &vport_stats);
	if (nla_put_64bit(skb, OVS_VPORT_ATTR_STATS,
			  sizeof(struct ovs_vport_stats), &vport_stats,
			  OVS_VPORT_ATTR_PAD))
		goto nla_put_failure;

	if (ovs_vport_get_upcall_portids(vport, skb))
		goto nla_put_failure;

	err = ovs_vport_get_options(vport, skb);
	if (err == -EMSGSIZE)
		goto error;

	genlmsg_end(skb, ovs_header);
	return 0;

nla_put_failure:
	err = -EMSGSIZE;
error:
	genlmsg_cancel(skb, ovs_header);
	return err;
}

static struct sk_buff *ovs_vport_cmd_alloc_info(void)
{
	return nlmsg_new(NLMSG_DEFAULT_SIZE, GFP_KERNEL);
}

/* Called with ovs_mutex, only via ovs_dp_notify_wq(). */
struct sk_buff *ovs_vport_cmd_build_info(struct vport *vport, struct net *net,
					 u32 portid, u32 seq, u8 cmd)
{
	struct sk_buff *skb;
	int retval;

	skb = nlmsg_new(NLMSG_DEFAULT_SIZE, GFP_ATOMIC);
	if (!skb)
		return ERR_PTR(-ENOMEM);

	retval = ovs_vport_cmd_fill_info(vport, skb, net, portid, seq, 0, cmd);
	BUG_ON(retval < 0);

	return skb;
}

/* Called with ovs_mutex or RCU read lock. */
static struct vport *lookup_vport(struct net *net,
				  const struct ovs_header *ovs_header,
				  struct nlattr *a[OVS_VPORT_ATTR_MAX + 1])
{
	struct datapath *dp;
	struct vport *vport;

	if (a[OVS_VPORT_ATTR_IFINDEX])
		return ERR_PTR(-EOPNOTSUPP);
	if (a[OVS_VPORT_ATTR_NAME]) {
		vport = ovs_vport_locate(net, nla_data(a[OVS_VPORT_ATTR_NAME]));
		if (!vport)
			return ERR_PTR(-ENODEV);
		if (ovs_header->dp_ifindex &&
		    ovs_header->dp_ifindex != get_dpifindex(vport->dp))
			return ERR_PTR(-ENODEV);
		return vport;
	} else if (a[OVS_VPORT_ATTR_PORT_NO]) {
		u32 port_no = nla_get_u32(a[OVS_VPORT_ATTR_PORT_NO]);

		if (port_no >= DP_MAX_PORTS)
			return ERR_PTR(-EFBIG);

		dp = get_dp(net, ovs_header->dp_ifindex);
		if (!dp)
			return ERR_PTR(-ENODEV);

		vport = ovs_vport_ovsl_rcu(dp, port_no);
		if (!vport)
			return ERR_PTR(-ENODEV);
		return vport;
	} else
		return ERR_PTR(-EINVAL);

}

/* Called with ovs_mutex */
static void update_headroom(struct datapath *dp)
{
	unsigned dev_headroom, max_headroom = 0;
	struct net_device *dev;
	struct vport *vport;
	int i;

	for (i = 0; i < DP_VPORT_HASH_BUCKETS; i++) {
		hlist_for_each_entry_rcu(vport, &dp->ports[i], dp_hash_node) {
			dev = vport->dev;
			dev_headroom = netdev_get_fwd_headroom(dev);
			if (dev_headroom > max_headroom)
				max_headroom = dev_headroom;
		}
	}

	dp->max_headroom = max_headroom;
	for (i = 0; i < DP_VPORT_HASH_BUCKETS; i++)
		hlist_for_each_entry_rcu(vport, &dp->ports[i], dp_hash_node)
			netdev_set_rx_headroom(vport->dev, max_headroom);
}

static int ovs_vport_cmd_new(struct sk_buff *skb, struct genl_info *info)
{
	struct nlattr **a = info->attrs;
	struct ovs_header *ovs_header = info->userhdr;
	struct vport_parms parms;
	struct sk_buff *reply;
	struct vport *vport;
	struct datapath *dp;
	u32 port_no;
	int err;

	if (!a[OVS_VPORT_ATTR_NAME] || !a[OVS_VPORT_ATTR_TYPE] ||
	    !a[OVS_VPORT_ATTR_UPCALL_PID])
		return -EINVAL;
	if (a[OVS_VPORT_ATTR_IFINDEX])
		return -EOPNOTSUPP;

	port_no = a[OVS_VPORT_ATTR_PORT_NO]
		? nla_get_u32(a[OVS_VPORT_ATTR_PORT_NO]) : 0;
	if (port_no >= DP_MAX_PORTS)
		return -EFBIG;

	reply = ovs_vport_cmd_alloc_info();
	if (!reply)
		return -ENOMEM;

	ovs_lock();
restart:
	dp = get_dp(sock_net(skb->sk), ovs_header->dp_ifindex);
	err = -ENODEV;
	if (!dp)
		goto exit_unlock_free;

	if (port_no) {
		vport = ovs_vport_ovsl(dp, port_no);
		err = -EBUSY;
		if (vport)
			goto exit_unlock_free;
	} else {
		for (port_no = 1; ; port_no++) {
			if (port_no >= DP_MAX_PORTS) {
				err = -EFBIG;
				goto exit_unlock_free;
			}
			vport = ovs_vport_ovsl(dp, port_no);
			if (!vport)
				break;
		}
	}

	parms.name = nla_data(a[OVS_VPORT_ATTR_NAME]);
	parms.type = nla_get_u32(a[OVS_VPORT_ATTR_TYPE]);
	parms.options = a[OVS_VPORT_ATTR_OPTIONS];
	parms.dp = dp;
	parms.port_no = port_no;
	parms.upcall_portids = a[OVS_VPORT_ATTR_UPCALL_PID];

	vport = new_vport(&parms);
	err = PTR_ERR(vport);
	if (IS_ERR(vport)) {
		if (err == -EAGAIN)
			goto restart;
		goto exit_unlock_free;
	}

	err = ovs_vport_cmd_fill_info(vport, reply, genl_info_net(info),
				      info->snd_portid, info->snd_seq, 0,
				      OVS_VPORT_CMD_NEW);

	if (netdev_get_fwd_headroom(vport->dev) > dp->max_headroom)
		update_headroom(dp);
	else
		netdev_set_rx_headroom(vport->dev, dp->max_headroom);

	BUG_ON(err < 0);
	ovs_unlock();

	ovs_notify(&dp_vport_genl_family, reply, info);
	return 0;

exit_unlock_free:
	ovs_unlock();
	kfree_skb(reply);
	return err;
}

static int ovs_vport_cmd_set(struct sk_buff *skb, struct genl_info *info)
{
	struct nlattr **a = info->attrs;
	struct sk_buff *reply;
	struct vport *vport;
	int err;

	reply = ovs_vport_cmd_alloc_info();
	if (!reply)
		return -ENOMEM;

	ovs_lock();
	vport = lookup_vport(sock_net(skb->sk), info->userhdr, a);
	err = PTR_ERR(vport);
	if (IS_ERR(vport))
		goto exit_unlock_free;

	if (a[OVS_VPORT_ATTR_TYPE] &&
	    nla_get_u32(a[OVS_VPORT_ATTR_TYPE]) != vport->ops->type) {
		err = -EINVAL;
		goto exit_unlock_free;
	}

	if (a[OVS_VPORT_ATTR_OPTIONS]) {
		err = ovs_vport_set_options(vport, a[OVS_VPORT_ATTR_OPTIONS]);
		if (err)
			goto exit_unlock_free;
	}


	if (a[OVS_VPORT_ATTR_UPCALL_PID]) {
		struct nlattr *ids = a[OVS_VPORT_ATTR_UPCALL_PID];

		err = ovs_vport_set_upcall_portids(vport, ids);
		if (err)
			goto exit_unlock_free;
	}

	err = ovs_vport_cmd_fill_info(vport, reply, genl_info_net(info),
				      info->snd_portid, info->snd_seq, 0,
				      OVS_VPORT_CMD_SET);
	BUG_ON(err < 0);

	ovs_unlock();
	ovs_notify(&dp_vport_genl_family, reply, info);
	return 0;

exit_unlock_free:
	ovs_unlock();
	kfree_skb(reply);
	return err;
}

static int ovs_vport_cmd_del(struct sk_buff *skb, struct genl_info *info)
{
	bool must_update_headroom = false;
	struct nlattr **a = info->attrs;
	struct sk_buff *reply;
	struct datapath *dp;
	struct vport *vport;
	int err;

	reply = ovs_vport_cmd_alloc_info();
	if (!reply)
		return -ENOMEM;

	ovs_lock();
	vport = lookup_vport(sock_net(skb->sk), info->userhdr, a);
	err = PTR_ERR(vport);
	if (IS_ERR(vport))
		goto exit_unlock_free;

	if (vport->port_no == OVSP_LOCAL) {
		err = -EINVAL;
		goto exit_unlock_free;
	}

	err = ovs_vport_cmd_fill_info(vport, reply, genl_info_net(info),
				      info->snd_portid, info->snd_seq, 0,
				      OVS_VPORT_CMD_DEL);
	BUG_ON(err < 0);

	/* the vport deletion may trigger dp headroom update */
	dp = vport->dp;
	if (netdev_get_fwd_headroom(vport->dev) == dp->max_headroom)
		must_update_headroom = true;
	netdev_reset_rx_headroom(vport->dev);
	ovs_dp_detach_port(vport);

	if (must_update_headroom)
		update_headroom(dp);
	ovs_unlock();

	ovs_notify(&dp_vport_genl_family, reply, info);
	return 0;

exit_unlock_free:
	ovs_unlock();
	kfree_skb(reply);
	return err;
}

static int ovs_vport_cmd_get(struct sk_buff *skb, struct genl_info *info)
{
	struct nlattr **a = info->attrs;
	struct ovs_header *ovs_header = info->userhdr;
	struct sk_buff *reply;
	struct vport *vport;
	int err;

	reply = ovs_vport_cmd_alloc_info();
	if (!reply)
		return -ENOMEM;

	rcu_read_lock();
	vport = lookup_vport(sock_net(skb->sk), ovs_header, a);
	err = PTR_ERR(vport);
	if (IS_ERR(vport))
		goto exit_unlock_free;
	err = ovs_vport_cmd_fill_info(vport, reply, genl_info_net(info),
				      info->snd_portid, info->snd_seq, 0,
				      OVS_VPORT_CMD_GET);
	BUG_ON(err < 0);
	rcu_read_unlock();

	return genlmsg_reply(reply, info);

exit_unlock_free:
	rcu_read_unlock();
	kfree_skb(reply);
	return err;
}

static int ovs_vport_cmd_dump(struct sk_buff *skb, struct netlink_callback *cb)
{
	struct ovs_header *ovs_header = genlmsg_data(nlmsg_data(cb->nlh));
	struct datapath *dp;
	int bucket = cb->args[0], skip = cb->args[1];
	int i, j = 0;

	rcu_read_lock();
	dp = get_dp_rcu(sock_net(skb->sk), ovs_header->dp_ifindex);
	if (!dp) {
		rcu_read_unlock();
		return -ENODEV;
	}
	for (i = bucket; i < DP_VPORT_HASH_BUCKETS; i++) {
		struct vport *vport;

		j = 0;
		hlist_for_each_entry_rcu(vport, &dp->ports[i], dp_hash_node) {
			if (j >= skip &&
			    ovs_vport_cmd_fill_info(vport, skb,
						    sock_net(skb->sk),
						    NETLINK_CB(cb->skb).portid,
						    cb->nlh->nlmsg_seq,
						    NLM_F_MULTI,
						    OVS_VPORT_CMD_GET) < 0)
				goto out;

			j++;
		}
		skip = 0;
	}
out:
	rcu_read_unlock();

	cb->args[0] = i;
	cb->args[1] = j;

	return skb->len;
}

static const struct nla_policy vport_policy[OVS_VPORT_ATTR_MAX + 1] = {
	[OVS_VPORT_ATTR_NAME] = { .type = NLA_NUL_STRING, .len = IFNAMSIZ - 1 },
	[OVS_VPORT_ATTR_STATS] = { .len = sizeof(struct ovs_vport_stats) },
	[OVS_VPORT_ATTR_PORT_NO] = { .type = NLA_U32 },
	[OVS_VPORT_ATTR_TYPE] = { .type = NLA_U32 },
	[OVS_VPORT_ATTR_UPCALL_PID] = { .type = NLA_U32 },
	[OVS_VPORT_ATTR_OPTIONS] = { .type = NLA_NESTED },
	[OVS_VPORT_ATTR_IFINDEX] = { .type = NLA_U32 },
	[OVS_VPORT_ATTR_NETNSID] = { .type = NLA_S32 },
};

static const struct genl_ops dp_vport_genl_ops[] = {
	{ .cmd = OVS_VPORT_CMD_NEW,
	  .validate = GENL_DONT_VALIDATE_STRICT | GENL_DONT_VALIDATE_DUMP,
	  .flags = GENL_UNS_ADMIN_PERM, /* Requires CAP_NET_ADMIN privilege. */
	  .doit = ovs_vport_cmd_new
	},
	{ .cmd = OVS_VPORT_CMD_DEL,
	  .validate = GENL_DONT_VALIDATE_STRICT | GENL_DONT_VALIDATE_DUMP,
	  .flags = GENL_UNS_ADMIN_PERM, /* Requires CAP_NET_ADMIN privilege. */
	  .doit = ovs_vport_cmd_del
	},
	{ .cmd = OVS_VPORT_CMD_GET,
	  .validate = GENL_DONT_VALIDATE_STRICT | GENL_DONT_VALIDATE_DUMP,
	  .flags = 0,		    /* OK for unprivileged users. */
	  .doit = ovs_vport_cmd_get,
	  .dumpit = ovs_vport_cmd_dump
	},
	{ .cmd = OVS_VPORT_CMD_SET,
	  .validate = GENL_DONT_VALIDATE_STRICT | GENL_DONT_VALIDATE_DUMP,
	  .flags = GENL_UNS_ADMIN_PERM, /* Requires CAP_NET_ADMIN privilege. */
	  .doit = ovs_vport_cmd_set,
	},
};

struct genl_family dp_vport_genl_family __ro_after_init = {
	.hdrsize = sizeof(struct ovs_header),
	.name = OVS_VPORT_FAMILY,
	.version = OVS_VPORT_VERSION,
	.maxattr = OVS_VPORT_ATTR_MAX,
	.policy = vport_policy,
	.netnsok = true,
	.parallel_ops = true,
	.ops = dp_vport_genl_ops,
	.n_ops = ARRAY_SIZE(dp_vport_genl_ops),
	.mcgrps = &ovs_dp_vport_multicast_group,
	.n_mcgrps = 1,
	.module = THIS_MODULE,
};

static struct genl_family * const dp_genl_families[] = {
	&dp_datapath_genl_family,
	&dp_vport_genl_family,
	&dp_flow_genl_family,
	&dp_packet_genl_family,
	&dp_meter_genl_family,
#if	IS_ENABLED(CONFIG_NETFILTER_CONNCOUNT)
	&dp_ct_limit_genl_family,
#endif
};

static void dp_unregister_genl(int n_families)
{
	int i;

	for (i = 0; i < n_families; i++)
		genl_unregister_family(dp_genl_families[i]);
}

static int __init dp_register_genl(void)
{
	int err;
	int i;

	for (i = 0; i < ARRAY_SIZE(dp_genl_families); i++) {

		err = genl_register_family(dp_genl_families[i]);
		if (err)
			goto error;
	}

	return 0;

error:
	dp_unregister_genl(i);
	return err;
}

static int __net_init ovs_init_net(struct net *net)
{
	struct ovs_net *ovs_net = net_generic(net, ovs_net_id);

	INIT_LIST_HEAD(&ovs_net->dps);
	INIT_WORK(&ovs_net->dp_notify_work, ovs_dp_notify_wq);
	return ovs_ct_init(net);
}

static void __net_exit list_vports_from_net(struct net *net, struct net *dnet,
					    struct list_head *head)
{
	struct ovs_net *ovs_net = net_generic(net, ovs_net_id);
	struct datapath *dp;

	list_for_each_entry(dp, &ovs_net->dps, list_node) {
		int i;

		for (i = 0; i < DP_VPORT_HASH_BUCKETS; i++) {
			struct vport *vport;

			hlist_for_each_entry(vport, &dp->ports[i], dp_hash_node) {
				if (vport->ops->type != OVS_VPORT_TYPE_INTERNAL)
					continue;

				if (dev_net(vport->dev) == dnet)
					list_add(&vport->detach_list, head);
			}
		}
	}
}

static void __net_exit ovs_exit_net(struct net *dnet)
{
	struct datapath *dp, *dp_next;
	struct ovs_net *ovs_net = net_generic(dnet, ovs_net_id);
	struct vport *vport, *vport_next;
	struct net *net;
	LIST_HEAD(head);

	ovs_ct_exit(dnet);
	ovs_lock();
	list_for_each_entry_safe(dp, dp_next, &ovs_net->dps, list_node)
		__dp_destroy(dp);

	down_read(&net_rwsem);
	for_each_net(net)
		list_vports_from_net(net, dnet, &head);
	up_read(&net_rwsem);

	/* Detach all vports from given namespace. */
	list_for_each_entry_safe(vport, vport_next, &head, detach_list) {
		list_del(&vport->detach_list);
		ovs_dp_detach_port(vport);
	}

	ovs_unlock();

	cancel_work_sync(&ovs_net->dp_notify_work);
}

static struct pernet_operations ovs_net_ops = {
	.init = ovs_init_net,
	.exit = ovs_exit_net,
	.id   = &ovs_net_id,
	.size = sizeof(struct ovs_net),
};

static int __init dp_init(void)
{
	int err;

	BUILD_BUG_ON(sizeof(struct ovs_skb_cb) > FIELD_SIZEOF(struct sk_buff, cb));

	pr_info("Open vSwitch switching datapath\n");

	err = action_fifos_init();
	if (err)
		goto error;

	err = ovs_internal_dev_rtnl_link_register();
	if (err)
		goto error_action_fifos_exit;

	err = ovs_flow_init();
	if (err)
		goto error_unreg_rtnl_link;

	err = ovs_vport_init();
	if (err)
		goto error_flow_exit;

	err = register_pernet_device(&ovs_net_ops);
	if (err)
		goto error_vport_exit;

	err = register_netdevice_notifier(&ovs_dp_device_notifier);
	if (err)
		goto error_netns_exit;

	err = ovs_netdev_init();
	if (err)
		goto error_unreg_notifier;

	err = dp_register_genl();
	if (err < 0)
		goto error_unreg_netdev;

	return 0;

error_unreg_netdev:
	ovs_netdev_exit();
error_unreg_notifier:
	unregister_netdevice_notifier(&ovs_dp_device_notifier);
error_netns_exit:
	unregister_pernet_device(&ovs_net_ops);
error_vport_exit:
	ovs_vport_exit();
error_flow_exit:
	ovs_flow_exit();
error_unreg_rtnl_link:
	ovs_internal_dev_rtnl_link_unregister();
error_action_fifos_exit:
	action_fifos_exit();
error:
	return err;
}

static void dp_cleanup(void)
{
	dp_unregister_genl(ARRAY_SIZE(dp_genl_families));
	ovs_netdev_exit();
	unregister_netdevice_notifier(&ovs_dp_device_notifier);
	unregister_pernet_device(&ovs_net_ops);
	rcu_barrier();
	ovs_vport_exit();
	ovs_flow_exit();
	ovs_internal_dev_rtnl_link_unregister();
	action_fifos_exit();
}

module_init(dp_init);
module_exit(dp_cleanup);

MODULE_DESCRIPTION("Open vSwitch switching datapath");
MODULE_LICENSE("GPL");
MODULE_ALIAS_GENL_FAMILY(OVS_DATAPATH_FAMILY);
MODULE_ALIAS_GENL_FAMILY(OVS_VPORT_FAMILY);
MODULE_ALIAS_GENL_FAMILY(OVS_FLOW_FAMILY);
MODULE_ALIAS_GENL_FAMILY(OVS_PACKET_FAMILY);
MODULE_ALIAS_GENL_FAMILY(OVS_METER_FAMILY);
MODULE_ALIAS_GENL_FAMILY(OVS_CT_LIMIT_FAMILY);<|MERGE_RESOLUTION|>--- conflicted
+++ resolved
@@ -451,12 +451,8 @@
 			  nla_data(upcall_info->userdata));
 
 	if (upcall_info->egress_tun_info) {
-<<<<<<< HEAD
-		nla = nla_nest_start(user_skb, OVS_PACKET_ATTR_EGRESS_TUN_KEY);
-=======
 		nla = nla_nest_start_noflag(user_skb,
 					    OVS_PACKET_ATTR_EGRESS_TUN_KEY);
->>>>>>> 0ecfebd2
 		if (!nla) {
 			err = -EMSGSIZE;
 			goto out;
@@ -470,11 +466,7 @@
 	}
 
 	if (upcall_info->actions_len) {
-<<<<<<< HEAD
-		nla = nla_nest_start(user_skb, OVS_PACKET_ATTR_ACTIONS);
-=======
 		nla = nla_nest_start_noflag(user_skb, OVS_PACKET_ATTR_ACTIONS);
->>>>>>> 0ecfebd2
 		if (!nla) {
 			err = -EMSGSIZE;
 			goto out;
