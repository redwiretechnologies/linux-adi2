// SPDX-License-Identifier: GPL-2.0 OR BSD-3-Clause
/*
 * Copyright (c) 2016-2018 Oracle. All rights reserved.
 * Copyright (c) 2014 Open Grid Computing, Inc. All rights reserved.
 * Copyright (c) 2005-2006 Network Appliance, Inc. All rights reserved.
 *
 * This software is available to you under a choice of one of two
 * licenses.  You may choose to be licensed under the terms of the GNU
 * General Public License (GPL) Version 2, available from the file
 * COPYING in the main directory of this source tree, or the BSD-type
 * license below:
 *
 * Redistribution and use in source and binary forms, with or without
 * modification, are permitted provided that the following conditions
 * are met:
 *
 *      Redistributions of source code must retain the above copyright
 *      notice, this list of conditions and the following disclaimer.
 *
 *      Redistributions in binary form must reproduce the above
 *      copyright notice, this list of conditions and the following
 *      disclaimer in the documentation and/or other materials provided
 *      with the distribution.
 *
 *      Neither the name of the Network Appliance, Inc. nor the names of
 *      its contributors may be used to endorse or promote products
 *      derived from this software without specific prior written
 *      permission.
 *
 * THIS SOFTWARE IS PROVIDED BY THE COPYRIGHT HOLDERS AND CONTRIBUTORS
 * "AS IS" AND ANY EXPRESS OR IMPLIED WARRANTIES, INCLUDING, BUT NOT
 * LIMITED TO, THE IMPLIED WARRANTIES OF MERCHANTABILITY AND FITNESS FOR
 * A PARTICULAR PURPOSE ARE DISCLAIMED. IN NO EVENT SHALL THE COPYRIGHT
 * OWNER OR CONTRIBUTORS BE LIABLE FOR ANY DIRECT, INDIRECT, INCIDENTAL,
 * SPECIAL, EXEMPLARY, OR CONSEQUENTIAL DAMAGES (INCLUDING, BUT NOT
 * LIMITED TO, PROCUREMENT OF SUBSTITUTE GOODS OR SERVICES; LOSS OF USE,
 * DATA, OR PROFITS; OR BUSINESS INTERRUPTION) HOWEVER CAUSED AND ON ANY
 * THEORY OF LIABILITY, WHETHER IN CONTRACT, STRICT LIABILITY, OR TORT
 * (INCLUDING NEGLIGENCE OR OTHERWISE) ARISING IN ANY WAY OUT OF THE USE
 * OF THIS SOFTWARE, EVEN IF ADVISED OF THE POSSIBILITY OF SUCH DAMAGE.
 *
 * Author: Tom Tucker <tom@opengridcomputing.com>
 */

/* Operation
 *
 * The main entry point is svc_rdma_recvfrom. This is called from
 * svc_recv when the transport indicates there is incoming data to
 * be read. "Data Ready" is signaled when an RDMA Receive completes,
 * or when a set of RDMA Reads complete.
 *
 * An svc_rqst is passed in. This structure contains an array of
 * free pages (rq_pages) that will contain the incoming RPC message.
 *
 * Short messages are moved directly into svc_rqst::rq_arg, and
 * the RPC Call is ready to be processed by the Upper Layer.
 * svc_rdma_recvfrom returns the length of the RPC Call message,
 * completing the reception of the RPC Call.
 *
 * However, when an incoming message has Read chunks,
 * svc_rdma_recvfrom must post RDMA Reads to pull the RPC Call's
 * data payload from the client. svc_rdma_recvfrom sets up the
 * RDMA Reads using pages in svc_rqst::rq_pages, which are
 * transferred to an svc_rdma_recv_ctxt for the duration of the
 * I/O. svc_rdma_recvfrom then returns zero, since the RPC message
 * is still not yet ready.
 *
 * When the Read chunk payloads have become available on the
 * server, "Data Ready" is raised again, and svc_recv calls
 * svc_rdma_recvfrom again. This second call may use a different
 * svc_rqst than the first one, thus any information that needs
 * to be preserved across these two calls is kept in an
 * svc_rdma_recv_ctxt.
 *
 * The second call to svc_rdma_recvfrom performs final assembly
 * of the RPC Call message, using the RDMA Read sink pages kept in
 * the svc_rdma_recv_ctxt. The xdr_buf is copied from the
 * svc_rdma_recv_ctxt to the second svc_rqst. The second call returns
 * the length of the completed RPC Call message.
 *
 * Page Management
 *
 * Pages under I/O must be transferred from the first svc_rqst to an
 * svc_rdma_recv_ctxt before the first svc_rdma_recvfrom call returns.
 *
 * The first svc_rqst supplies pages for RDMA Reads. These are moved
 * from rqstp::rq_pages into ctxt::pages. The consumed elements of
 * the rq_pages array are set to NULL and refilled with the first
 * svc_rdma_recvfrom call returns.
 *
 * During the second svc_rdma_recvfrom call, RDMA Read sink pages
 * are transferred from the svc_rdma_recv_ctxt to the second svc_rqst.
 */

#include <linux/slab.h>
#include <linux/spinlock.h>
#include <asm/unaligned.h>
#include <rdma/ib_verbs.h>
#include <rdma/rdma_cm.h>

#include <linux/sunrpc/xdr.h>
#include <linux/sunrpc/debug.h>
#include <linux/sunrpc/rpc_rdma.h>
#include <linux/sunrpc/svc_rdma.h>

#include "xprt_rdma.h"
#include <trace/events/rpcrdma.h>

static void svc_rdma_wc_receive(struct ib_cq *cq, struct ib_wc *wc);

static inline struct svc_rdma_recv_ctxt *
svc_rdma_next_recv_ctxt(struct list_head *list)
{
	return list_first_entry_or_null(list, struct svc_rdma_recv_ctxt,
					rc_list);
}

static void svc_rdma_recv_cid_init(struct svcxprt_rdma *rdma,
				   struct rpc_rdma_cid *cid)
{
	cid->ci_queue_id = rdma->sc_rq_cq->res.id;
	cid->ci_completion_id = atomic_inc_return(&rdma->sc_completion_ids);
}

static struct svc_rdma_recv_ctxt *
svc_rdma_recv_ctxt_alloc(struct svcxprt_rdma *rdma)
{
	struct svc_rdma_recv_ctxt *ctxt;
	dma_addr_t addr;
	void *buffer;

	ctxt = kmalloc(sizeof(*ctxt), GFP_KERNEL);
	if (!ctxt)
		goto fail0;
	buffer = kmalloc(rdma->sc_max_req_size, GFP_KERNEL);
	if (!buffer)
		goto fail1;
	addr = ib_dma_map_single(rdma->sc_pd->device, buffer,
				 rdma->sc_max_req_size, DMA_FROM_DEVICE);
	if (ib_dma_mapping_error(rdma->sc_pd->device, addr))
		goto fail2;

	svc_rdma_recv_cid_init(rdma, &ctxt->rc_cid);
	pcl_init(&ctxt->rc_call_pcl);
	pcl_init(&ctxt->rc_read_pcl);
	pcl_init(&ctxt->rc_write_pcl);
	pcl_init(&ctxt->rc_reply_pcl);

	ctxt->rc_recv_wr.next = NULL;
	ctxt->rc_recv_wr.wr_cqe = &ctxt->rc_cqe;
	ctxt->rc_recv_wr.sg_list = &ctxt->rc_recv_sge;
	ctxt->rc_recv_wr.num_sge = 1;
	ctxt->rc_cqe.done = svc_rdma_wc_receive;
	ctxt->rc_recv_sge.addr = addr;
	ctxt->rc_recv_sge.length = rdma->sc_max_req_size;
	ctxt->rc_recv_sge.lkey = rdma->sc_pd->local_dma_lkey;
	ctxt->rc_recv_buf = buffer;
	ctxt->rc_temp = false;
	return ctxt;

fail2:
	kfree(buffer);
fail1:
	kfree(ctxt);
fail0:
	return NULL;
}

static void svc_rdma_recv_ctxt_destroy(struct svcxprt_rdma *rdma,
				       struct svc_rdma_recv_ctxt *ctxt)
{
	ib_dma_unmap_single(rdma->sc_pd->device, ctxt->rc_recv_sge.addr,
			    ctxt->rc_recv_sge.length, DMA_FROM_DEVICE);
	kfree(ctxt->rc_recv_buf);
	kfree(ctxt);
}

/**
 * svc_rdma_recv_ctxts_destroy - Release all recv_ctxt's for an xprt
 * @rdma: svcxprt_rdma being torn down
 *
 */
void svc_rdma_recv_ctxts_destroy(struct svcxprt_rdma *rdma)
{
	struct svc_rdma_recv_ctxt *ctxt;
	struct llist_node *node;

	while ((node = llist_del_first(&rdma->sc_recv_ctxts))) {
		ctxt = llist_entry(node, struct svc_rdma_recv_ctxt, rc_node);
		svc_rdma_recv_ctxt_destroy(rdma, ctxt);
	}
}

/**
 * svc_rdma_recv_ctxt_get - Allocate a recv_ctxt
 * @rdma: controlling svcxprt_rdma
 *
 * Returns a recv_ctxt or (rarely) NULL if none are available.
 */
struct svc_rdma_recv_ctxt *svc_rdma_recv_ctxt_get(struct svcxprt_rdma *rdma)
{
	struct svc_rdma_recv_ctxt *ctxt;
	struct llist_node *node;

	node = llist_del_first(&rdma->sc_recv_ctxts);
	if (!node)
		goto out_empty;
	ctxt = llist_entry(node, struct svc_rdma_recv_ctxt, rc_node);

out:
	ctxt->rc_page_count = 0;
	return ctxt;

out_empty:
	ctxt = svc_rdma_recv_ctxt_alloc(rdma);
	if (!ctxt)
		return NULL;
	goto out;
}

/**
 * svc_rdma_recv_ctxt_put - Return recv_ctxt to free list
 * @rdma: controlling svcxprt_rdma
 * @ctxt: object to return to the free list
 *
 */
void svc_rdma_recv_ctxt_put(struct svcxprt_rdma *rdma,
			    struct svc_rdma_recv_ctxt *ctxt)
{
	pcl_free(&ctxt->rc_call_pcl);
	pcl_free(&ctxt->rc_read_pcl);
	pcl_free(&ctxt->rc_write_pcl);
	pcl_free(&ctxt->rc_reply_pcl);

	if (!ctxt->rc_temp)
		llist_add(&ctxt->rc_node, &rdma->sc_recv_ctxts);
	else
		svc_rdma_recv_ctxt_destroy(rdma, ctxt);
}

/**
 * svc_rdma_release_rqst - Release transport-specific per-rqst resources
 * @rqstp: svc_rqst being released
 *
 * Ensure that the recv_ctxt is released whether or not a Reply
 * was sent. For example, the client could close the connection,
 * or svc_process could drop an RPC, before the Reply is sent.
 */
void svc_rdma_release_rqst(struct svc_rqst *rqstp)
{
	struct svc_rdma_recv_ctxt *ctxt = rqstp->rq_xprt_ctxt;
	struct svc_xprt *xprt = rqstp->rq_xprt;
	struct svcxprt_rdma *rdma =
		container_of(xprt, struct svcxprt_rdma, sc_xprt);

	rqstp->rq_xprt_ctxt = NULL;
	if (ctxt)
		svc_rdma_recv_ctxt_put(rdma, ctxt);
}

static bool svc_rdma_refresh_recvs(struct svcxprt_rdma *rdma,
				   unsigned int wanted, bool temp)
{
	const struct ib_recv_wr *bad_wr = NULL;
	struct svc_rdma_recv_ctxt *ctxt;
	struct ib_recv_wr *recv_chain;
	int ret;

	if (test_bit(XPT_CLOSE, &rdma->sc_xprt.xpt_flags))
		return false;

	recv_chain = NULL;
	while (wanted--) {
		ctxt = svc_rdma_recv_ctxt_get(rdma);
		if (!ctxt)
			break;

		trace_svcrdma_post_recv(ctxt);
		ctxt->rc_temp = temp;
		ctxt->rc_recv_wr.next = recv_chain;
		recv_chain = &ctxt->rc_recv_wr;
		rdma->sc_pending_recvs++;
	}
	if (!recv_chain)
		return false;

	ret = ib_post_recv(rdma->sc_qp, recv_chain, &bad_wr);
	if (ret)
		goto err_free;
	return true;

err_free:
	trace_svcrdma_rq_post_err(rdma, ret);
	while (bad_wr) {
		ctxt = container_of(bad_wr, struct svc_rdma_recv_ctxt,
				    rc_recv_wr);
		bad_wr = bad_wr->next;
		svc_rdma_recv_ctxt_put(rdma, ctxt);
	}
	/* Since we're destroying the xprt, no need to reset
	 * sc_pending_recvs. */
	return false;
}

/**
 * svc_rdma_post_recvs - Post initial set of Recv WRs
 * @rdma: fresh svcxprt_rdma
 *
 * Returns true if successful, otherwise false.
 */
bool svc_rdma_post_recvs(struct svcxprt_rdma *rdma)
{
	return svc_rdma_refresh_recvs(rdma, rdma->sc_max_requests, true);
}

/**
 * svc_rdma_wc_receive - Invoked by RDMA provider for each polled Receive WC
 * @cq: Completion Queue context
 * @wc: Work Completion object
 *
 */
static void svc_rdma_wc_receive(struct ib_cq *cq, struct ib_wc *wc)
{
	struct svcxprt_rdma *rdma = cq->cq_context;
	struct ib_cqe *cqe = wc->wr_cqe;
	struct svc_rdma_recv_ctxt *ctxt;

	rdma->sc_pending_recvs--;

	/* WARNING: Only wc->wr_cqe and wc->status are reliable */
	ctxt = container_of(cqe, struct svc_rdma_recv_ctxt, rc_cqe);

	if (wc->status != IB_WC_SUCCESS)
		goto flushed;
	trace_svcrdma_wc_recv(wc, &ctxt->rc_cid);

	/* If receive posting fails, the connection is about to be
	 * lost anyway. The server will not be able to send a reply
	 * for this RPC, and the client will retransmit this RPC
	 * anyway when it reconnects.
	 *
	 * Therefore we drop the Receive, even if status was SUCCESS
	 * to reduce the likelihood of replayed requests once the
	 * client reconnects.
	 */
	if (rdma->sc_pending_recvs < rdma->sc_max_requests)
		if (!svc_rdma_refresh_recvs(rdma, rdma->sc_recv_batch, false))
			goto dropped;

	/* All wc fields are now known to be valid */
	ctxt->rc_byte_len = wc->byte_len;

	spin_lock(&rdma->sc_rq_dto_lock);
	list_add_tail(&ctxt->rc_list, &rdma->sc_rq_dto_q);
	/* Note the unlock pairs with the smp_rmb in svc_xprt_ready: */
	set_bit(XPT_DATA, &rdma->sc_xprt.xpt_flags);
	spin_unlock(&rdma->sc_rq_dto_lock);
	if (!test_bit(RDMAXPRT_CONN_PENDING, &rdma->sc_flags))
		svc_xprt_enqueue(&rdma->sc_xprt);
	return;

flushed:
	if (wc->status == IB_WC_WR_FLUSH_ERR)
		trace_svcrdma_wc_recv_flush(wc, &ctxt->rc_cid);
	else
		trace_svcrdma_wc_recv_err(wc, &ctxt->rc_cid);
dropped:
	svc_rdma_recv_ctxt_put(rdma, ctxt);
	svc_xprt_deferred_close(&rdma->sc_xprt);
}

/**
 * svc_rdma_flush_recv_queues - Drain pending Receive work
 * @rdma: svcxprt_rdma being shut down
 *
 */
void svc_rdma_flush_recv_queues(struct svcxprt_rdma *rdma)
{
	struct svc_rdma_recv_ctxt *ctxt;

	while ((ctxt = svc_rdma_next_recv_ctxt(&rdma->sc_rq_dto_q))) {
		list_del(&ctxt->rc_list);
		svc_rdma_recv_ctxt_put(rdma, ctxt);
	}
}

static void svc_rdma_build_arg_xdr(struct svc_rqst *rqstp,
				   struct svc_rdma_recv_ctxt *ctxt)
{
	struct xdr_buf *arg = &rqstp->rq_arg;

	arg->head[0].iov_base = ctxt->rc_recv_buf;
	arg->head[0].iov_len = ctxt->rc_byte_len;
	arg->tail[0].iov_base = NULL;
	arg->tail[0].iov_len = 0;
	arg->page_len = 0;
	arg->page_base = 0;
	arg->buflen = ctxt->rc_byte_len;
	arg->len = ctxt->rc_byte_len;
}

/**
 * xdr_count_read_segments - Count number of Read segments in Read list
 * @rctxt: Ingress receive context
 * @p: Start of an un-decoded Read list
 *
 * Before allocating anything, ensure the ingress Read list is safe
 * to use.
 *
 * The segment count is limited to how many segments can fit in the
 * transport header without overflowing the buffer. That's about 40
 * Read segments for a 1KB inline threshold.
 *
 * Return values:
 *   %true: Read list is valid. @rctxt's xdr_stream is updated to point
 *	    to the first byte past the Read list. rc_read_pcl and
 *	    rc_call_pcl cl_count fields are set to the number of
 *	    Read segments in the list.
 *  %false: Read list is corrupt. @rctxt's xdr_stream is left in an
 *	    unknown state.
 */
static bool xdr_count_read_segments(struct svc_rdma_recv_ctxt *rctxt, __be32 *p)
{
	rctxt->rc_call_pcl.cl_count = 0;
	rctxt->rc_read_pcl.cl_count = 0;
	while (xdr_item_is_present(p)) {
		u32 position, handle, length;
		u64 offset;

		p = xdr_inline_decode(&rctxt->rc_stream,
				      rpcrdma_readseg_maxsz * sizeof(*p));
		if (!p)
			return false;

		xdr_decode_read_segment(p, &position, &handle,
					    &length, &offset);
		if (position) {
			if (position & 3)
				return false;
			++rctxt->rc_read_pcl.cl_count;
		} else {
			++rctxt->rc_call_pcl.cl_count;
		}

		p = xdr_inline_decode(&rctxt->rc_stream, sizeof(*p));
		if (!p)
			return false;
	}
	return true;
}

/* Sanity check the Read list.
 *
 * Sanity checks:
 * - Read list does not overflow Receive buffer.
 * - Chunk size limited by largest NFS data payload.
 *
 * Return values:
 *   %true: Read list is valid. @rctxt's xdr_stream is updated
 *	    to point to the first byte past the Read list.
 *  %false: Read list is corrupt. @rctxt's xdr_stream is left
 *	    in an unknown state.
 */
static bool xdr_check_read_list(struct svc_rdma_recv_ctxt *rctxt)
{
	__be32 *p;

	p = xdr_inline_decode(&rctxt->rc_stream, sizeof(*p));
	if (!p)
		return false;
	if (!xdr_count_read_segments(rctxt, p))
		return false;
	if (!pcl_alloc_call(rctxt, p))
		return false;
	return pcl_alloc_read(rctxt, p);
}

static bool xdr_check_write_chunk(struct svc_rdma_recv_ctxt *rctxt)
{
	u32 segcount;
	__be32 *p;

	if (xdr_stream_decode_u32(&rctxt->rc_stream, &segcount))
		return false;

	/* A bogus segcount causes this buffer overflow check to fail. */
	p = xdr_inline_decode(&rctxt->rc_stream,
			      segcount * rpcrdma_segment_maxsz * sizeof(*p));
	return p != NULL;
}

/**
 * xdr_count_write_chunks - Count number of Write chunks in Write list
 * @rctxt: Received header and decoding state
 * @p: start of an un-decoded Write list
 *
 * Before allocating anything, ensure the ingress Write list is
 * safe to use.
 *
 * Return values:
 *       %true: Write list is valid. @rctxt's xdr_stream is updated
 *		to point to the first byte past the Write list, and
 *		the number of Write chunks is in rc_write_pcl.cl_count.
 *      %false: Write list is corrupt. @rctxt's xdr_stream is left
 *		in an indeterminate state.
 */
static bool xdr_count_write_chunks(struct svc_rdma_recv_ctxt *rctxt, __be32 *p)
{
	rctxt->rc_write_pcl.cl_count = 0;
	while (xdr_item_is_present(p)) {
		if (!xdr_check_write_chunk(rctxt))
			return false;
		++rctxt->rc_write_pcl.cl_count;
		p = xdr_inline_decode(&rctxt->rc_stream, sizeof(*p));
		if (!p)
			return false;
	}
	return true;
}

/* Sanity check the Write list.
 *
 * Implementation limits:
 * - This implementation currently supports only one Write chunk.
 *
 * Sanity checks:
 * - Write list does not overflow Receive buffer.
 * - Chunk size limited by largest NFS data payload.
 *
 * Return values:
 *       %true: Write list is valid. @rctxt's xdr_stream is updated
 *		to point to the first byte past the Write list.
 *      %false: Write list is corrupt. @rctxt's xdr_stream is left
 *		in an unknown state.
 */
static bool xdr_check_write_list(struct svc_rdma_recv_ctxt *rctxt)
{
	__be32 *p;

	p = xdr_inline_decode(&rctxt->rc_stream, sizeof(*p));
	if (!p)
		return false;
	if (!xdr_count_write_chunks(rctxt, p))
		return false;
	if (!pcl_alloc_write(rctxt, &rctxt->rc_write_pcl, p))
		return false;

	rctxt->rc_cur_result_payload = pcl_first_chunk(&rctxt->rc_write_pcl);
	return true;
}

/* Sanity check the Reply chunk.
 *
 * Sanity checks:
 * - Reply chunk does not overflow Receive buffer.
 * - Chunk size limited by largest NFS data payload.
 *
 * Return values:
 *       %true: Reply chunk is valid. @rctxt's xdr_stream is updated
 *		to point to the first byte past the Reply chunk.
 *      %false: Reply chunk is corrupt. @rctxt's xdr_stream is left
 *		in an unknown state.
 */
static bool xdr_check_reply_chunk(struct svc_rdma_recv_ctxt *rctxt)
{
	__be32 *p;

	p = xdr_inline_decode(&rctxt->rc_stream, sizeof(*p));
	if (!p)
		return false;

	if (!xdr_item_is_present(p))
		return true;
	if (!xdr_check_write_chunk(rctxt))
		return false;

	rctxt->rc_reply_pcl.cl_count = 1;
	return pcl_alloc_write(rctxt, &rctxt->rc_reply_pcl, p);
}

/* RPC-over-RDMA Version One private extension: Remote Invalidation.
 * Responder's choice: requester signals it can handle Send With
 * Invalidate, and responder chooses one R_key to invalidate.
 *
 * If there is exactly one distinct R_key in the received transport
 * header, set rc_inv_rkey to that R_key. Otherwise, set it to zero.
 */
static void svc_rdma_get_inv_rkey(struct svcxprt_rdma *rdma,
				  struct svc_rdma_recv_ctxt *ctxt)
{
	struct svc_rdma_segment *segment;
	struct svc_rdma_chunk *chunk;
	u32 inv_rkey;

	ctxt->rc_inv_rkey = 0;

	if (!rdma->sc_snd_w_inv)
		return;

	inv_rkey = 0;
	pcl_for_each_chunk(chunk, &ctxt->rc_call_pcl) {
		pcl_for_each_segment(segment, chunk) {
			if (inv_rkey == 0)
				inv_rkey = segment->rs_handle;
			else if (inv_rkey != segment->rs_handle)
				return;
		}
	}
	pcl_for_each_chunk(chunk, &ctxt->rc_read_pcl) {
		pcl_for_each_segment(segment, chunk) {
			if (inv_rkey == 0)
				inv_rkey = segment->rs_handle;
			else if (inv_rkey != segment->rs_handle)
				return;
		}
	}
	pcl_for_each_chunk(chunk, &ctxt->rc_write_pcl) {
		pcl_for_each_segment(segment, chunk) {
			if (inv_rkey == 0)
				inv_rkey = segment->rs_handle;
			else if (inv_rkey != segment->rs_handle)
				return;
		}
	}
	pcl_for_each_chunk(chunk, &ctxt->rc_reply_pcl) {
		pcl_for_each_segment(segment, chunk) {
			if (inv_rkey == 0)
				inv_rkey = segment->rs_handle;
			else if (inv_rkey != segment->rs_handle)
				return;
		}
	}
	ctxt->rc_inv_rkey = inv_rkey;
}

/**
 * svc_rdma_xdr_decode_req - Decode the transport header
 * @rq_arg: xdr_buf containing ingress RPC/RDMA message
 * @rctxt: state of decoding
 *
 * On entry, xdr->head[0].iov_base points to first byte of the
 * RPC-over-RDMA transport header.
 *
 * On successful exit, head[0] points to first byte past the
 * RPC-over-RDMA header. For RDMA_MSG, this is the RPC message.
 *
 * The length of the RPC-over-RDMA header is returned.
 *
 * Assumptions:
 * - The transport header is entirely contained in the head iovec.
 */
static int svc_rdma_xdr_decode_req(struct xdr_buf *rq_arg,
				   struct svc_rdma_recv_ctxt *rctxt)
{
	__be32 *p, *rdma_argp;
	unsigned int hdr_len;

	rdma_argp = rq_arg->head[0].iov_base;
	xdr_init_decode(&rctxt->rc_stream, rq_arg, rdma_argp, NULL);

	p = xdr_inline_decode(&rctxt->rc_stream,
			      rpcrdma_fixed_maxsz * sizeof(*p));
	if (unlikely(!p))
		goto out_short;
	p++;
	if (*p != rpcrdma_version)
		goto out_version;
	p += 2;
	rctxt->rc_msgtype = *p;
	switch (rctxt->rc_msgtype) {
	case rdma_msg:
		break;
	case rdma_nomsg:
		break;
	case rdma_done:
		goto out_drop;
	case rdma_error:
		goto out_drop;
	default:
		goto out_proc;
	}

	if (!xdr_check_read_list(rctxt))
		goto out_inval;
	if (!xdr_check_write_list(rctxt))
		goto out_inval;
	if (!xdr_check_reply_chunk(rctxt))
		goto out_inval;

	rq_arg->head[0].iov_base = rctxt->rc_stream.p;
	hdr_len = xdr_stream_pos(&rctxt->rc_stream);
	rq_arg->head[0].iov_len -= hdr_len;
	rq_arg->len -= hdr_len;
	trace_svcrdma_decode_rqst(rctxt, rdma_argp, hdr_len);
	return hdr_len;

out_short:
	trace_svcrdma_decode_short_err(rctxt, rq_arg->len);
	return -EINVAL;

out_version:
	trace_svcrdma_decode_badvers_err(rctxt, rdma_argp);
	return -EPROTONOSUPPORT;

out_drop:
	trace_svcrdma_decode_drop_err(rctxt, rdma_argp);
	return 0;

out_proc:
	trace_svcrdma_decode_badproc_err(rctxt, rdma_argp);
	return -EINVAL;

out_inval:
	trace_svcrdma_decode_parse_err(rctxt, rdma_argp);
	return -EINVAL;
}

static void svc_rdma_send_error(struct svcxprt_rdma *rdma,
				struct svc_rdma_recv_ctxt *rctxt,
				int status)
{
	struct svc_rdma_send_ctxt *sctxt;

	sctxt = svc_rdma_send_ctxt_get(rdma);
	if (!sctxt)
		return;
	svc_rdma_send_error_msg(rdma, sctxt, rctxt, status);
}

/* By convention, backchannel calls arrive via rdma_msg type
 * messages, and never populate the chunk lists. This makes
 * the RPC/RDMA header small and fixed in size, so it is
 * straightforward to check the RPC header's direction field.
 */
static bool svc_rdma_is_reverse_direction_reply(struct svc_xprt *xprt,
						struct svc_rdma_recv_ctxt *rctxt)
{
	__be32 *p = rctxt->rc_recv_buf;

	if (!xprt->xpt_bc_xprt)
		return false;

	if (rctxt->rc_msgtype != rdma_msg)
		return false;

	if (!pcl_is_empty(&rctxt->rc_call_pcl))
		return false;
	if (!pcl_is_empty(&rctxt->rc_read_pcl))
		return false;
	if (!pcl_is_empty(&rctxt->rc_write_pcl))
		return false;
	if (!pcl_is_empty(&rctxt->rc_reply_pcl))
		return false;

	/* RPC call direction */
	if (*(p + 8) == cpu_to_be32(RPC_CALL))
		return false;

	return true;
}

/**
 * svc_rdma_recvfrom - Receive an RPC call
 * @rqstp: request structure into which to receive an RPC Call
 *
 * Returns:
 *	The positive number of bytes in the RPC Call message,
 *	%0 if there were no Calls ready to return,
 *	%-EINVAL if the Read chunk data is too large,
 *	%-ENOMEM if rdma_rw context pool was exhausted,
 *	%-ENOTCONN if posting failed (connection is lost),
 *	%-EIO if rdma_rw initialization failed (DMA mapping, etc).
 *
 * Called in a loop when XPT_DATA is set. XPT_DATA is cleared only
 * when there are no remaining ctxt's to process.
 *
 * The next ctxt is removed from the "receive" lists.
 *
 * - If the ctxt completes a Read, then finish assembling the Call
 *   message and return the number of bytes in the message.
 *
 * - If the ctxt completes a Receive, then construct the Call
 *   message from the contents of the Receive buffer.
 *
 *   - If there are no Read chunks in this message, then finish
 *     assembling the Call message and return the number of bytes
 *     in the message.
 *
 *   - If there are Read chunks in this message, post Read WRs to
 *     pull that payload and return 0.
 */
int svc_rdma_recvfrom(struct svc_rqst *rqstp)
{
	struct svc_xprt *xprt = rqstp->rq_xprt;
	struct svcxprt_rdma *rdma_xprt =
		container_of(xprt, struct svcxprt_rdma, sc_xprt);
	struct svc_rdma_recv_ctxt *ctxt;
	int ret;

	rqstp->rq_xprt_ctxt = NULL;

	ctxt = NULL;
	spin_lock(&rdma_xprt->sc_rq_dto_lock);
	ctxt = svc_rdma_next_recv_ctxt(&rdma_xprt->sc_rq_dto_q);
	if (ctxt)
		list_del(&ctxt->rc_list);
	else
		/* No new incoming requests, terminate the loop */
		clear_bit(XPT_DATA, &xprt->xpt_flags);
	spin_unlock(&rdma_xprt->sc_rq_dto_lock);

	/* Unblock the transport for the next receive */
	svc_xprt_received(xprt);
	if (!ctxt)
		return 0;

	percpu_counter_inc(&svcrdma_stat_recv);
	ib_dma_sync_single_for_cpu(rdma_xprt->sc_pd->device,
				   ctxt->rc_recv_sge.addr, ctxt->rc_byte_len,
				   DMA_FROM_DEVICE);
	svc_rdma_build_arg_xdr(rqstp, ctxt);

	/* Prevent svc_xprt_release from releasing pages in rq_pages
	 * if we return 0 or an error.
	 */
	rqstp->rq_respages = rqstp->rq_pages;
	rqstp->rq_next_page = rqstp->rq_respages;

	ret = svc_rdma_xdr_decode_req(&rqstp->rq_arg, ctxt);
	if (ret < 0)
		goto out_err;
	if (ret == 0)
		goto out_drop;
<<<<<<< HEAD
	rqstp->rq_xprt_hlen = 0;
=======
>>>>>>> 88084a3d

	if (svc_rdma_is_reverse_direction_reply(xprt, ctxt))
		goto out_backchannel;

	svc_rdma_get_inv_rkey(rdma_xprt, ctxt);

	if (!pcl_is_empty(&ctxt->rc_read_pcl) ||
	    !pcl_is_empty(&ctxt->rc_call_pcl)) {
		ret = svc_rdma_process_read_list(rdma_xprt, rqstp, ctxt);
		if (ret < 0)
			goto out_readfail;
	}

	rqstp->rq_xprt_ctxt = ctxt;
	rqstp->rq_prot = IPPROTO_MAX;
	svc_xprt_copy_addrs(rqstp, xprt);
	return rqstp->rq_arg.len;

out_err:
	svc_rdma_send_error(rdma_xprt, ctxt, ret);
	svc_rdma_recv_ctxt_put(rdma_xprt, ctxt);
	return 0;

out_readfail:
	if (ret == -EINVAL)
		svc_rdma_send_error(rdma_xprt, ctxt, ret);
	svc_rdma_recv_ctxt_put(rdma_xprt, ctxt);
	return ret;

out_backchannel:
	svc_rdma_handle_bc_reply(rqstp, ctxt);
out_drop:
	svc_rdma_recv_ctxt_put(rdma_xprt, ctxt);
	return 0;
}<|MERGE_RESOLUTION|>--- conflicted
+++ resolved
@@ -831,10 +831,6 @@
 		goto out_err;
 	if (ret == 0)
 		goto out_drop;
-<<<<<<< HEAD
-	rqstp->rq_xprt_hlen = 0;
-=======
->>>>>>> 88084a3d
 
 	if (svc_rdma_is_reverse_direction_reply(xprt, ctxt))
 		goto out_backchannel;
