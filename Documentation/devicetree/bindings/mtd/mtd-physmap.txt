CFI or JEDEC memory-mapped NOR flash, MTD-RAM (NVRAM...)

Flash chips (Memory Technology Devices) are often used for solid state
file systems on embedded devices.

 - compatible : should contain the specific model of mtd chip(s)
   used, if known, followed by either "cfi-flash", "jedec-flash",
   "mtd-ram" or "mtd-rom".
 - reg : Address range(s) of the mtd chip(s)
   It's possible to (optionally) define multiple "reg" tuples so that
   non-identical chips can be described in one node.
 - bank-width : Width (in bytes) of the bank.  Equal to the
   device width times the number of interleaved chips.
 - device-width : (optional) Width of a single mtd chip.  If
   omitted, assumed to be equal to 'bank-width'.
 - #address-cells, #size-cells : Must be present if the device has
   sub-nodes representing partitions (see below).  In this case
   both #address-cells and #size-cells must be equal to 1.
 - no-unaligned-direct-access: boolean to disable the default direct
   mapping of the flash.
   On some platforms (e.g. MPC5200) a direct 1:1 mapping may cause
   problems with JFFS2 usage, as the local bus (LPB) doesn't support
   unaligned accesses as implemented in the JFFS2 code via memcpy().
   By defining "no-unaligned-direct-access", the flash will not be
   exposed directly to the MTD users (e.g. JFFS2) any more.
 - linux,mtd-name: allow to specify the mtd name for retro capability with
   physmap-flash drivers as boot loader pass the mtd partition via the old
   device name physmap-flash.
 - use-advanced-sector-protection: boolean to enable support for the
   advanced sector protection (Spansion: PPB - Persistent Protection
   Bits) locking.
<<<<<<< HEAD
 - multi-die : (optional) boolean to enable support for multiple die flash
   device.
=======
 - addr-gpios : (optional) List of GPIO descriptors that will be used to
   address the MSBs address lines. The order goes from LSB to MSB.
>>>>>>> e0d688d4

For JEDEC compatible devices, the following additional properties
are defined:

 - vendor-id : Contains the flash chip's vendor id (1 byte).
 - device-id : Contains the flash chip's device id (1 byte).

For ROM compatible devices (and ROM fallback from cfi-flash), the following
additional (optional) property is defined:

 - erase-size : The chip's physical erase block size in bytes.

 The device tree may optionally contain endianness property.
 little-endian or big-endian : It Represents the endianness that should be used
                               by the controller to  properly read/write data
			       from/to the flash. If this property is missing,
			       the endianness is chosen by the system
			       (potentially based on extra configuration options).

The device tree may optionally contain sub-nodes describing partitions of the
address space. See partition.txt for more detail.

Example:

	flash@ff000000 {
		compatible = "amd,am29lv128ml", "cfi-flash";
		reg = <ff000000 01000000>;
		bank-width = <4>;
		device-width = <1>;
		#address-cells = <1>;
		#size-cells = <1>;
		fs@0 {
			label = "fs";
			reg = <0 f80000>;
		};
		firmware@f80000 {
			label ="firmware";
			reg = <f80000 80000>;
			read-only;
		};
	};

Here an example with multiple "reg" tuples:

	flash@f0000000,0 {
		#address-cells = <1>;
		#size-cells = <1>;
		compatible = "intel,PC48F4400P0VB", "cfi-flash";
		reg = <0 0x00000000 0x02000000
		       0 0x02000000 0x02000000>;
		bank-width = <2>;
		partition@0 {
			label = "test-part1";
			reg = <0 0x04000000>;
		};
	};

An example using SRAM:

	sram@2,0 {
		compatible = "samsung,k6f1616u6a", "mtd-ram";
		reg = <2 0 0x00200000>;
		bank-width = <2>;
	};

An example using gpio-addrs

	flash@20000000 {
		#address-cells = <1>;
		#size-cells = <1>;
		compatible = "cfi-flash", "jedec-flash";
		reg = <0x20000000 0x02000000>;
		ranges = <0 0x00000000 0x02000000
		          1 0x02000000 0x02000000>;
		bank-width = <2>;
		addr-gpios = <&gpio1 2 GPIO_ACTIVE_HIGH>;
		partition@0 {
			label = "test-part1";
			reg = <0 0x04000000>;
		};
	};<|MERGE_RESOLUTION|>--- conflicted
+++ resolved
@@ -29,13 +29,8 @@
  - use-advanced-sector-protection: boolean to enable support for the
    advanced sector protection (Spansion: PPB - Persistent Protection
    Bits) locking.
-<<<<<<< HEAD
- - multi-die : (optional) boolean to enable support for multiple die flash
-   device.
-=======
  - addr-gpios : (optional) List of GPIO descriptors that will be used to
    address the MSBs address lines. The order goes from LSB to MSB.
->>>>>>> e0d688d4
 
 For JEDEC compatible devices, the following additional properties
 are defined:
