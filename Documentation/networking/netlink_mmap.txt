This file documents how to use memory mapped I/O with netlink.

Author: Patrick McHardy <kaber@trash.net>

Overview
--------

Memory mapped netlink I/O can be used to increase throughput and decrease
overhead of unicast receive and transmit operations. Some netlink subsystems
require high throughput, these are mainly the netfilter subsystems
nfnetlink_queue and nfnetlink_log, but it can also help speed up large
dump operations of f.i. the routing database.

Memory mapped netlink I/O used two circular ring buffers for RX and TX which
are mapped into the processes address space.

The RX ring is used by the kernel to directly construct netlink messages into
user-space memory without copying them as done with regular socket I/O,
additionally as long as the ring contains messages no recvmsg() or poll()
syscalls have to be issued by user-space to get more message.

The TX ring is used to process messages directly from user-space memory, the
kernel processes all messages contained in the ring using a single sendmsg()
call.

Usage overview
--------------

In order to use memory mapped netlink I/O, user-space needs three main changes:

- ring setup
- conversion of the RX path to get messages from the ring instead of recvmsg()
- conversion of the TX path to construct messages into the ring

Ring setup is done using setsockopt() to provide the ring parameters to the
kernel, then a call to mmap() to map the ring into the processes address space:

- setsockopt(fd, SOL_NETLINK, NETLINK_RX_RING, &params, sizeof(params));
- setsockopt(fd, SOL_NETLINK, NETLINK_TX_RING, &params, sizeof(params));
- ring = mmap(NULL, size, PROT_READ | PROT_WRITE, MAP_SHARED, fd, 0)

Usage of either ring is optional, but even if only the RX ring is used the
mapping still needs to be writable in order to update the frame status after
processing.

Conversion of the reception path involves calling poll() on the file
descriptor, once the socket is readable the frames from the ring are
processsed in order until no more messages are available, as indicated by
a status word in the frame header.

On kernel side, in order to make use of memory mapped I/O on receive, the
originating netlink subsystem needs to support memory mapped I/O, otherwise
it will use an allocated socket buffer as usual and the contents will be
 copied to the ring on transmission, nullifying most of the performance gains.
Dumps of kernel databases automatically support memory mapped I/O.

Conversion of the transmit path involves changing message construction to
use memory from the TX ring instead of (usually) a buffer declared on the
stack and setting up the frame header approriately. Optionally poll() can
be used to wait for free frames in the TX ring.

Structured and definitions for using memory mapped I/O are contained in
<linux/netlink.h>.

RX and TX rings
----------------

Each ring contains a number of continuous memory blocks, containing frames of
fixed size dependent on the parameters used for ring setup.

Ring:	[ block 0 ]
		[ frame 0 ]
		[ frame 1 ]
	[ block 1 ]
		[ frame 2 ]
		[ frame 3 ]
	...
	[ block n ]
		[ frame 2 * n ]
		[ frame 2 * n + 1 ]

The blocks are only visible to the kernel, from the point of view of user-space
the ring just contains the frames in a continuous memory zone.

The ring parameters used for setting up the ring are defined as follows:

struct nl_mmap_req {
	unsigned int	nm_block_size;
	unsigned int	nm_block_nr;
	unsigned int	nm_frame_size;
	unsigned int	nm_frame_nr;
};

Frames are grouped into blocks, where each block is a continuous region of memory
and holds nm_block_size / nm_frame_size frames. The total number of frames in
the ring is nm_frame_nr. The following invariants hold:

- frames_per_block = nm_block_size / nm_frame_size

- nm_frame_nr = frames_per_block * nm_block_nr

Some parameters are constrained, specifically:

- nm_block_size must be a multiple of the architectures memory page size.
  The getpagesize() function can be used to get the page size.

- nm_frame_size must be equal or larger to NL_MMAP_HDRLEN, IOW a frame must be
  able to hold at least the frame header

- nm_frame_size must be smaller or equal to nm_block_size

- nm_frame_size must be a multiple of NL_MMAP_MSG_ALIGNMENT

- nm_frame_nr must equal the actual number of frames as specified above.

<<<<<<< HEAD
When the kernel can't allocate physically continuous memory for a ring block,
it will fall back to use physically discontinous memory. This might affect
=======
When the kernel can't allocate phsyically continuous memory for a ring block,
it will fall back to use physically discontinuous memory. This might affect
>>>>>>> 56e0ef52
performance negatively, in order to avoid this the nm_frame_size parameter
should be chosen to be as small as possible for the required frame size and
the number of blocks should be increased instead.

Ring frames
------------

Each frames contain a frame header, consisting of a synchronization word and some
meta-data, and the message itself.

Frame:	[ header message ]

The frame header is defined as follows:

struct nl_mmap_hdr {
	unsigned int	nm_status;
	unsigned int	nm_len;
	__u32		nm_group;
	/* credentials */
	__u32		nm_pid;
	__u32		nm_uid;
	__u32		nm_gid;
};

- nm_status is used for synchronizing processing between the kernel and user-
  space and specifies ownership of the frame as well as the operation to perform

- nm_len contains the length of the message contained in the data area

- nm_group specified the destination multicast group of message

- nm_pid, nm_uid and nm_gid contain the netlink pid, UID and GID of the sending
  process. These values correspond to the data available using SOCK_PASSCRED in
  the SCM_CREDENTIALS cmsg.

The possible values in the status word are:

- NL_MMAP_STATUS_UNUSED:
	RX ring:	frame belongs to the kernel and contains no message
			for user-space. Approriate action is to invoke poll()
			to wait for new messages.

	TX ring:	frame belongs to user-space and can be used for
			message construction.

- NL_MMAP_STATUS_RESERVED:
	RX ring only:	frame is currently used by the kernel for message
			construction and contains no valid message yet.
			Appropriate action is to invoke poll() to wait for
			new messages.

- NL_MMAP_STATUS_VALID:
	RX ring:	frame contains a valid message. Approriate action is
			to process the message and release the frame back to
			the kernel by setting the status to
			NL_MMAP_STATUS_UNUSED or queue the frame by setting the
			status to NL_MMAP_STATUS_SKIP.

	TX ring:	the frame contains a valid message from user-space to
			be processed by the kernel. After completing processing
			the kernel will release the frame back to user-space by
			setting the status to NL_MMAP_STATUS_UNUSED.

- NL_MMAP_STATUS_COPY:
	RX ring only:	a message is ready to be processed but could not be
			stored in the ring, either because it exceeded the
			frame size or because the originating subsystem does
			not support memory mapped I/O. Appropriate action is
			to invoke recvmsg() to receive the message and release
			the frame back to the kernel by setting the status to
			NL_MMAP_STATUS_UNUSED.

- NL_MMAP_STATUS_SKIP:
	RX ring only:	user-space queued the message for later processing, but
			processed some messages following it in the ring. The
			kernel should skip this frame when looking for unused
			frames.

The data area of a frame begins at a offset of NL_MMAP_HDRLEN relative to the
frame header.

TX limitations
--------------

Kernel processing usually involves validation of the message received by
user-space, then processing its contents. The kernel must assure that
userspace is not able to modify the message contents after they have been
validated. In order to do so, the message is copied from the ring frame
to an allocated buffer if either of these conditions is false:

- only a single mapping of the ring exists
- the file descriptor is not shared between processes

This means that for threaded programs, the kernel will fall back to copying.

Example
-------

Ring setup:

	unsigned int block_size = 16 * getpagesize();
	struct nl_mmap_req req = {
		.nm_block_size		= block_size,
		.nm_block_nr		= 64,
		.nm_frame_size		= 16384,
		.nm_frame_nr		= 64 * block_size / 16384,
	};
	unsigned int ring_size;
	void *rx_ring, *tx_ring;

	/* Configure ring parameters */
	if (setsockopt(fd, NETLINK_RX_RING, &req, sizeof(req)) < 0)
		exit(1);
	if (setsockopt(fd, NETLINK_TX_RING, &req, sizeof(req)) < 0)
		exit(1)

	/* Calculate size of each invididual ring */
	ring_size = req.nm_block_nr * req.nm_block_size;

	/* Map RX/TX rings. The TX ring is located after the RX ring */
	rx_ring = mmap(NULL, 2 * ring_size, PROT_READ | PROT_WRITE,
		       MAP_SHARED, fd, 0);
	if ((long)rx_ring == -1L)
		exit(1);
	tx_ring = rx_ring + ring_size:

Message reception:

This example assumes some ring parameters of the ring setup are available.

	unsigned int frame_offset = 0;
	struct nl_mmap_hdr *hdr;
	struct nlmsghdr *nlh;
	unsigned char buf[16384];
	ssize_t len;

	while (1) {
		struct pollfd pfds[1];

		pfds[0].fd	= fd;
		pfds[0].events	= POLLIN | POLLERR;
		pfds[0].revents	= 0;

		if (poll(pfds, 1, -1) < 0 && errno != -EINTR)
			exit(1);

		/* Check for errors. Error handling omitted */
		if (pfds[0].revents & POLLERR)
			<handle error>

		/* If no new messages, poll again */
		if (!(pfds[0].revents & POLLIN))
			continue;

		/* Process all frames */
		while (1) {
			/* Get next frame header */
			hdr = rx_ring + frame_offset;

			if (hdr->nm_status == NL_MMAP_STATUS_VALID) {
				/* Regular memory mapped frame */
				nlh = (void *)hdr + NL_MMAP_HDRLEN;
				len = hdr->nm_len;

				/* Release empty message immediately. May happen
				 * on error during message construction.
				 */
				if (len == 0)
					goto release;
			} else if (hdr->nm_status == NL_MMAP_STATUS_COPY) {
				/* Frame queued to socket receive queue */
				len = recv(fd, buf, sizeof(buf), MSG_DONTWAIT);
				if (len <= 0)
					break;
				nlh = buf;
			} else
				/* No more messages to process, continue polling */
				break;

			process_msg(nlh);
release:
			/* Release frame back to the kernel */
			hdr->nm_status = NL_MMAP_STATUS_UNUSED;

			/* Advance frame offset to next frame */
			frame_offset = (frame_offset + frame_size) % ring_size;
		}
	}

Message transmission:

This example assumes some ring parameters of the ring setup are available.
A single message is constructed and transmitted, to send multiple messages
at once they would be constructed in consecutive frames before a final call
to sendto().

	unsigned int frame_offset = 0;
	struct nl_mmap_hdr *hdr;
	struct nlmsghdr *nlh;
	struct sockaddr_nl addr = {
		.nl_family	= AF_NETLINK,
	};

	hdr = tx_ring + frame_offset;
	if (hdr->nm_status != NL_MMAP_STATUS_UNUSED)
		/* No frame available. Use poll() to avoid. */
		exit(1);

	nlh = (void *)hdr + NL_MMAP_HDRLEN;

	/* Build message */
	build_message(nlh);

	/* Fill frame header: length and status need to be set */
	hdr->nm_len	= nlh->nlmsg_len;
	hdr->nm_status	= NL_MMAP_STATUS_VALID;

	if (sendto(fd, NULL, 0, 0, &addr, sizeof(addr)) < 0)
		exit(1);

	/* Advance frame offset to next frame */
	frame_offset = (frame_offset + frame_size) % ring_size;<|MERGE_RESOLUTION|>--- conflicted
+++ resolved
@@ -113,13 +113,8 @@
 
 - nm_frame_nr must equal the actual number of frames as specified above.
 
-<<<<<<< HEAD
 When the kernel can't allocate physically continuous memory for a ring block,
-it will fall back to use physically discontinous memory. This might affect
-=======
-When the kernel can't allocate phsyically continuous memory for a ring block,
 it will fall back to use physically discontinuous memory. This might affect
->>>>>>> 56e0ef52
 performance negatively, in order to avoid this the nm_frame_size parameter
 should be chosen to be as small as possible for the required frame size and
 the number of blocks should be increased instead.
