--- conflicted
+++ resolved
@@ -4885,17 +4885,6 @@
 	brelse(iloc.bh);
 	ext4_set_inode_flags(inode);
 
-<<<<<<< HEAD
-	if (ei->i_flags & EXT4_EA_INODE_FL) {
-		ext4_xattr_inode_set_class(inode);
-
-		inode_lock(inode);
-		inode->i_flags |= S_NOQUOTA;
-		inode_unlock(inode);
-	}
-
-=======
->>>>>>> bb176f67
 	unlock_new_inode(inode);
 	return inode;
 
