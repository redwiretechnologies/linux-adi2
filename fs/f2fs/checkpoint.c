--- conflicted
+++ resolved
@@ -98,17 +98,7 @@
 	}
 
 	if (unlikely(!PageUptodate(page))) {
-<<<<<<< HEAD
-		if (page->index == sbi->metapage_eio_ofs) {
-			if (sbi->metapage_eio_cnt++ == MAX_RETRY_META_PAGE_EIO)
-				set_ckpt_flags(sbi, CP_ERROR_FLAG);
-		} else {
-			sbi->metapage_eio_ofs = page->index;
-			sbi->metapage_eio_cnt = 0;
-		}
-=======
 		f2fs_handle_page_eio(sbi, page->index, META);
->>>>>>> 88084a3d
 		f2fs_put_page(page, 1);
 		return ERR_PTR(-EIO);
 	}
@@ -472,11 +462,7 @@
 	.writepages	= f2fs_write_meta_pages,
 	.dirty_folio	= f2fs_dirty_meta_folio,
 	.invalidate_folio = f2fs_invalidate_folio,
-<<<<<<< HEAD
-	.releasepage	= f2fs_release_page,
-=======
 	.release_folio	= f2fs_release_folio,
->>>>>>> 88084a3d
 #ifdef CONFIG_MIGRATION
 	.migratepage    = f2fs_migrate_page,
 #endif
