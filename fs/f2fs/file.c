/*
 * fs/f2fs/file.c
 *
 * Copyright (c) 2012 Samsung Electronics Co., Ltd.
 *             http://www.samsung.com/
 *
 * This program is free software; you can redistribute it and/or modify
 * it under the terms of the GNU General Public License version 2 as
 * published by the Free Software Foundation.
 */
#include <linux/fs.h>
#include <linux/f2fs_fs.h>
#include <linux/stat.h>
#include <linux/buffer_head.h>
#include <linux/writeback.h>
#include <linux/blkdev.h>
#include <linux/falloc.h>
#include <linux/types.h>
#include <linux/compat.h>
#include <linux/uaccess.h>
#include <linux/mount.h>
#include <linux/pagevec.h>
#include <linux/uio.h>
#include <linux/uuid.h>
#include <linux/file.h>

#include "f2fs.h"
#include "node.h"
#include "segment.h"
#include "xattr.h"
#include "acl.h"
#include "gc.h"
#include "trace.h"
#include <trace/events/f2fs.h>

static int f2fs_filemap_fault(struct vm_fault *vmf)
{
	struct inode *inode = file_inode(vmf->vma->vm_file);
	int err;

	down_read(&F2FS_I(inode)->i_mmap_sem);
	err = filemap_fault(vmf);
	up_read(&F2FS_I(inode)->i_mmap_sem);

	return err;
}

static int f2fs_vm_page_mkwrite(struct vm_fault *vmf)
{
	struct page *page = vmf->page;
	struct inode *inode = file_inode(vmf->vma->vm_file);
	struct f2fs_sb_info *sbi = F2FS_I_SB(inode);
	struct dnode_of_data dn;
	int err;

	sb_start_pagefault(inode->i_sb);

	f2fs_bug_on(sbi, f2fs_has_inline_data(inode));

	/* block allocation */
	f2fs_lock_op(sbi);
	set_new_dnode(&dn, inode, NULL, NULL, 0);
	err = f2fs_reserve_block(&dn, page->index);
	if (err) {
		f2fs_unlock_op(sbi);
		goto out;
	}
	f2fs_put_dnode(&dn);
	f2fs_unlock_op(sbi);

	f2fs_balance_fs(sbi, dn.node_changed);

	file_update_time(vmf->vma->vm_file);
	down_read(&F2FS_I(inode)->i_mmap_sem);
	lock_page(page);
	if (unlikely(page->mapping != inode->i_mapping ||
			page_offset(page) > i_size_read(inode) ||
			!PageUptodate(page))) {
		unlock_page(page);
		err = -EFAULT;
		goto out_sem;
	}

	/*
	 * check to see if the page is mapped already (no holes)
	 */
	if (PageMappedToDisk(page))
		goto mapped;

	/* page is wholly or partially inside EOF */
	if (((loff_t)(page->index + 1) << PAGE_SHIFT) >
						i_size_read(inode)) {
		unsigned offset;
		offset = i_size_read(inode) & ~PAGE_MASK;
		zero_user_segment(page, offset, PAGE_SIZE);
	}
	set_page_dirty(page);
	if (!PageUptodate(page))
		SetPageUptodate(page);

	f2fs_update_iostat(sbi, APP_MAPPED_IO, F2FS_BLKSIZE);

	trace_f2fs_vm_page_mkwrite(page, DATA);
mapped:
	/* fill the page */
	f2fs_wait_on_page_writeback(page, DATA, false);

	/* wait for GCed encrypted page writeback */
	if (f2fs_encrypted_file(inode))
		f2fs_wait_on_block_writeback(sbi, dn.data_blkaddr);

out_sem:
	up_read(&F2FS_I(inode)->i_mmap_sem);
out:
	sb_end_pagefault(inode->i_sb);
	f2fs_update_time(sbi, REQ_TIME);
	return block_page_mkwrite_return(err);
}

static const struct vm_operations_struct f2fs_file_vm_ops = {
	.fault		= f2fs_filemap_fault,
	.map_pages	= filemap_map_pages,
	.page_mkwrite	= f2fs_vm_page_mkwrite,
};

static int get_parent_ino(struct inode *inode, nid_t *pino)
{
	struct dentry *dentry;

	inode = igrab(inode);
	dentry = d_find_any_alias(inode);
	iput(inode);
	if (!dentry)
		return 0;

	*pino = parent_ino(dentry);
	dput(dentry);
	return 1;
}

static inline bool need_do_checkpoint(struct inode *inode)
{
	struct f2fs_sb_info *sbi = F2FS_I_SB(inode);
	bool need_cp = false;

	if (!S_ISREG(inode->i_mode) || inode->i_nlink != 1)
		need_cp = true;
	else if (is_sbi_flag_set(sbi, SBI_NEED_CP))
		need_cp = true;
	else if (file_wrong_pino(inode))
		need_cp = true;
	else if (!space_for_roll_forward(sbi))
		need_cp = true;
	else if (!is_checkpointed_node(sbi, F2FS_I(inode)->i_pino))
		need_cp = true;
	else if (test_opt(sbi, FASTBOOT))
		need_cp = true;
	else if (sbi->active_logs == 2)
		need_cp = true;

	return need_cp;
}

static bool need_inode_page_update(struct f2fs_sb_info *sbi, nid_t ino)
{
	struct page *i = find_get_page(NODE_MAPPING(sbi), ino);
	bool ret = false;
	/* But we need to avoid that there are some inode updates */
	if ((i && PageDirty(i)) || need_inode_block_update(sbi, ino))
		ret = true;
	f2fs_put_page(i, 0);
	return ret;
}

static void try_to_fix_pino(struct inode *inode)
{
	struct f2fs_inode_info *fi = F2FS_I(inode);
	nid_t pino;

	down_write(&fi->i_sem);
	if (file_wrong_pino(inode) && inode->i_nlink == 1 &&
			get_parent_ino(inode, &pino)) {
		f2fs_i_pino_write(inode, pino);
		file_got_pino(inode);
	}
	up_write(&fi->i_sem);
}

static int f2fs_do_sync_file(struct file *file, loff_t start, loff_t end,
						int datasync, bool atomic)
{
	struct inode *inode = file->f_mapping->host;
	struct f2fs_sb_info *sbi = F2FS_I_SB(inode);
	nid_t ino = inode->i_ino;
	int ret = 0;
	bool need_cp = false;
	struct writeback_control wbc = {
		.sync_mode = WB_SYNC_ALL,
		.nr_to_write = LONG_MAX,
		.for_reclaim = 0,
	};

	if (unlikely(f2fs_readonly(inode->i_sb)))
		return 0;

	trace_f2fs_sync_file_enter(inode);

	/* if fdatasync is triggered, let's do in-place-update */
	if (datasync || get_dirty_pages(inode) <= SM_I(sbi)->min_fsync_blocks)
		set_inode_flag(inode, FI_NEED_IPU);
	ret = file_write_and_wait_range(file, start, end);
	clear_inode_flag(inode, FI_NEED_IPU);

	if (ret) {
		trace_f2fs_sync_file_exit(inode, need_cp, datasync, ret);
		return ret;
	}

	/* if the inode is dirty, let's recover all the time */
	if (!f2fs_skip_inode_update(inode, datasync)) {
		f2fs_write_inode(inode, NULL);
		goto go_write;
	}

	/*
	 * if there is no written data, don't waste time to write recovery info.
	 */
	if (!is_inode_flag_set(inode, FI_APPEND_WRITE) &&
			!exist_written_data(sbi, ino, APPEND_INO)) {

		/* it may call write_inode just prior to fsync */
		if (need_inode_page_update(sbi, ino))
			goto go_write;

		if (is_inode_flag_set(inode, FI_UPDATE_WRITE) ||
				exist_written_data(sbi, ino, UPDATE_INO))
			goto flush_out;
		goto out;
	}
go_write:
	/*
	 * Both of fdatasync() and fsync() are able to be recovered from
	 * sudden-power-off.
	 */
	down_read(&F2FS_I(inode)->i_sem);
	need_cp = need_do_checkpoint(inode);
	up_read(&F2FS_I(inode)->i_sem);

	if (need_cp) {
		/* all the dirty node pages should be flushed for POR */
		ret = f2fs_sync_fs(inode->i_sb, 1);

		/*
		 * We've secured consistency through sync_fs. Following pino
		 * will be used only for fsynced inodes after checkpoint.
		 */
		try_to_fix_pino(inode);
		clear_inode_flag(inode, FI_APPEND_WRITE);
		clear_inode_flag(inode, FI_UPDATE_WRITE);
		goto out;
	}
sync_nodes:
	ret = fsync_node_pages(sbi, inode, &wbc, atomic);
	if (ret)
		goto out;

	/* if cp_error was enabled, we should avoid infinite loop */
	if (unlikely(f2fs_cp_error(sbi))) {
		ret = -EIO;
		goto out;
	}

	if (need_inode_block_update(sbi, ino)) {
		f2fs_mark_inode_dirty_sync(inode, true);
		f2fs_write_inode(inode, NULL);
		goto sync_nodes;
	}

	/*
	 * If it's atomic_write, it's just fine to keep write ordering. So
	 * here we don't need to wait for node write completion, since we use
	 * node chain which serializes node blocks. If one of node writes are
	 * reordered, we can see simply broken chain, resulting in stopping
	 * roll-forward recovery. It means we'll recover all or none node blocks
	 * given fsync mark.
	 */
	if (!atomic) {
		ret = wait_on_node_pages_writeback(sbi, ino);
		if (ret)
			goto out;
	}

	/* once recovery info is written, don't need to tack this */
	remove_ino_entry(sbi, ino, APPEND_INO);
	clear_inode_flag(inode, FI_APPEND_WRITE);
flush_out:
	remove_ino_entry(sbi, ino, UPDATE_INO);
	clear_inode_flag(inode, FI_UPDATE_WRITE);
	if (!atomic)
		ret = f2fs_issue_flush(sbi);
	f2fs_update_time(sbi, REQ_TIME);
out:
	trace_f2fs_sync_file_exit(inode, need_cp, datasync, ret);
	f2fs_trace_ios(NULL, 1);
	return ret;
}

int f2fs_sync_file(struct file *file, loff_t start, loff_t end, int datasync)
{
	return f2fs_do_sync_file(file, start, end, datasync, false);
}

static pgoff_t __get_first_dirty_index(struct address_space *mapping,
						pgoff_t pgofs, int whence)
{
	struct pagevec pvec;
	int nr_pages;

	if (whence != SEEK_DATA)
		return 0;

	/* find first dirty page index */
	pagevec_init(&pvec, 0);
	nr_pages = pagevec_lookup_tag(&pvec, mapping, &pgofs,
					PAGECACHE_TAG_DIRTY, 1);
	pgofs = nr_pages ? pvec.pages[0]->index : ULONG_MAX;
	pagevec_release(&pvec);
	return pgofs;
}

static bool __found_offset(block_t blkaddr, pgoff_t dirty, pgoff_t pgofs,
							int whence)
{
	switch (whence) {
	case SEEK_DATA:
		if ((blkaddr == NEW_ADDR && dirty == pgofs) ||
			(blkaddr != NEW_ADDR && blkaddr != NULL_ADDR))
			return true;
		break;
	case SEEK_HOLE:
		if (blkaddr == NULL_ADDR)
			return true;
		break;
	}
	return false;
}

static loff_t f2fs_seek_block(struct file *file, loff_t offset, int whence)
{
	struct inode *inode = file->f_mapping->host;
	loff_t maxbytes = inode->i_sb->s_maxbytes;
	struct dnode_of_data dn;
	pgoff_t pgofs, end_offset, dirty;
	loff_t data_ofs = offset;
	loff_t isize;
	int err = 0;

	inode_lock(inode);

	isize = i_size_read(inode);
	if (offset >= isize)
		goto fail;

	/* handle inline data case */
	if (f2fs_has_inline_data(inode) || f2fs_has_inline_dentry(inode)) {
		if (whence == SEEK_HOLE)
			data_ofs = isize;
		goto found;
	}

	pgofs = (pgoff_t)(offset >> PAGE_SHIFT);

	dirty = __get_first_dirty_index(inode->i_mapping, pgofs, whence);

	for (; data_ofs < isize; data_ofs = (loff_t)pgofs << PAGE_SHIFT) {
		set_new_dnode(&dn, inode, NULL, NULL, 0);
		err = get_dnode_of_data(&dn, pgofs, LOOKUP_NODE);
		if (err && err != -ENOENT) {
			goto fail;
		} else if (err == -ENOENT) {
			/* direct node does not exists */
			if (whence == SEEK_DATA) {
				pgofs = get_next_page_offset(&dn, pgofs);
				continue;
			} else {
				goto found;
			}
		}

		end_offset = ADDRS_PER_PAGE(dn.node_page, inode);

		/* find data/hole in dnode block */
		for (; dn.ofs_in_node < end_offset;
				dn.ofs_in_node++, pgofs++,
				data_ofs = (loff_t)pgofs << PAGE_SHIFT) {
			block_t blkaddr;
			blkaddr = datablock_addr(dn.inode,
					dn.node_page, dn.ofs_in_node);

			if (__found_offset(blkaddr, dirty, pgofs, whence)) {
				f2fs_put_dnode(&dn);
				goto found;
			}
		}
		f2fs_put_dnode(&dn);
	}

	if (whence == SEEK_DATA)
		goto fail;
found:
	if (whence == SEEK_HOLE && data_ofs > isize)
		data_ofs = isize;
	inode_unlock(inode);
	return vfs_setpos(file, data_ofs, maxbytes);
fail:
	inode_unlock(inode);
	return -ENXIO;
}

static loff_t f2fs_llseek(struct file *file, loff_t offset, int whence)
{
	struct inode *inode = file->f_mapping->host;
	loff_t maxbytes = inode->i_sb->s_maxbytes;

	switch (whence) {
	case SEEK_SET:
	case SEEK_CUR:
	case SEEK_END:
		return generic_file_llseek_size(file, offset, whence,
						maxbytes, i_size_read(inode));
	case SEEK_DATA:
	case SEEK_HOLE:
		if (offset < 0)
			return -ENXIO;
		return f2fs_seek_block(file, offset, whence);
	}

	return -EINVAL;
}

static int f2fs_file_mmap(struct file *file, struct vm_area_struct *vma)
{
	struct inode *inode = file_inode(file);
	int err;

	/* we don't need to use inline_data strictly */
	err = f2fs_convert_inline_inode(inode);
	if (err)
		return err;

	file_accessed(file);
	vma->vm_ops = &f2fs_file_vm_ops;
	return 0;
}

static int f2fs_file_open(struct inode *inode, struct file *filp)
{
	struct dentry *dir;

	if (f2fs_encrypted_inode(inode)) {
		int ret = fscrypt_get_encryption_info(inode);
		if (ret)
			return -EACCES;
		if (!fscrypt_has_encryption_key(inode))
			return -ENOKEY;
	}
	dir = dget_parent(file_dentry(filp));
	if (f2fs_encrypted_inode(d_inode(dir)) &&
			!fscrypt_has_permitted_context(d_inode(dir), inode)) {
		dput(dir);
		return -EPERM;
	}
	dput(dir);
	return dquot_file_open(inode, filp);
}

int truncate_data_blocks_range(struct dnode_of_data *dn, int count)
{
	struct f2fs_sb_info *sbi = F2FS_I_SB(dn->inode);
	struct f2fs_node *raw_node;
	int nr_free = 0, ofs = dn->ofs_in_node, len = count;
	__le32 *addr;
	int base = 0;

	if (IS_INODE(dn->node_page) && f2fs_has_extra_attr(dn->inode))
		base = get_extra_isize(dn->inode);

	raw_node = F2FS_NODE(dn->node_page);
	addr = blkaddr_in_node(raw_node) + base + ofs;

	for (; count > 0; count--, addr++, dn->ofs_in_node++) {
		block_t blkaddr = le32_to_cpu(*addr);
		if (blkaddr == NULL_ADDR)
			continue;

		dn->data_blkaddr = NULL_ADDR;
		set_data_blkaddr(dn);
		invalidate_blocks(sbi, blkaddr);
		if (dn->ofs_in_node == 0 && IS_INODE(dn->node_page))
			clear_inode_flag(dn->inode, FI_FIRST_BLOCK_WRITTEN);
		nr_free++;
	}

	if (nr_free) {
		pgoff_t fofs;
		/*
		 * once we invalidate valid blkaddr in range [ofs, ofs + count],
		 * we will invalidate all blkaddr in the whole range.
		 */
		fofs = start_bidx_of_node(ofs_of_node(dn->node_page),
							dn->inode) + ofs;
		f2fs_update_extent_cache_range(dn, fofs, 0, len);
		dec_valid_block_count(sbi, dn->inode, nr_free);
	}
	dn->ofs_in_node = ofs;

	f2fs_update_time(sbi, REQ_TIME);
	trace_f2fs_truncate_data_blocks_range(dn->inode, dn->nid,
					 dn->ofs_in_node, nr_free);
	return nr_free;
}

void truncate_data_blocks(struct dnode_of_data *dn)
{
	truncate_data_blocks_range(dn, ADDRS_PER_BLOCK);
}

static int truncate_partial_data_page(struct inode *inode, u64 from,
								bool cache_only)
{
	unsigned offset = from & (PAGE_SIZE - 1);
	pgoff_t index = from >> PAGE_SHIFT;
	struct address_space *mapping = inode->i_mapping;
	struct page *page;

	if (!offset && !cache_only)
		return 0;

	if (cache_only) {
		page = find_lock_page(mapping, index);
		if (page && PageUptodate(page))
			goto truncate_out;
		f2fs_put_page(page, 1);
		return 0;
	}

	page = get_lock_data_page(inode, index, true);
	if (IS_ERR(page))
		return PTR_ERR(page) == -ENOENT ? 0 : PTR_ERR(page);
truncate_out:
	f2fs_wait_on_page_writeback(page, DATA, true);
	zero_user(page, offset, PAGE_SIZE - offset);

	/* An encrypted inode should have a key and truncate the last page. */
	f2fs_bug_on(F2FS_I_SB(inode), cache_only && f2fs_encrypted_inode(inode));
	if (!cache_only)
		set_page_dirty(page);
	f2fs_put_page(page, 1);
	return 0;
}

int truncate_blocks(struct inode *inode, u64 from, bool lock)
{
	struct f2fs_sb_info *sbi = F2FS_I_SB(inode);
	unsigned int blocksize = inode->i_sb->s_blocksize;
	struct dnode_of_data dn;
	pgoff_t free_from;
	int count = 0, err = 0;
	struct page *ipage;
	bool truncate_page = false;

	trace_f2fs_truncate_blocks_enter(inode, from);

	free_from = (pgoff_t)F2FS_BYTES_TO_BLK(from + blocksize - 1);

	if (free_from >= sbi->max_file_blocks)
		goto free_partial;

	if (lock)
		f2fs_lock_op(sbi);

	ipage = get_node_page(sbi, inode->i_ino);
	if (IS_ERR(ipage)) {
		err = PTR_ERR(ipage);
		goto out;
	}

	if (f2fs_has_inline_data(inode)) {
		truncate_inline_inode(inode, ipage, from);
		f2fs_put_page(ipage, 1);
		truncate_page = true;
		goto out;
	}

	set_new_dnode(&dn, inode, ipage, NULL, 0);
	err = get_dnode_of_data(&dn, free_from, LOOKUP_NODE_RA);
	if (err) {
		if (err == -ENOENT)
			goto free_next;
		goto out;
	}

	count = ADDRS_PER_PAGE(dn.node_page, inode);

	count -= dn.ofs_in_node;
	f2fs_bug_on(sbi, count < 0);

	if (dn.ofs_in_node || IS_INODE(dn.node_page)) {
		truncate_data_blocks_range(&dn, count);
		free_from += count;
	}

	f2fs_put_dnode(&dn);
free_next:
	err = truncate_inode_blocks(inode, free_from);
out:
	if (lock)
		f2fs_unlock_op(sbi);
free_partial:
	/* lastly zero out the first data page */
	if (!err)
		err = truncate_partial_data_page(inode, from, truncate_page);

	trace_f2fs_truncate_blocks_exit(inode, err);
	return err;
}

int f2fs_truncate(struct inode *inode)
{
	int err;

	if (!(S_ISREG(inode->i_mode) || S_ISDIR(inode->i_mode) ||
				S_ISLNK(inode->i_mode)))
		return 0;

	trace_f2fs_truncate(inode);

#ifdef CONFIG_F2FS_FAULT_INJECTION
	if (time_to_inject(F2FS_I_SB(inode), FAULT_TRUNCATE)) {
		f2fs_show_injection_info(FAULT_TRUNCATE);
		return -EIO;
	}
#endif
	/* we should check inline_data size */
	if (!f2fs_may_inline_data(inode)) {
		err = f2fs_convert_inline_inode(inode);
		if (err)
			return err;
	}

	err = truncate_blocks(inode, i_size_read(inode), true);
	if (err)
		return err;

	inode->i_mtime = inode->i_ctime = current_time(inode);
	f2fs_mark_inode_dirty_sync(inode, false);
	return 0;
}

int f2fs_getattr(const struct path *path, struct kstat *stat,
		 u32 request_mask, unsigned int query_flags)
{
	struct inode *inode = d_inode(path->dentry);
	struct f2fs_inode_info *fi = F2FS_I(inode);
	unsigned int flags;

<<<<<<< HEAD
	flags = fi->i_flags & FS_FL_USER_VISIBLE;
=======
	flags = fi->i_flags & (FS_FL_USER_VISIBLE | FS_PROJINHERIT_FL);
>>>>>>> bb176f67
	if (flags & FS_APPEND_FL)
		stat->attributes |= STATX_ATTR_APPEND;
	if (flags & FS_COMPR_FL)
		stat->attributes |= STATX_ATTR_COMPRESSED;
	if (f2fs_encrypted_inode(inode))
		stat->attributes |= STATX_ATTR_ENCRYPTED;
	if (flags & FS_IMMUTABLE_FL)
		stat->attributes |= STATX_ATTR_IMMUTABLE;
	if (flags & FS_NODUMP_FL)
		stat->attributes |= STATX_ATTR_NODUMP;

	stat->attributes_mask |= (STATX_ATTR_APPEND |
				  STATX_ATTR_COMPRESSED |
				  STATX_ATTR_ENCRYPTED |
				  STATX_ATTR_IMMUTABLE |
				  STATX_ATTR_NODUMP);

	generic_fillattr(inode, stat);
	return 0;
}

#ifdef CONFIG_F2FS_FS_POSIX_ACL
static void __setattr_copy(struct inode *inode, const struct iattr *attr)
{
	unsigned int ia_valid = attr->ia_valid;

	if (ia_valid & ATTR_UID)
		inode->i_uid = attr->ia_uid;
	if (ia_valid & ATTR_GID)
		inode->i_gid = attr->ia_gid;
	if (ia_valid & ATTR_ATIME)
		inode->i_atime = timespec_trunc(attr->ia_atime,
						inode->i_sb->s_time_gran);
	if (ia_valid & ATTR_MTIME)
		inode->i_mtime = timespec_trunc(attr->ia_mtime,
						inode->i_sb->s_time_gran);
	if (ia_valid & ATTR_CTIME)
		inode->i_ctime = timespec_trunc(attr->ia_ctime,
						inode->i_sb->s_time_gran);
	if (ia_valid & ATTR_MODE) {
		umode_t mode = attr->ia_mode;

		if (!in_group_p(inode->i_gid) && !capable(CAP_FSETID))
			mode &= ~S_ISGID;
		set_acl_inode(inode, mode);
	}
}
#else
#define __setattr_copy setattr_copy
#endif

int f2fs_setattr(struct dentry *dentry, struct iattr *attr)
{
	struct inode *inode = d_inode(dentry);
	int err;
	bool size_changed = false;

	err = setattr_prepare(dentry, attr);
	if (err)
		return err;

	if (is_quota_modification(inode, attr)) {
		err = dquot_initialize(inode);
		if (err)
			return err;
	}
	if ((attr->ia_valid & ATTR_UID &&
		!uid_eq(attr->ia_uid, inode->i_uid)) ||
		(attr->ia_valid & ATTR_GID &&
		!gid_eq(attr->ia_gid, inode->i_gid))) {
		err = dquot_transfer(inode, attr);
		if (err)
			return err;
	}

	if (attr->ia_valid & ATTR_SIZE) {
		if (f2fs_encrypted_inode(inode)) {
			err = fscrypt_get_encryption_info(inode);
			if (err)
				return err;
			if (!fscrypt_has_encryption_key(inode))
				return -ENOKEY;
		}

		if (attr->ia_size <= i_size_read(inode)) {
			down_write(&F2FS_I(inode)->i_mmap_sem);
			truncate_setsize(inode, attr->ia_size);
			err = f2fs_truncate(inode);
			up_write(&F2FS_I(inode)->i_mmap_sem);
			if (err)
				return err;
		} else {
			/*
			 * do not trim all blocks after i_size if target size is
			 * larger than i_size.
			 */
			down_write(&F2FS_I(inode)->i_mmap_sem);
			truncate_setsize(inode, attr->ia_size);
			up_write(&F2FS_I(inode)->i_mmap_sem);

			/* should convert inline inode here */
			if (!f2fs_may_inline_data(inode)) {
				err = f2fs_convert_inline_inode(inode);
				if (err)
					return err;
			}
			inode->i_mtime = inode->i_ctime = current_time(inode);
		}

		size_changed = true;
	}

	__setattr_copy(inode, attr);

	if (attr->ia_valid & ATTR_MODE) {
		err = posix_acl_chmod(inode, get_inode_mode(inode));
		if (err || is_inode_flag_set(inode, FI_ACL_MODE)) {
			inode->i_mode = F2FS_I(inode)->i_acl_mode;
			clear_inode_flag(inode, FI_ACL_MODE);
		}
	}

	/* file size may changed here */
	f2fs_mark_inode_dirty_sync(inode, size_changed);

	/* inode change will produce dirty node pages flushed by checkpoint */
	f2fs_balance_fs(F2FS_I_SB(inode), true);

	return err;
}

const struct inode_operations f2fs_file_inode_operations = {
	.getattr	= f2fs_getattr,
	.setattr	= f2fs_setattr,
	.get_acl	= f2fs_get_acl,
	.set_acl	= f2fs_set_acl,
#ifdef CONFIG_F2FS_FS_XATTR
	.listxattr	= f2fs_listxattr,
#endif
	.fiemap		= f2fs_fiemap,
};

static int fill_zero(struct inode *inode, pgoff_t index,
					loff_t start, loff_t len)
{
	struct f2fs_sb_info *sbi = F2FS_I_SB(inode);
	struct page *page;

	if (!len)
		return 0;

	f2fs_balance_fs(sbi, true);

	f2fs_lock_op(sbi);
	page = get_new_data_page(inode, NULL, index, false);
	f2fs_unlock_op(sbi);

	if (IS_ERR(page))
		return PTR_ERR(page);

	f2fs_wait_on_page_writeback(page, DATA, true);
	zero_user(page, start, len);
	set_page_dirty(page);
	f2fs_put_page(page, 1);
	return 0;
}

int truncate_hole(struct inode *inode, pgoff_t pg_start, pgoff_t pg_end)
{
	int err;

	while (pg_start < pg_end) {
		struct dnode_of_data dn;
		pgoff_t end_offset, count;

		set_new_dnode(&dn, inode, NULL, NULL, 0);
		err = get_dnode_of_data(&dn, pg_start, LOOKUP_NODE);
		if (err) {
			if (err == -ENOENT) {
				pg_start++;
				continue;
			}
			return err;
		}

		end_offset = ADDRS_PER_PAGE(dn.node_page, inode);
		count = min(end_offset - dn.ofs_in_node, pg_end - pg_start);

		f2fs_bug_on(F2FS_I_SB(inode), count == 0 || count > end_offset);

		truncate_data_blocks_range(&dn, count);
		f2fs_put_dnode(&dn);

		pg_start += count;
	}
	return 0;
}

static int punch_hole(struct inode *inode, loff_t offset, loff_t len)
{
	pgoff_t pg_start, pg_end;
	loff_t off_start, off_end;
	int ret;

	ret = f2fs_convert_inline_inode(inode);
	if (ret)
		return ret;

	pg_start = ((unsigned long long) offset) >> PAGE_SHIFT;
	pg_end = ((unsigned long long) offset + len) >> PAGE_SHIFT;

	off_start = offset & (PAGE_SIZE - 1);
	off_end = (offset + len) & (PAGE_SIZE - 1);

	if (pg_start == pg_end) {
		ret = fill_zero(inode, pg_start, off_start,
						off_end - off_start);
		if (ret)
			return ret;
	} else {
		if (off_start) {
			ret = fill_zero(inode, pg_start++, off_start,
						PAGE_SIZE - off_start);
			if (ret)
				return ret;
		}
		if (off_end) {
			ret = fill_zero(inode, pg_end, 0, off_end);
			if (ret)
				return ret;
		}

		if (pg_start < pg_end) {
			struct address_space *mapping = inode->i_mapping;
			loff_t blk_start, blk_end;
			struct f2fs_sb_info *sbi = F2FS_I_SB(inode);

			f2fs_balance_fs(sbi, true);

			blk_start = (loff_t)pg_start << PAGE_SHIFT;
			blk_end = (loff_t)pg_end << PAGE_SHIFT;
			down_write(&F2FS_I(inode)->i_mmap_sem);
			truncate_inode_pages_range(mapping, blk_start,
					blk_end - 1);

			f2fs_lock_op(sbi);
			ret = truncate_hole(inode, pg_start, pg_end);
			f2fs_unlock_op(sbi);
			up_write(&F2FS_I(inode)->i_mmap_sem);
		}
	}

	return ret;
}

static int __read_out_blkaddrs(struct inode *inode, block_t *blkaddr,
				int *do_replace, pgoff_t off, pgoff_t len)
{
	struct f2fs_sb_info *sbi = F2FS_I_SB(inode);
	struct dnode_of_data dn;
	int ret, done, i;

next_dnode:
	set_new_dnode(&dn, inode, NULL, NULL, 0);
	ret = get_dnode_of_data(&dn, off, LOOKUP_NODE_RA);
	if (ret && ret != -ENOENT) {
		return ret;
	} else if (ret == -ENOENT) {
		if (dn.max_level == 0)
			return -ENOENT;
		done = min((pgoff_t)ADDRS_PER_BLOCK - dn.ofs_in_node, len);
		blkaddr += done;
		do_replace += done;
		goto next;
	}

	done = min((pgoff_t)ADDRS_PER_PAGE(dn.node_page, inode) -
							dn.ofs_in_node, len);
	for (i = 0; i < done; i++, blkaddr++, do_replace++, dn.ofs_in_node++) {
		*blkaddr = datablock_addr(dn.inode,
					dn.node_page, dn.ofs_in_node);
		if (!is_checkpointed_data(sbi, *blkaddr)) {

			if (test_opt(sbi, LFS)) {
				f2fs_put_dnode(&dn);
				return -ENOTSUPP;
			}

			/* do not invalidate this block address */
			f2fs_update_data_blkaddr(&dn, NULL_ADDR);
			*do_replace = 1;
		}
	}
	f2fs_put_dnode(&dn);
next:
	len -= done;
	off += done;
	if (len)
		goto next_dnode;
	return 0;
}

static int __roll_back_blkaddrs(struct inode *inode, block_t *blkaddr,
				int *do_replace, pgoff_t off, int len)
{
	struct f2fs_sb_info *sbi = F2FS_I_SB(inode);
	struct dnode_of_data dn;
	int ret, i;

	for (i = 0; i < len; i++, do_replace++, blkaddr++) {
		if (*do_replace == 0)
			continue;

		set_new_dnode(&dn, inode, NULL, NULL, 0);
		ret = get_dnode_of_data(&dn, off + i, LOOKUP_NODE_RA);
		if (ret) {
			dec_valid_block_count(sbi, inode, 1);
			invalidate_blocks(sbi, *blkaddr);
		} else {
			f2fs_update_data_blkaddr(&dn, *blkaddr);
		}
		f2fs_put_dnode(&dn);
	}
	return 0;
}

static int __clone_blkaddrs(struct inode *src_inode, struct inode *dst_inode,
			block_t *blkaddr, int *do_replace,
			pgoff_t src, pgoff_t dst, pgoff_t len, bool full)
{
	struct f2fs_sb_info *sbi = F2FS_I_SB(src_inode);
	pgoff_t i = 0;
	int ret;

	while (i < len) {
		if (blkaddr[i] == NULL_ADDR && !full) {
			i++;
			continue;
		}

		if (do_replace[i] || blkaddr[i] == NULL_ADDR) {
			struct dnode_of_data dn;
			struct node_info ni;
			size_t new_size;
			pgoff_t ilen;

			set_new_dnode(&dn, dst_inode, NULL, NULL, 0);
			ret = get_dnode_of_data(&dn, dst + i, ALLOC_NODE);
			if (ret)
				return ret;

			get_node_info(sbi, dn.nid, &ni);
			ilen = min((pgoff_t)
				ADDRS_PER_PAGE(dn.node_page, dst_inode) -
						dn.ofs_in_node, len - i);
			do {
				dn.data_blkaddr = datablock_addr(dn.inode,
						dn.node_page, dn.ofs_in_node);
				truncate_data_blocks_range(&dn, 1);

				if (do_replace[i]) {
					f2fs_i_blocks_write(src_inode,
							1, false, false);
					f2fs_i_blocks_write(dst_inode,
							1, true, false);
					f2fs_replace_block(sbi, &dn, dn.data_blkaddr,
					blkaddr[i], ni.version, true, false);

					do_replace[i] = 0;
				}
				dn.ofs_in_node++;
				i++;
				new_size = (dst + i) << PAGE_SHIFT;
				if (dst_inode->i_size < new_size)
					f2fs_i_size_write(dst_inode, new_size);
			} while (--ilen && (do_replace[i] || blkaddr[i] == NULL_ADDR));

			f2fs_put_dnode(&dn);
		} else {
			struct page *psrc, *pdst;

			psrc = get_lock_data_page(src_inode, src + i, true);
			if (IS_ERR(psrc))
				return PTR_ERR(psrc);
			pdst = get_new_data_page(dst_inode, NULL, dst + i,
								true);
			if (IS_ERR(pdst)) {
				f2fs_put_page(psrc, 1);
				return PTR_ERR(pdst);
			}
			f2fs_copy_page(psrc, pdst);
			set_page_dirty(pdst);
			f2fs_put_page(pdst, 1);
			f2fs_put_page(psrc, 1);

			ret = truncate_hole(src_inode, src + i, src + i + 1);
			if (ret)
				return ret;
			i++;
		}
	}
	return 0;
}

static int __exchange_data_block(struct inode *src_inode,
			struct inode *dst_inode, pgoff_t src, pgoff_t dst,
			pgoff_t len, bool full)
{
	block_t *src_blkaddr;
	int *do_replace;
	pgoff_t olen;
	int ret;

	while (len) {
		olen = min((pgoff_t)4 * ADDRS_PER_BLOCK, len);

		src_blkaddr = kvzalloc(sizeof(block_t) * olen, GFP_KERNEL);
		if (!src_blkaddr)
			return -ENOMEM;

		do_replace = kvzalloc(sizeof(int) * olen, GFP_KERNEL);
		if (!do_replace) {
			kvfree(src_blkaddr);
			return -ENOMEM;
		}

		ret = __read_out_blkaddrs(src_inode, src_blkaddr,
					do_replace, src, olen);
		if (ret)
			goto roll_back;

		ret = __clone_blkaddrs(src_inode, dst_inode, src_blkaddr,
					do_replace, src, dst, olen, full);
		if (ret)
			goto roll_back;

		src += olen;
		dst += olen;
		len -= olen;

		kvfree(src_blkaddr);
		kvfree(do_replace);
	}
	return 0;

roll_back:
	__roll_back_blkaddrs(src_inode, src_blkaddr, do_replace, src, len);
	kvfree(src_blkaddr);
	kvfree(do_replace);
	return ret;
}

static int f2fs_do_collapse(struct inode *inode, pgoff_t start, pgoff_t end)
{
	struct f2fs_sb_info *sbi = F2FS_I_SB(inode);
	pgoff_t nrpages = (i_size_read(inode) + PAGE_SIZE - 1) / PAGE_SIZE;
	int ret;

	f2fs_balance_fs(sbi, true);
	f2fs_lock_op(sbi);

	f2fs_drop_extent_tree(inode);

	ret = __exchange_data_block(inode, inode, end, start, nrpages - end, true);
	f2fs_unlock_op(sbi);
	return ret;
}

static int f2fs_collapse_range(struct inode *inode, loff_t offset, loff_t len)
{
	pgoff_t pg_start, pg_end;
	loff_t new_size;
	int ret;

	if (offset + len >= i_size_read(inode))
		return -EINVAL;

	/* collapse range should be aligned to block size of f2fs. */
	if (offset & (F2FS_BLKSIZE - 1) || len & (F2FS_BLKSIZE - 1))
		return -EINVAL;

	ret = f2fs_convert_inline_inode(inode);
	if (ret)
		return ret;

	pg_start = offset >> PAGE_SHIFT;
	pg_end = (offset + len) >> PAGE_SHIFT;

	down_write(&F2FS_I(inode)->i_mmap_sem);
	/* write out all dirty pages from offset */
	ret = filemap_write_and_wait_range(inode->i_mapping, offset, LLONG_MAX);
	if (ret)
		goto out;

	truncate_pagecache(inode, offset);

	ret = f2fs_do_collapse(inode, pg_start, pg_end);
	if (ret)
		goto out;

	/* write out all moved pages, if possible */
	filemap_write_and_wait_range(inode->i_mapping, offset, LLONG_MAX);
	truncate_pagecache(inode, offset);

	new_size = i_size_read(inode) - len;
	truncate_pagecache(inode, new_size);

	ret = truncate_blocks(inode, new_size, true);
	if (!ret)
		f2fs_i_size_write(inode, new_size);

out:
	up_write(&F2FS_I(inode)->i_mmap_sem);
	return ret;
}

static int f2fs_do_zero_range(struct dnode_of_data *dn, pgoff_t start,
								pgoff_t end)
{
	struct f2fs_sb_info *sbi = F2FS_I_SB(dn->inode);
	pgoff_t index = start;
	unsigned int ofs_in_node = dn->ofs_in_node;
	blkcnt_t count = 0;
	int ret;

	for (; index < end; index++, dn->ofs_in_node++) {
		if (datablock_addr(dn->inode, dn->node_page,
					dn->ofs_in_node) == NULL_ADDR)
			count++;
	}

	dn->ofs_in_node = ofs_in_node;
	ret = reserve_new_blocks(dn, count);
	if (ret)
		return ret;

	dn->ofs_in_node = ofs_in_node;
	for (index = start; index < end; index++, dn->ofs_in_node++) {
		dn->data_blkaddr = datablock_addr(dn->inode,
					dn->node_page, dn->ofs_in_node);
		/*
		 * reserve_new_blocks will not guarantee entire block
		 * allocation.
		 */
		if (dn->data_blkaddr == NULL_ADDR) {
			ret = -ENOSPC;
			break;
		}
		if (dn->data_blkaddr != NEW_ADDR) {
			invalidate_blocks(sbi, dn->data_blkaddr);
			dn->data_blkaddr = NEW_ADDR;
			set_data_blkaddr(dn);
		}
	}

	f2fs_update_extent_cache_range(dn, start, 0, index - start);

	return ret;
}

static int f2fs_zero_range(struct inode *inode, loff_t offset, loff_t len,
								int mode)
{
	struct f2fs_sb_info *sbi = F2FS_I_SB(inode);
	struct address_space *mapping = inode->i_mapping;
	pgoff_t index, pg_start, pg_end;
	loff_t new_size = i_size_read(inode);
	loff_t off_start, off_end;
	int ret = 0;

	ret = inode_newsize_ok(inode, (len + offset));
	if (ret)
		return ret;

	ret = f2fs_convert_inline_inode(inode);
	if (ret)
		return ret;

	down_write(&F2FS_I(inode)->i_mmap_sem);
	ret = filemap_write_and_wait_range(mapping, offset, offset + len - 1);
	if (ret)
		goto out_sem;

	truncate_pagecache_range(inode, offset, offset + len - 1);

	pg_start = ((unsigned long long) offset) >> PAGE_SHIFT;
	pg_end = ((unsigned long long) offset + len) >> PAGE_SHIFT;

	off_start = offset & (PAGE_SIZE - 1);
	off_end = (offset + len) & (PAGE_SIZE - 1);

	if (pg_start == pg_end) {
		ret = fill_zero(inode, pg_start, off_start,
						off_end - off_start);
		if (ret)
			goto out_sem;

		new_size = max_t(loff_t, new_size, offset + len);
	} else {
		if (off_start) {
			ret = fill_zero(inode, pg_start++, off_start,
						PAGE_SIZE - off_start);
			if (ret)
				goto out_sem;

			new_size = max_t(loff_t, new_size,
					(loff_t)pg_start << PAGE_SHIFT);
		}

		for (index = pg_start; index < pg_end;) {
			struct dnode_of_data dn;
			unsigned int end_offset;
			pgoff_t end;

			f2fs_lock_op(sbi);

			set_new_dnode(&dn, inode, NULL, NULL, 0);
			ret = get_dnode_of_data(&dn, index, ALLOC_NODE);
			if (ret) {
				f2fs_unlock_op(sbi);
				goto out;
			}

			end_offset = ADDRS_PER_PAGE(dn.node_page, inode);
			end = min(pg_end, end_offset - dn.ofs_in_node + index);

			ret = f2fs_do_zero_range(&dn, index, end);
			f2fs_put_dnode(&dn);
			f2fs_unlock_op(sbi);

			f2fs_balance_fs(sbi, dn.node_changed);

			if (ret)
				goto out;

			index = end;
			new_size = max_t(loff_t, new_size,
					(loff_t)index << PAGE_SHIFT);
		}

		if (off_end) {
			ret = fill_zero(inode, pg_end, 0, off_end);
			if (ret)
				goto out;

			new_size = max_t(loff_t, new_size, offset + len);
		}
	}

out:
	if (!(mode & FALLOC_FL_KEEP_SIZE) && i_size_read(inode) < new_size)
		f2fs_i_size_write(inode, new_size);
out_sem:
	up_write(&F2FS_I(inode)->i_mmap_sem);

	return ret;
}

static int f2fs_insert_range(struct inode *inode, loff_t offset, loff_t len)
{
	struct f2fs_sb_info *sbi = F2FS_I_SB(inode);
	pgoff_t nr, pg_start, pg_end, delta, idx;
	loff_t new_size;
	int ret = 0;

	new_size = i_size_read(inode) + len;
	ret = inode_newsize_ok(inode, new_size);
	if (ret)
		return ret;

	if (offset >= i_size_read(inode))
		return -EINVAL;

	/* insert range should be aligned to block size of f2fs. */
	if (offset & (F2FS_BLKSIZE - 1) || len & (F2FS_BLKSIZE - 1))
		return -EINVAL;

	ret = f2fs_convert_inline_inode(inode);
	if (ret)
		return ret;

	f2fs_balance_fs(sbi, true);

	down_write(&F2FS_I(inode)->i_mmap_sem);
	ret = truncate_blocks(inode, i_size_read(inode), true);
	if (ret)
		goto out;

	/* write out all dirty pages from offset */
	ret = filemap_write_and_wait_range(inode->i_mapping, offset, LLONG_MAX);
	if (ret)
		goto out;

	truncate_pagecache(inode, offset);

	pg_start = offset >> PAGE_SHIFT;
	pg_end = (offset + len) >> PAGE_SHIFT;
	delta = pg_end - pg_start;
	idx = (i_size_read(inode) + PAGE_SIZE - 1) / PAGE_SIZE;

	while (!ret && idx > pg_start) {
		nr = idx - pg_start;
		if (nr > delta)
			nr = delta;
		idx -= nr;

		f2fs_lock_op(sbi);
		f2fs_drop_extent_tree(inode);

		ret = __exchange_data_block(inode, inode, idx,
					idx + delta, nr, false);
		f2fs_unlock_op(sbi);
	}

	/* write out all moved pages, if possible */
	filemap_write_and_wait_range(inode->i_mapping, offset, LLONG_MAX);
	truncate_pagecache(inode, offset);

	if (!ret)
		f2fs_i_size_write(inode, new_size);
out:
	up_write(&F2FS_I(inode)->i_mmap_sem);
	return ret;
}

static int expand_inode_data(struct inode *inode, loff_t offset,
					loff_t len, int mode)
{
	struct f2fs_sb_info *sbi = F2FS_I_SB(inode);
	struct f2fs_map_blocks map = { .m_next_pgofs = NULL };
	pgoff_t pg_end;
	loff_t new_size = i_size_read(inode);
	loff_t off_end;
	int err;

	err = inode_newsize_ok(inode, (len + offset));
	if (err)
		return err;

	err = f2fs_convert_inline_inode(inode);
	if (err)
		return err;

	f2fs_balance_fs(sbi, true);

	pg_end = ((unsigned long long)offset + len) >> PAGE_SHIFT;
	off_end = (offset + len) & (PAGE_SIZE - 1);

	map.m_lblk = ((unsigned long long)offset) >> PAGE_SHIFT;
	map.m_len = pg_end - map.m_lblk;
	if (off_end)
		map.m_len++;

	err = f2fs_map_blocks(inode, &map, 1, F2FS_GET_BLOCK_PRE_AIO);
	if (err) {
		pgoff_t last_off;

		if (!map.m_len)
			return err;

		last_off = map.m_lblk + map.m_len - 1;

		/* update new size to the failed position */
		new_size = (last_off == pg_end) ? offset + len:
					(loff_t)(last_off + 1) << PAGE_SHIFT;
	} else {
		new_size = ((loff_t)pg_end << PAGE_SHIFT) + off_end;
	}

	if (!(mode & FALLOC_FL_KEEP_SIZE) && i_size_read(inode) < new_size)
		f2fs_i_size_write(inode, new_size);

	return err;
}

static long f2fs_fallocate(struct file *file, int mode,
				loff_t offset, loff_t len)
{
	struct inode *inode = file_inode(file);
	long ret = 0;

	/* f2fs only support ->fallocate for regular file */
	if (!S_ISREG(inode->i_mode))
		return -EINVAL;

	if (f2fs_encrypted_inode(inode) &&
		(mode & (FALLOC_FL_COLLAPSE_RANGE | FALLOC_FL_INSERT_RANGE)))
		return -EOPNOTSUPP;

	if (mode & ~(FALLOC_FL_KEEP_SIZE | FALLOC_FL_PUNCH_HOLE |
			FALLOC_FL_COLLAPSE_RANGE | FALLOC_FL_ZERO_RANGE |
			FALLOC_FL_INSERT_RANGE))
		return -EOPNOTSUPP;

	inode_lock(inode);

	if (mode & FALLOC_FL_PUNCH_HOLE) {
		if (offset >= inode->i_size)
			goto out;

		ret = punch_hole(inode, offset, len);
	} else if (mode & FALLOC_FL_COLLAPSE_RANGE) {
		ret = f2fs_collapse_range(inode, offset, len);
	} else if (mode & FALLOC_FL_ZERO_RANGE) {
		ret = f2fs_zero_range(inode, offset, len, mode);
	} else if (mode & FALLOC_FL_INSERT_RANGE) {
		ret = f2fs_insert_range(inode, offset, len);
	} else {
		ret = expand_inode_data(inode, offset, len, mode);
	}

	if (!ret) {
		inode->i_mtime = inode->i_ctime = current_time(inode);
		f2fs_mark_inode_dirty_sync(inode, false);
		if (mode & FALLOC_FL_KEEP_SIZE)
			file_set_keep_isize(inode);
		f2fs_update_time(F2FS_I_SB(inode), REQ_TIME);
	}

out:
	inode_unlock(inode);

	trace_f2fs_fallocate(inode, mode, offset, len, ret);
	return ret;
}

static int f2fs_release_file(struct inode *inode, struct file *filp)
{
	/*
	 * f2fs_relase_file is called at every close calls. So we should
	 * not drop any inmemory pages by close called by other process.
	 */
	if (!(filp->f_mode & FMODE_WRITE) ||
			atomic_read(&inode->i_writecount) != 1)
		return 0;

	/* some remained atomic pages should discarded */
	if (f2fs_is_atomic_file(inode))
		drop_inmem_pages(inode);
	if (f2fs_is_volatile_file(inode)) {
		clear_inode_flag(inode, FI_VOLATILE_FILE);
		stat_dec_volatile_write(inode);
		set_inode_flag(inode, FI_DROP_CACHE);
		filemap_fdatawrite(inode->i_mapping);
		clear_inode_flag(inode, FI_DROP_CACHE);
	}
	return 0;
}

static int f2fs_file_flush(struct file *file, fl_owner_t id)
{
	struct inode *inode = file_inode(file);

	/*
	 * If the process doing a transaction is crashed, we should do
	 * roll-back. Otherwise, other reader/write can see corrupted database
	 * until all the writers close its file. Since this should be done
	 * before dropping file lock, it needs to do in ->flush.
	 */
	if (f2fs_is_atomic_file(inode) &&
			F2FS_I(inode)->inmem_task == current)
		drop_inmem_pages(inode);
	return 0;
}

static int f2fs_ioc_getflags(struct file *filp, unsigned long arg)
{
	struct inode *inode = file_inode(filp);
	struct f2fs_inode_info *fi = F2FS_I(inode);
	unsigned int flags = fi->i_flags &
			(FS_FL_USER_VISIBLE | FS_PROJINHERIT_FL);
	return put_user(flags, (int __user *)arg);
}

static int __f2fs_ioc_setflags(struct inode *inode, unsigned int flags)
{
	struct f2fs_inode_info *fi = F2FS_I(inode);
	unsigned int oldflags;

	/* Is it quota file? Do not allow user to mess with it */
	if (IS_NOQUOTA(inode))
		return -EPERM;

	flags = f2fs_mask_flags(inode->i_mode, flags);

	oldflags = fi->i_flags;

	if ((flags ^ oldflags) & (FS_APPEND_FL | FS_IMMUTABLE_FL))
		if (!capable(CAP_LINUX_IMMUTABLE))
			return -EPERM;

	flags = flags & (FS_FL_USER_MODIFIABLE | FS_PROJINHERIT_FL);
	flags |= oldflags & ~(FS_FL_USER_MODIFIABLE | FS_PROJINHERIT_FL);
	fi->i_flags = flags;

	if (fi->i_flags & FS_PROJINHERIT_FL)
		set_inode_flag(inode, FI_PROJ_INHERIT);
	else
		clear_inode_flag(inode, FI_PROJ_INHERIT);

	inode->i_ctime = current_time(inode);
	f2fs_set_inode_flags(inode);
	f2fs_mark_inode_dirty_sync(inode, false);
	return 0;
}

static int f2fs_ioc_setflags(struct file *filp, unsigned long arg)
{
	struct inode *inode = file_inode(filp);
	unsigned int flags;
	int ret;

	if (!inode_owner_or_capable(inode))
		return -EACCES;

	if (get_user(flags, (int __user *)arg))
		return -EFAULT;

	ret = mnt_want_write_file(filp);
	if (ret)
		return ret;

	inode_lock(inode);

<<<<<<< HEAD
	/* Is it quota file? Do not allow user to mess with it */
	if (IS_NOQUOTA(inode)) {
		ret = -EPERM;
		goto unlock_out;
	}

	flags = f2fs_mask_flags(inode->i_mode, flags);

	oldflags = fi->i_flags;

	if ((flags ^ oldflags) & (FS_APPEND_FL | FS_IMMUTABLE_FL)) {
		if (!capable(CAP_LINUX_IMMUTABLE)) {
			ret = -EPERM;
			goto unlock_out;
		}
	}

	flags = flags & FS_FL_USER_MODIFIABLE;
	flags |= oldflags & ~FS_FL_USER_MODIFIABLE;
	fi->i_flags = flags;

	inode->i_ctime = current_time(inode);
	f2fs_set_inode_flags(inode);
	f2fs_mark_inode_dirty_sync(inode, false);
unlock_out:
=======
	ret = __f2fs_ioc_setflags(inode, flags);

>>>>>>> bb176f67
	inode_unlock(inode);
	mnt_drop_write_file(filp);
	return ret;
}

static int f2fs_ioc_getversion(struct file *filp, unsigned long arg)
{
	struct inode *inode = file_inode(filp);

	return put_user(inode->i_generation, (int __user *)arg);
}

static int f2fs_ioc_start_atomic_write(struct file *filp)
{
	struct inode *inode = file_inode(filp);
	int ret;

	if (!inode_owner_or_capable(inode))
		return -EACCES;

	if (!S_ISREG(inode->i_mode))
		return -EINVAL;

	ret = mnt_want_write_file(filp);
	if (ret)
		return ret;

	inode_lock(inode);

	if (f2fs_is_atomic_file(inode))
		goto out;

	ret = f2fs_convert_inline_inode(inode);
	if (ret)
		goto out;

	set_inode_flag(inode, FI_ATOMIC_FILE);
	set_inode_flag(inode, FI_HOT_DATA);
	f2fs_update_time(F2FS_I_SB(inode), REQ_TIME);

	if (!get_dirty_pages(inode))
		goto inc_stat;

	f2fs_msg(F2FS_I_SB(inode)->sb, KERN_WARNING,
		"Unexpected flush for atomic writes: ino=%lu, npages=%u",
					inode->i_ino, get_dirty_pages(inode));
	ret = filemap_write_and_wait_range(inode->i_mapping, 0, LLONG_MAX);
	if (ret) {
		clear_inode_flag(inode, FI_ATOMIC_FILE);
		clear_inode_flag(inode, FI_HOT_DATA);
		goto out;
	}

inc_stat:
	F2FS_I(inode)->inmem_task = current;
	stat_inc_atomic_write(inode);
	stat_update_max_atomic_write(inode);
out:
	inode_unlock(inode);
	mnt_drop_write_file(filp);
	return ret;
}

static int f2fs_ioc_commit_atomic_write(struct file *filp)
{
	struct inode *inode = file_inode(filp);
	int ret;

	if (!inode_owner_or_capable(inode))
		return -EACCES;

	ret = mnt_want_write_file(filp);
	if (ret)
		return ret;

	inode_lock(inode);

	if (f2fs_is_volatile_file(inode))
		goto err_out;

	if (f2fs_is_atomic_file(inode)) {
		ret = commit_inmem_pages(inode);
		if (ret)
			goto err_out;

		ret = f2fs_do_sync_file(filp, 0, LLONG_MAX, 0, true);
		if (!ret) {
			clear_inode_flag(inode, FI_ATOMIC_FILE);
			clear_inode_flag(inode, FI_HOT_DATA);
			stat_dec_atomic_write(inode);
		}
	} else {
		ret = f2fs_do_sync_file(filp, 0, LLONG_MAX, 1, false);
	}
err_out:
	inode_unlock(inode);
	mnt_drop_write_file(filp);
	return ret;
}

static int f2fs_ioc_start_volatile_write(struct file *filp)
{
	struct inode *inode = file_inode(filp);
	int ret;

	if (!inode_owner_or_capable(inode))
		return -EACCES;

	if (!S_ISREG(inode->i_mode))
		return -EINVAL;

	ret = mnt_want_write_file(filp);
	if (ret)
		return ret;

	inode_lock(inode);

	if (f2fs_is_volatile_file(inode))
		goto out;

	ret = f2fs_convert_inline_inode(inode);
	if (ret)
		goto out;

	stat_inc_volatile_write(inode);
	stat_update_max_volatile_write(inode);

	set_inode_flag(inode, FI_VOLATILE_FILE);
	f2fs_update_time(F2FS_I_SB(inode), REQ_TIME);
out:
	inode_unlock(inode);
	mnt_drop_write_file(filp);
	return ret;
}

static int f2fs_ioc_release_volatile_write(struct file *filp)
{
	struct inode *inode = file_inode(filp);
	int ret;

	if (!inode_owner_or_capable(inode))
		return -EACCES;

	ret = mnt_want_write_file(filp);
	if (ret)
		return ret;

	inode_lock(inode);

	if (!f2fs_is_volatile_file(inode))
		goto out;

	if (!f2fs_is_first_block_written(inode)) {
		ret = truncate_partial_data_page(inode, 0, true);
		goto out;
	}

	ret = punch_hole(inode, 0, F2FS_BLKSIZE);
out:
	inode_unlock(inode);
	mnt_drop_write_file(filp);
	return ret;
}

static int f2fs_ioc_abort_volatile_write(struct file *filp)
{
	struct inode *inode = file_inode(filp);
	int ret;

	if (!inode_owner_or_capable(inode))
		return -EACCES;

	ret = mnt_want_write_file(filp);
	if (ret)
		return ret;

	inode_lock(inode);

	if (f2fs_is_atomic_file(inode))
		drop_inmem_pages(inode);
	if (f2fs_is_volatile_file(inode)) {
		clear_inode_flag(inode, FI_VOLATILE_FILE);
		stat_dec_volatile_write(inode);
		ret = f2fs_do_sync_file(filp, 0, LLONG_MAX, 0, true);
	}

	inode_unlock(inode);

	mnt_drop_write_file(filp);
	f2fs_update_time(F2FS_I_SB(inode), REQ_TIME);
	return ret;
}

static int f2fs_ioc_shutdown(struct file *filp, unsigned long arg)
{
	struct inode *inode = file_inode(filp);
	struct f2fs_sb_info *sbi = F2FS_I_SB(inode);
	struct super_block *sb = sbi->sb;
	__u32 in;
	int ret;

	if (!capable(CAP_SYS_ADMIN))
		return -EPERM;

	if (get_user(in, (__u32 __user *)arg))
		return -EFAULT;

	ret = mnt_want_write_file(filp);
	if (ret)
		return ret;

	switch (in) {
	case F2FS_GOING_DOWN_FULLSYNC:
		sb = freeze_bdev(sb->s_bdev);
		if (sb && !IS_ERR(sb)) {
			f2fs_stop_checkpoint(sbi, false);
			thaw_bdev(sb->s_bdev, sb);
		}
		break;
	case F2FS_GOING_DOWN_METASYNC:
		/* do checkpoint only */
		f2fs_sync_fs(sb, 1);
		f2fs_stop_checkpoint(sbi, false);
		break;
	case F2FS_GOING_DOWN_NOSYNC:
		f2fs_stop_checkpoint(sbi, false);
		break;
	case F2FS_GOING_DOWN_METAFLUSH:
		sync_meta_pages(sbi, META, LONG_MAX, FS_META_IO);
		f2fs_stop_checkpoint(sbi, false);
		break;
	default:
		ret = -EINVAL;
		goto out;
	}
	f2fs_update_time(sbi, REQ_TIME);
out:
	mnt_drop_write_file(filp);
	return ret;
}

static int f2fs_ioc_fitrim(struct file *filp, unsigned long arg)
{
	struct inode *inode = file_inode(filp);
	struct super_block *sb = inode->i_sb;
	struct request_queue *q = bdev_get_queue(sb->s_bdev);
	struct fstrim_range range;
	int ret;

	if (!capable(CAP_SYS_ADMIN))
		return -EPERM;

	if (!blk_queue_discard(q))
		return -EOPNOTSUPP;

	if (copy_from_user(&range, (struct fstrim_range __user *)arg,
				sizeof(range)))
		return -EFAULT;

	ret = mnt_want_write_file(filp);
	if (ret)
		return ret;

	range.minlen = max((unsigned int)range.minlen,
				q->limits.discard_granularity);
	ret = f2fs_trim_fs(F2FS_SB(sb), &range);
	mnt_drop_write_file(filp);
	if (ret < 0)
		return ret;

	if (copy_to_user((struct fstrim_range __user *)arg, &range,
				sizeof(range)))
		return -EFAULT;
	f2fs_update_time(F2FS_I_SB(inode), REQ_TIME);
	return 0;
}

static bool uuid_is_nonzero(__u8 u[16])
{
	int i;

	for (i = 0; i < 16; i++)
		if (u[i])
			return true;
	return false;
}

static int f2fs_ioc_set_encryption_policy(struct file *filp, unsigned long arg)
{
	struct inode *inode = file_inode(filp);

	f2fs_update_time(F2FS_I_SB(inode), REQ_TIME);

	return fscrypt_ioctl_set_policy(filp, (const void __user *)arg);
}

static int f2fs_ioc_get_encryption_policy(struct file *filp, unsigned long arg)
{
	return fscrypt_ioctl_get_policy(filp, (void __user *)arg);
}

static int f2fs_ioc_get_encryption_pwsalt(struct file *filp, unsigned long arg)
{
	struct inode *inode = file_inode(filp);
	struct f2fs_sb_info *sbi = F2FS_I_SB(inode);
	int err;

	if (!f2fs_sb_has_crypto(inode->i_sb))
		return -EOPNOTSUPP;

	if (uuid_is_nonzero(sbi->raw_super->encrypt_pw_salt))
		goto got_it;

	err = mnt_want_write_file(filp);
	if (err)
		return err;

	/* update superblock with uuid */
	generate_random_uuid(sbi->raw_super->encrypt_pw_salt);

	err = f2fs_commit_super(sbi, false);
	if (err) {
		/* undo new data */
		memset(sbi->raw_super->encrypt_pw_salt, 0, 16);
		mnt_drop_write_file(filp);
		return err;
	}
	mnt_drop_write_file(filp);
got_it:
	if (copy_to_user((__u8 __user *)arg, sbi->raw_super->encrypt_pw_salt,
									16))
		return -EFAULT;
	return 0;
}

static int f2fs_ioc_gc(struct file *filp, unsigned long arg)
{
	struct inode *inode = file_inode(filp);
	struct f2fs_sb_info *sbi = F2FS_I_SB(inode);
	__u32 sync;
	int ret;

	if (!capable(CAP_SYS_ADMIN))
		return -EPERM;

	if (get_user(sync, (__u32 __user *)arg))
		return -EFAULT;

	if (f2fs_readonly(sbi->sb))
		return -EROFS;

	ret = mnt_want_write_file(filp);
	if (ret)
		return ret;

	if (!sync) {
		if (!mutex_trylock(&sbi->gc_mutex)) {
			ret = -EBUSY;
			goto out;
		}
	} else {
		mutex_lock(&sbi->gc_mutex);
	}

	ret = f2fs_gc(sbi, sync, true, NULL_SEGNO);
out:
	mnt_drop_write_file(filp);
	return ret;
}

static int f2fs_ioc_gc_range(struct file *filp, unsigned long arg)
{
	struct inode *inode = file_inode(filp);
	struct f2fs_sb_info *sbi = F2FS_I_SB(inode);
	struct f2fs_gc_range range;
	u64 end;
	int ret;

	if (!capable(CAP_SYS_ADMIN))
		return -EPERM;

	if (copy_from_user(&range, (struct f2fs_gc_range __user *)arg,
							sizeof(range)))
		return -EFAULT;

	if (f2fs_readonly(sbi->sb))
		return -EROFS;

	ret = mnt_want_write_file(filp);
	if (ret)
		return ret;

	end = range.start + range.len;
	if (range.start < MAIN_BLKADDR(sbi) || end >= MAX_BLKADDR(sbi))
		return -EINVAL;
do_more:
	if (!range.sync) {
		if (!mutex_trylock(&sbi->gc_mutex)) {
			ret = -EBUSY;
			goto out;
		}
	} else {
		mutex_lock(&sbi->gc_mutex);
	}

	ret = f2fs_gc(sbi, range.sync, true, GET_SEGNO(sbi, range.start));
	range.start += sbi->blocks_per_seg;
	if (range.start <= end)
		goto do_more;
out:
	mnt_drop_write_file(filp);
	return ret;
}

static int f2fs_ioc_write_checkpoint(struct file *filp, unsigned long arg)
{
	struct inode *inode = file_inode(filp);
	struct f2fs_sb_info *sbi = F2FS_I_SB(inode);
	int ret;

	if (!capable(CAP_SYS_ADMIN))
		return -EPERM;

	if (f2fs_readonly(sbi->sb))
		return -EROFS;

	ret = mnt_want_write_file(filp);
	if (ret)
		return ret;

	ret = f2fs_sync_fs(sbi->sb, 1);

	mnt_drop_write_file(filp);
	return ret;
}

static int f2fs_defragment_range(struct f2fs_sb_info *sbi,
					struct file *filp,
					struct f2fs_defragment *range)
{
	struct inode *inode = file_inode(filp);
	struct f2fs_map_blocks map = { .m_next_pgofs = NULL };
	struct extent_info ei = {0,0,0};
	pgoff_t pg_start, pg_end;
	unsigned int blk_per_seg = sbi->blocks_per_seg;
	unsigned int total = 0, sec_num;
	block_t blk_end = 0;
	bool fragmented = false;
	int err;

	/* if in-place-update policy is enabled, don't waste time here */
	if (need_inplace_update_policy(inode, NULL))
		return -EINVAL;

	pg_start = range->start >> PAGE_SHIFT;
	pg_end = (range->start + range->len) >> PAGE_SHIFT;

	f2fs_balance_fs(sbi, true);

	inode_lock(inode);

	/* writeback all dirty pages in the range */
	err = filemap_write_and_wait_range(inode->i_mapping, range->start,
						range->start + range->len - 1);
	if (err)
		goto out;

	/*
	 * lookup mapping info in extent cache, skip defragmenting if physical
	 * block addresses are continuous.
	 */
	if (f2fs_lookup_extent_cache(inode, pg_start, &ei)) {
		if (ei.fofs + ei.len >= pg_end)
			goto out;
	}

	map.m_lblk = pg_start;

	/*
	 * lookup mapping info in dnode page cache, skip defragmenting if all
	 * physical block addresses are continuous even if there are hole(s)
	 * in logical blocks.
	 */
	while (map.m_lblk < pg_end) {
		map.m_len = pg_end - map.m_lblk;
		err = f2fs_map_blocks(inode, &map, 0, F2FS_GET_BLOCK_DEFAULT);
		if (err)
			goto out;

		if (!(map.m_flags & F2FS_MAP_FLAGS)) {
			map.m_lblk++;
			continue;
		}

		if (blk_end && blk_end != map.m_pblk) {
			fragmented = true;
			break;
		}
		blk_end = map.m_pblk + map.m_len;

		map.m_lblk += map.m_len;
	}

	if (!fragmented)
		goto out;

	map.m_lblk = pg_start;
	map.m_len = pg_end - pg_start;

	sec_num = (map.m_len + BLKS_PER_SEC(sbi) - 1) / BLKS_PER_SEC(sbi);

	/*
	 * make sure there are enough free section for LFS allocation, this can
	 * avoid defragment running in SSR mode when free section are allocated
	 * intensively
	 */
	if (has_not_enough_free_secs(sbi, 0, sec_num)) {
		err = -EAGAIN;
		goto out;
	}

	while (map.m_lblk < pg_end) {
		pgoff_t idx;
		int cnt = 0;

do_map:
		map.m_len = pg_end - map.m_lblk;
		err = f2fs_map_blocks(inode, &map, 0, F2FS_GET_BLOCK_DEFAULT);
		if (err)
			goto clear_out;

		if (!(map.m_flags & F2FS_MAP_FLAGS)) {
			map.m_lblk++;
			continue;
		}

		set_inode_flag(inode, FI_DO_DEFRAG);

		idx = map.m_lblk;
		while (idx < map.m_lblk + map.m_len && cnt < blk_per_seg) {
			struct page *page;

			page = get_lock_data_page(inode, idx, true);
			if (IS_ERR(page)) {
				err = PTR_ERR(page);
				goto clear_out;
			}

			set_page_dirty(page);
			f2fs_put_page(page, 1);

			idx++;
			cnt++;
			total++;
		}

		map.m_lblk = idx;

		if (idx < pg_end && cnt < blk_per_seg)
			goto do_map;

		clear_inode_flag(inode, FI_DO_DEFRAG);

		err = filemap_fdatawrite(inode->i_mapping);
		if (err)
			goto out;
	}
clear_out:
	clear_inode_flag(inode, FI_DO_DEFRAG);
out:
	inode_unlock(inode);
	if (!err)
		range->len = (u64)total << PAGE_SHIFT;
	return err;
}

static int f2fs_ioc_defragment(struct file *filp, unsigned long arg)
{
	struct inode *inode = file_inode(filp);
	struct f2fs_sb_info *sbi = F2FS_I_SB(inode);
	struct f2fs_defragment range;
	int err;

	if (!capable(CAP_SYS_ADMIN))
		return -EPERM;

	if (!S_ISREG(inode->i_mode) || f2fs_is_atomic_file(inode))
		return -EINVAL;

	if (f2fs_readonly(sbi->sb))
		return -EROFS;

	if (copy_from_user(&range, (struct f2fs_defragment __user *)arg,
							sizeof(range)))
		return -EFAULT;

	/* verify alignment of offset & size */
	if (range.start & (F2FS_BLKSIZE - 1) || range.len & (F2FS_BLKSIZE - 1))
		return -EINVAL;

	if (unlikely((range.start + range.len) >> PAGE_SHIFT >
					sbi->max_file_blocks))
		return -EINVAL;

	err = mnt_want_write_file(filp);
	if (err)
		return err;

	err = f2fs_defragment_range(sbi, filp, &range);
	mnt_drop_write_file(filp);

	f2fs_update_time(sbi, REQ_TIME);
	if (err < 0)
		return err;

	if (copy_to_user((struct f2fs_defragment __user *)arg, &range,
							sizeof(range)))
		return -EFAULT;

	return 0;
}

static int f2fs_move_file_range(struct file *file_in, loff_t pos_in,
			struct file *file_out, loff_t pos_out, size_t len)
{
	struct inode *src = file_inode(file_in);
	struct inode *dst = file_inode(file_out);
	struct f2fs_sb_info *sbi = F2FS_I_SB(src);
	size_t olen = len, dst_max_i_size = 0;
	size_t dst_osize;
	int ret;

	if (file_in->f_path.mnt != file_out->f_path.mnt ||
				src->i_sb != dst->i_sb)
		return -EXDEV;

	if (unlikely(f2fs_readonly(src->i_sb)))
		return -EROFS;

	if (!S_ISREG(src->i_mode) || !S_ISREG(dst->i_mode))
		return -EINVAL;

	if (f2fs_encrypted_inode(src) || f2fs_encrypted_inode(dst))
		return -EOPNOTSUPP;

	if (src == dst) {
		if (pos_in == pos_out)
			return 0;
		if (pos_out > pos_in && pos_out < pos_in + len)
			return -EINVAL;
	}

	inode_lock(src);
	if (src != dst) {
		if (!inode_trylock(dst)) {
			ret = -EBUSY;
			goto out;
		}
	}

	ret = -EINVAL;
	if (pos_in + len > src->i_size || pos_in + len < pos_in)
		goto out_unlock;
	if (len == 0)
		olen = len = src->i_size - pos_in;
	if (pos_in + len == src->i_size)
		len = ALIGN(src->i_size, F2FS_BLKSIZE) - pos_in;
	if (len == 0) {
		ret = 0;
		goto out_unlock;
	}

	dst_osize = dst->i_size;
	if (pos_out + olen > dst->i_size)
		dst_max_i_size = pos_out + olen;

	/* verify the end result is block aligned */
	if (!IS_ALIGNED(pos_in, F2FS_BLKSIZE) ||
			!IS_ALIGNED(pos_in + len, F2FS_BLKSIZE) ||
			!IS_ALIGNED(pos_out, F2FS_BLKSIZE))
		goto out_unlock;

	ret = f2fs_convert_inline_inode(src);
	if (ret)
		goto out_unlock;

	ret = f2fs_convert_inline_inode(dst);
	if (ret)
		goto out_unlock;

	/* write out all dirty pages from offset */
	ret = filemap_write_and_wait_range(src->i_mapping,
					pos_in, pos_in + len);
	if (ret)
		goto out_unlock;

	ret = filemap_write_and_wait_range(dst->i_mapping,
					pos_out, pos_out + len);
	if (ret)
		goto out_unlock;

	f2fs_balance_fs(sbi, true);
	f2fs_lock_op(sbi);
	ret = __exchange_data_block(src, dst, pos_in >> F2FS_BLKSIZE_BITS,
				pos_out >> F2FS_BLKSIZE_BITS,
				len >> F2FS_BLKSIZE_BITS, false);

	if (!ret) {
		if (dst_max_i_size)
			f2fs_i_size_write(dst, dst_max_i_size);
		else if (dst_osize != dst->i_size)
			f2fs_i_size_write(dst, dst_osize);
	}
	f2fs_unlock_op(sbi);
out_unlock:
	if (src != dst)
		inode_unlock(dst);
out:
	inode_unlock(src);
	return ret;
}

static int f2fs_ioc_move_range(struct file *filp, unsigned long arg)
{
	struct f2fs_move_range range;
	struct fd dst;
	int err;

	if (!(filp->f_mode & FMODE_READ) ||
			!(filp->f_mode & FMODE_WRITE))
		return -EBADF;

	if (copy_from_user(&range, (struct f2fs_move_range __user *)arg,
							sizeof(range)))
		return -EFAULT;

	dst = fdget(range.dst_fd);
	if (!dst.file)
		return -EBADF;

	if (!(dst.file->f_mode & FMODE_WRITE)) {
		err = -EBADF;
		goto err_out;
	}

	err = mnt_want_write_file(filp);
	if (err)
		goto err_out;

	err = f2fs_move_file_range(filp, range.pos_in, dst.file,
					range.pos_out, range.len);

	mnt_drop_write_file(filp);
	if (err)
		goto err_out;

	if (copy_to_user((struct f2fs_move_range __user *)arg,
						&range, sizeof(range)))
		err = -EFAULT;
err_out:
	fdput(dst);
	return err;
}

static int f2fs_ioc_flush_device(struct file *filp, unsigned long arg)
{
	struct inode *inode = file_inode(filp);
	struct f2fs_sb_info *sbi = F2FS_I_SB(inode);
	struct sit_info *sm = SIT_I(sbi);
	unsigned int start_segno = 0, end_segno = 0;
	unsigned int dev_start_segno = 0, dev_end_segno = 0;
	struct f2fs_flush_device range;
	int ret;

	if (!capable(CAP_SYS_ADMIN))
		return -EPERM;

	if (f2fs_readonly(sbi->sb))
		return -EROFS;

	if (copy_from_user(&range, (struct f2fs_flush_device __user *)arg,
							sizeof(range)))
		return -EFAULT;

	if (sbi->s_ndevs <= 1 || sbi->s_ndevs - 1 <= range.dev_num ||
			sbi->segs_per_sec != 1) {
		f2fs_msg(sbi->sb, KERN_WARNING,
			"Can't flush %u in %d for segs_per_sec %u != 1\n",
				range.dev_num, sbi->s_ndevs,
				sbi->segs_per_sec);
		return -EINVAL;
	}

	ret = mnt_want_write_file(filp);
	if (ret)
		return ret;

	if (range.dev_num != 0)
		dev_start_segno = GET_SEGNO(sbi, FDEV(range.dev_num).start_blk);
	dev_end_segno = GET_SEGNO(sbi, FDEV(range.dev_num).end_blk);

	start_segno = sm->last_victim[FLUSH_DEVICE];
	if (start_segno < dev_start_segno || start_segno >= dev_end_segno)
		start_segno = dev_start_segno;
	end_segno = min(start_segno + range.segments, dev_end_segno);

	while (start_segno < end_segno) {
		if (!mutex_trylock(&sbi->gc_mutex)) {
			ret = -EBUSY;
			goto out;
		}
		sm->last_victim[GC_CB] = end_segno + 1;
		sm->last_victim[GC_GREEDY] = end_segno + 1;
		sm->last_victim[ALLOC_NEXT] = end_segno + 1;
		ret = f2fs_gc(sbi, true, true, start_segno);
		if (ret == -EAGAIN)
			ret = 0;
		else if (ret < 0)
			break;
		start_segno++;
	}
out:
	mnt_drop_write_file(filp);
	return ret;
}

static int f2fs_ioc_get_features(struct file *filp, unsigned long arg)
{
	struct inode *inode = file_inode(filp);
	u32 sb_feature = le32_to_cpu(F2FS_I_SB(inode)->raw_super->feature);

	/* Must validate to set it with SQLite behavior in Android. */
	sb_feature |= F2FS_FEATURE_ATOMIC_WRITE;

	return put_user(sb_feature, (u32 __user *)arg);
}

#ifdef CONFIG_QUOTA
static int f2fs_ioc_setproject(struct file *filp, __u32 projid)
{
	struct inode *inode = file_inode(filp);
	struct f2fs_inode_info *fi = F2FS_I(inode);
	struct f2fs_sb_info *sbi = F2FS_I_SB(inode);
	struct super_block *sb = sbi->sb;
	struct dquot *transfer_to[MAXQUOTAS] = {};
	struct page *ipage;
	kprojid_t kprojid;
	int err;

	if (!f2fs_sb_has_project_quota(sb)) {
		if (projid != F2FS_DEF_PROJID)
			return -EOPNOTSUPP;
		else
			return 0;
	}

	if (!f2fs_has_extra_attr(inode))
		return -EOPNOTSUPP;

	kprojid = make_kprojid(&init_user_ns, (projid_t)projid);

	if (projid_eq(kprojid, F2FS_I(inode)->i_projid))
		return 0;

	err = mnt_want_write_file(filp);
	if (err)
		return err;

	err = -EPERM;
	inode_lock(inode);

	/* Is it quota file? Do not allow user to mess with it */
	if (IS_NOQUOTA(inode))
		goto out_unlock;

	ipage = get_node_page(sbi, inode->i_ino);
	if (IS_ERR(ipage)) {
		err = PTR_ERR(ipage);
		goto out_unlock;
	}

	if (!F2FS_FITS_IN_INODE(F2FS_INODE(ipage), fi->i_extra_isize,
								i_projid)) {
		err = -EOVERFLOW;
		f2fs_put_page(ipage, 1);
		goto out_unlock;
	}
	f2fs_put_page(ipage, 1);

	dquot_initialize(inode);

	transfer_to[PRJQUOTA] = dqget(sb, make_kqid_projid(kprojid));
	if (!IS_ERR(transfer_to[PRJQUOTA])) {
		err = __dquot_transfer(inode, transfer_to);
		dqput(transfer_to[PRJQUOTA]);
		if (err)
			goto out_dirty;
	}

	F2FS_I(inode)->i_projid = kprojid;
	inode->i_ctime = current_time(inode);
out_dirty:
	f2fs_mark_inode_dirty_sync(inode, true);
out_unlock:
	inode_unlock(inode);
	mnt_drop_write_file(filp);
	return err;
}
#else
static int f2fs_ioc_setproject(struct file *filp, __u32 projid)
{
	if (projid != F2FS_DEF_PROJID)
		return -EOPNOTSUPP;
	return 0;
}
#endif

/* Transfer internal flags to xflags */
static inline __u32 f2fs_iflags_to_xflags(unsigned long iflags)
{
	__u32 xflags = 0;

	if (iflags & FS_SYNC_FL)
		xflags |= FS_XFLAG_SYNC;
	if (iflags & FS_IMMUTABLE_FL)
		xflags |= FS_XFLAG_IMMUTABLE;
	if (iflags & FS_APPEND_FL)
		xflags |= FS_XFLAG_APPEND;
	if (iflags & FS_NODUMP_FL)
		xflags |= FS_XFLAG_NODUMP;
	if (iflags & FS_NOATIME_FL)
		xflags |= FS_XFLAG_NOATIME;
	if (iflags & FS_PROJINHERIT_FL)
		xflags |= FS_XFLAG_PROJINHERIT;
	return xflags;
}

#define F2FS_SUPPORTED_FS_XFLAGS (FS_XFLAG_SYNC | FS_XFLAG_IMMUTABLE | \
				  FS_XFLAG_APPEND | FS_XFLAG_NODUMP | \
				  FS_XFLAG_NOATIME | FS_XFLAG_PROJINHERIT)

/* Flags we can manipulate with through EXT4_IOC_FSSETXATTR */
#define F2FS_FL_XFLAG_VISIBLE		(FS_SYNC_FL | \
					 FS_IMMUTABLE_FL | \
					 FS_APPEND_FL | \
					 FS_NODUMP_FL | \
					 FS_NOATIME_FL | \
					 FS_PROJINHERIT_FL)

/* Transfer xflags flags to internal */
static inline unsigned long f2fs_xflags_to_iflags(__u32 xflags)
{
	unsigned long iflags = 0;

	if (xflags & FS_XFLAG_SYNC)
		iflags |= FS_SYNC_FL;
	if (xflags & FS_XFLAG_IMMUTABLE)
		iflags |= FS_IMMUTABLE_FL;
	if (xflags & FS_XFLAG_APPEND)
		iflags |= FS_APPEND_FL;
	if (xflags & FS_XFLAG_NODUMP)
		iflags |= FS_NODUMP_FL;
	if (xflags & FS_XFLAG_NOATIME)
		iflags |= FS_NOATIME_FL;
	if (xflags & FS_XFLAG_PROJINHERIT)
		iflags |= FS_PROJINHERIT_FL;

	return iflags;
}

static int f2fs_ioc_fsgetxattr(struct file *filp, unsigned long arg)
{
	struct inode *inode = file_inode(filp);
	struct f2fs_inode_info *fi = F2FS_I(inode);
	struct fsxattr fa;

	memset(&fa, 0, sizeof(struct fsxattr));
	fa.fsx_xflags = f2fs_iflags_to_xflags(fi->i_flags &
				(FS_FL_USER_VISIBLE | FS_PROJINHERIT_FL));

	if (f2fs_sb_has_project_quota(inode->i_sb))
		fa.fsx_projid = (__u32)from_kprojid(&init_user_ns,
							fi->i_projid);

	if (copy_to_user((struct fsxattr __user *)arg, &fa, sizeof(fa)))
		return -EFAULT;
	return 0;
}

static int f2fs_ioc_fssetxattr(struct file *filp, unsigned long arg)
{
	struct inode *inode = file_inode(filp);
	struct f2fs_inode_info *fi = F2FS_I(inode);
	struct fsxattr fa;
	unsigned int flags;
	int err;

	if (copy_from_user(&fa, (struct fsxattr __user *)arg, sizeof(fa)))
		return -EFAULT;

	/* Make sure caller has proper permission */
	if (!inode_owner_or_capable(inode))
		return -EACCES;

	if (fa.fsx_xflags & ~F2FS_SUPPORTED_FS_XFLAGS)
		return -EOPNOTSUPP;

	flags = f2fs_xflags_to_iflags(fa.fsx_xflags);
	if (f2fs_mask_flags(inode->i_mode, flags) != flags)
		return -EOPNOTSUPP;

	err = mnt_want_write_file(filp);
	if (err)
		return err;

	inode_lock(inode);
	flags = (fi->i_flags & ~F2FS_FL_XFLAG_VISIBLE) |
				(flags & F2FS_FL_XFLAG_VISIBLE);
	err = __f2fs_ioc_setflags(inode, flags);
	inode_unlock(inode);
	mnt_drop_write_file(filp);
	if (err)
		return err;

	err = f2fs_ioc_setproject(filp, fa.fsx_projid);
	if (err)
		return err;

	return 0;
}

long f2fs_ioctl(struct file *filp, unsigned int cmd, unsigned long arg)
{
	switch (cmd) {
	case F2FS_IOC_GETFLAGS:
		return f2fs_ioc_getflags(filp, arg);
	case F2FS_IOC_SETFLAGS:
		return f2fs_ioc_setflags(filp, arg);
	case F2FS_IOC_GETVERSION:
		return f2fs_ioc_getversion(filp, arg);
	case F2FS_IOC_START_ATOMIC_WRITE:
		return f2fs_ioc_start_atomic_write(filp);
	case F2FS_IOC_COMMIT_ATOMIC_WRITE:
		return f2fs_ioc_commit_atomic_write(filp);
	case F2FS_IOC_START_VOLATILE_WRITE:
		return f2fs_ioc_start_volatile_write(filp);
	case F2FS_IOC_RELEASE_VOLATILE_WRITE:
		return f2fs_ioc_release_volatile_write(filp);
	case F2FS_IOC_ABORT_VOLATILE_WRITE:
		return f2fs_ioc_abort_volatile_write(filp);
	case F2FS_IOC_SHUTDOWN:
		return f2fs_ioc_shutdown(filp, arg);
	case FITRIM:
		return f2fs_ioc_fitrim(filp, arg);
	case F2FS_IOC_SET_ENCRYPTION_POLICY:
		return f2fs_ioc_set_encryption_policy(filp, arg);
	case F2FS_IOC_GET_ENCRYPTION_POLICY:
		return f2fs_ioc_get_encryption_policy(filp, arg);
	case F2FS_IOC_GET_ENCRYPTION_PWSALT:
		return f2fs_ioc_get_encryption_pwsalt(filp, arg);
	case F2FS_IOC_GARBAGE_COLLECT:
		return f2fs_ioc_gc(filp, arg);
	case F2FS_IOC_GARBAGE_COLLECT_RANGE:
		return f2fs_ioc_gc_range(filp, arg);
	case F2FS_IOC_WRITE_CHECKPOINT:
		return f2fs_ioc_write_checkpoint(filp, arg);
	case F2FS_IOC_DEFRAGMENT:
		return f2fs_ioc_defragment(filp, arg);
	case F2FS_IOC_MOVE_RANGE:
		return f2fs_ioc_move_range(filp, arg);
	case F2FS_IOC_FLUSH_DEVICE:
		return f2fs_ioc_flush_device(filp, arg);
	case F2FS_IOC_GET_FEATURES:
		return f2fs_ioc_get_features(filp, arg);
	case F2FS_IOC_FSGETXATTR:
		return f2fs_ioc_fsgetxattr(filp, arg);
	case F2FS_IOC_FSSETXATTR:
		return f2fs_ioc_fssetxattr(filp, arg);
	default:
		return -ENOTTY;
	}
}

static ssize_t f2fs_file_write_iter(struct kiocb *iocb, struct iov_iter *from)
{
	struct file *file = iocb->ki_filp;
	struct inode *inode = file_inode(file);
	struct blk_plug plug;
	ssize_t ret;

	inode_lock(inode);
	ret = generic_write_checks(iocb, from);
	if (ret > 0) {
		int err;

		if (iov_iter_fault_in_readable(from, iov_iter_count(from)))
			set_inode_flag(inode, FI_NO_PREALLOC);

		err = f2fs_preallocate_blocks(iocb, from);
		if (err) {
			inode_unlock(inode);
			return err;
		}
		blk_start_plug(&plug);
		ret = __generic_file_write_iter(iocb, from);
		blk_finish_plug(&plug);
		clear_inode_flag(inode, FI_NO_PREALLOC);

		if (ret > 0)
			f2fs_update_iostat(F2FS_I_SB(inode), APP_WRITE_IO, ret);
	}
	inode_unlock(inode);

	if (ret > 0)
		ret = generic_write_sync(iocb, ret);
	return ret;
}

#ifdef CONFIG_COMPAT
long f2fs_compat_ioctl(struct file *file, unsigned int cmd, unsigned long arg)
{
	switch (cmd) {
	case F2FS_IOC32_GETFLAGS:
		cmd = F2FS_IOC_GETFLAGS;
		break;
	case F2FS_IOC32_SETFLAGS:
		cmd = F2FS_IOC_SETFLAGS;
		break;
	case F2FS_IOC32_GETVERSION:
		cmd = F2FS_IOC_GETVERSION;
		break;
	case F2FS_IOC_START_ATOMIC_WRITE:
	case F2FS_IOC_COMMIT_ATOMIC_WRITE:
	case F2FS_IOC_START_VOLATILE_WRITE:
	case F2FS_IOC_RELEASE_VOLATILE_WRITE:
	case F2FS_IOC_ABORT_VOLATILE_WRITE:
	case F2FS_IOC_SHUTDOWN:
	case F2FS_IOC_SET_ENCRYPTION_POLICY:
	case F2FS_IOC_GET_ENCRYPTION_PWSALT:
	case F2FS_IOC_GET_ENCRYPTION_POLICY:
	case F2FS_IOC_GARBAGE_COLLECT:
	case F2FS_IOC_GARBAGE_COLLECT_RANGE:
	case F2FS_IOC_WRITE_CHECKPOINT:
	case F2FS_IOC_DEFRAGMENT:
	case F2FS_IOC_MOVE_RANGE:
	case F2FS_IOC_FLUSH_DEVICE:
	case F2FS_IOC_GET_FEATURES:
	case F2FS_IOC_FSGETXATTR:
	case F2FS_IOC_FSSETXATTR:
		break;
	default:
		return -ENOIOCTLCMD;
	}
	return f2fs_ioctl(file, cmd, (unsigned long) compat_ptr(arg));
}
#endif

const struct file_operations f2fs_file_operations = {
	.llseek		= f2fs_llseek,
	.read_iter	= generic_file_read_iter,
	.write_iter	= f2fs_file_write_iter,
	.open		= f2fs_file_open,
	.release	= f2fs_release_file,
	.mmap		= f2fs_file_mmap,
	.flush		= f2fs_file_flush,
	.fsync		= f2fs_sync_file,
	.fallocate	= f2fs_fallocate,
	.unlocked_ioctl	= f2fs_ioctl,
#ifdef CONFIG_COMPAT
	.compat_ioctl	= f2fs_compat_ioctl,
#endif
	.splice_read	= generic_file_splice_read,
	.splice_write	= iter_file_splice_write,
};<|MERGE_RESOLUTION|>--- conflicted
+++ resolved
@@ -664,11 +664,7 @@
 	struct f2fs_inode_info *fi = F2FS_I(inode);
 	unsigned int flags;
 
-<<<<<<< HEAD
-	flags = fi->i_flags & FS_FL_USER_VISIBLE;
-=======
 	flags = fi->i_flags & (FS_FL_USER_VISIBLE | FS_PROJINHERIT_FL);
->>>>>>> bb176f67
 	if (flags & FS_APPEND_FL)
 		stat->attributes |= STATX_ATTR_APPEND;
 	if (flags & FS_COMPR_FL)
@@ -1593,36 +1589,8 @@
 
 	inode_lock(inode);
 
-<<<<<<< HEAD
-	/* Is it quota file? Do not allow user to mess with it */
-	if (IS_NOQUOTA(inode)) {
-		ret = -EPERM;
-		goto unlock_out;
-	}
-
-	flags = f2fs_mask_flags(inode->i_mode, flags);
-
-	oldflags = fi->i_flags;
-
-	if ((flags ^ oldflags) & (FS_APPEND_FL | FS_IMMUTABLE_FL)) {
-		if (!capable(CAP_LINUX_IMMUTABLE)) {
-			ret = -EPERM;
-			goto unlock_out;
-		}
-	}
-
-	flags = flags & FS_FL_USER_MODIFIABLE;
-	flags |= oldflags & ~FS_FL_USER_MODIFIABLE;
-	fi->i_flags = flags;
-
-	inode->i_ctime = current_time(inode);
-	f2fs_set_inode_flags(inode);
-	f2fs_mark_inode_dirty_sync(inode, false);
-unlock_out:
-=======
 	ret = __f2fs_ioc_setflags(inode, flags);
 
->>>>>>> bb176f67
 	inode_unlock(inode);
 	mnt_drop_write_file(filp);
 	return ret;
