--- conflicted
+++ resolved
@@ -513,20 +513,10 @@
 }
 
 /*
-<<<<<<< HEAD
- * This allocates memory and gets a tree modification sequence number when
- * needed.
- *
- * Returns 0 when no sequence number is needed, < 0 on error.
- * Returns 1 when a sequence number was added. In this case,
- * fs_info->tree_mod_seq_lock was acquired and must be released by the caller
- * after inserting into the rb tree.
-=======
  * This allocates memory and gets a tree modification sequence number.
  *
  * Returns <0 on error.
  * Returns >0 (the added sequence number) on success.
->>>>>>> 0d7614f0
  */
 static inline int tree_mod_alloc(struct btrfs_fs_info *fs_info, gfp_t flags,
 				 struct tree_mod_elem **tm_ret)
@@ -541,29 +531,8 @@
 	if (!tm)
 		return -ENOMEM;
 
-<<<<<<< HEAD
-	tm->elem.flags = 0;
-	spin_lock(&fs_info->tree_mod_seq_lock);
-	if (list_empty(&fs_info->tree_mod_seq_list)) {
-		/*
-		 * someone emptied the list while we were waiting for the lock.
-		 * we must not add to the list, because no blocker exists. items
-		 * are removed from the list only when the existing blocker is
-		 * removed from the list.
-		 */
-		kfree(tm);
-		seq = 0;
-		spin_unlock(&fs_info->tree_mod_seq_lock);
-	} else {
-		__get_tree_mod_seq(fs_info, &tm->elem);
-		seq = tm->elem.seq;
-	}
-
-	return seq;
-=======
 	tm->seq = btrfs_inc_tree_mod_seq(fs_info);
 	return tm->seq;
->>>>>>> 0d7614f0
 }
 
 static inline int
@@ -587,9 +556,7 @@
 	tm->slot = slot;
 	tm->generation = btrfs_node_ptr_generation(eb, slot);
 
-	ret = __tree_mod_log_insert(fs_info, tm);
-	spin_unlock(&fs_info->tree_mod_seq_lock);
-	return ret;
+	return __tree_mod_log_insert(fs_info, tm);
 }
 
 static noinline int
@@ -652,10 +619,6 @@
 	tm->op = MOD_LOG_MOVE_KEYS;
 
 	ret = __tree_mod_log_insert(fs_info, tm);
-<<<<<<< HEAD
-	spin_unlock(&fs_info->tree_mod_seq_lock);
-	return ret;
-=======
 out:
 	tree_mod_log_write_unlock(fs_info);
 	return ret;
@@ -674,7 +637,6 @@
 					      MOD_LOG_KEY_REMOVE_WHILE_FREEING);
 		BUG_ON(ret < 0);
 	}
->>>>>>> 0d7614f0
 }
 
 static noinline int
@@ -701,12 +663,8 @@
 	tm->op = MOD_LOG_ROOT_REPLACE;
 
 	ret = __tree_mod_log_insert(fs_info, tm);
-<<<<<<< HEAD
-	spin_unlock(&fs_info->tree_mod_seq_lock);
-=======
 out:
 	tree_mod_log_write_unlock(fs_info);
->>>>>>> 0d7614f0
 	return ret;
 }
 
@@ -1302,25 +1260,10 @@
 	} else {
 		logical = root->node->start;
 	}
-<<<<<<< HEAD
-
-	tm = tree_mod_log_search(root->fs_info, logical, time_seq);
-	/*
-	 * there was an item in the log when __tree_mod_log_oldest_root
-	 * returned. this one must not go away, because the time_seq passed to
-	 * us must be blocking its removal.
-	 */
-	BUG_ON(!tm);
-
-	if (old_root)
-		eb = alloc_dummy_extent_buffer(tm->index << PAGE_CACHE_SHIFT,
-					       root->nodesize);
-=======
 
 	tm = tree_mod_log_search(root->fs_info, logical, time_seq);
 	if (old_root)
 		eb = alloc_dummy_extent_buffer(logical, root->nodesize);
->>>>>>> 0d7614f0
 	else
 		eb = btrfs_clone_extent_buffer(root->node);
 	btrfs_tree_read_unlock(root->node);
@@ -1335,14 +1278,10 @@
 		btrfs_set_header_level(eb, old_root->level);
 		btrfs_set_header_generation(eb, old_generation);
 	}
-<<<<<<< HEAD
-	__tree_mod_log_rewind(eb, time_seq, tm);
-=======
 	if (tm)
 		__tree_mod_log_rewind(eb, time_seq, tm);
 	else
 		WARN_ON(btrfs_header_level(eb) != 0);
->>>>>>> 0d7614f0
 	extent_buffer_get(eb);
 
 	return eb;
